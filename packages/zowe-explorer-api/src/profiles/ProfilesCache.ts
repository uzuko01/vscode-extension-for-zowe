--- conflicted
+++ resolved
@@ -15,11 +15,7 @@
 import * as os from "os";
 import * as fs from "fs";
 import { URL } from "url";
-<<<<<<< HEAD
 import { ProfilesConfig } from "./ProfilesConfig";
-import { ZoweExplorerApi } from "./ZoweExplorerApi";
-=======
->>>>>>> d415ecef
 
 // TODO: find a home for constants
 export const CONTEXT_PREFIX = "_";
@@ -137,7 +133,7 @@
                     // Step 2: Merge args for each profile
                     const profAttr = await ProfilesConfig.getMergedAttrs(mProfileInfo, prof);
                     // Work-around. TODO: Discuss with imperative team
-                    const profileFix: IProfileLoaded = {
+                    const profileFix: imperative.IProfileLoaded = {
                         message: "",
                         name: prof.profName,
                         type: prof.profType,
@@ -151,7 +147,7 @@
                 this.profilesByType.set(type, tmpAllProfiles);
                 tmpAllProfiles = [];
                 const defaultProfAttr = ProfilesConfig.getDefaultProfile(mProfileInfo, type);
-                const defaultProfile: IProfileLoaded = {
+                const defaultProfile: imperative.IProfileLoaded = {
                     message: "",
                     name: defaultProfAttr.profName,
                     type: defaultProfAttr.profType,
