--- conflicted
+++ resolved
@@ -13,13 +13,6 @@
     "lib",
     "src"
   ],
-<<<<<<< HEAD
-  "peerDependencies": {
-    "@zowe/imperative": "5.0.0-next.202104142114",
-    "@zowe/cli": "7.0.0-next.202104162205"
-  },
-=======
->>>>>>> d415ecef
   "scripts": {
     "build": "yarn clean && tsc -p ./",
     "test": "echo \"zowe-explorer-api: coming soon.\"",
