/*
 * This program and the accompanying materials are made available under the terms of the *
 * Eclipse Public License v2.0 which accompanies this distribution, and is available at *
 * https://www.eclipse.org/legal/epl-v20.html                                      *
 *                                                                                 *
 * SPDX-License-Identifier: EPL-2.0                                                *
 *                                                                                 *
 * Copyright Contributors to the Zowe Project.                                     *
 *                                                                                 *
 */

// Generic utility functions (not node type related). See ./src/shared/utils.ts

import * as vscode from "vscode";
import * as os from "os";
import * as path from "path";
import { ISession, IProfile, ImperativeConfig } from "@zowe/imperative";
import { IZoweNodeType, IZoweTree, IZoweTreeNode } from "@zowe/zowe-explorer-api";
import { Profiles } from "../Profiles";
import * as nls from "vscode-nls";

// Set up localization
nls.config({
    messageFormat: nls.MessageFormat.bundle,
    bundleFormat: nls.BundleFormat.standalone,
})();
const localize: nls.LocalizeFunc = nls.loadMessageBundle();

/*************************************************************************************************************
 * Error Handling
 * @param {errorDetails} error.mDetails
 * @param {label} - additional information such as profile name, credentials, messageID etc
 * @param {moreInfo} - additional/customized error messages
 *************************************************************************************************************/
export function errorHandling(errorDetails: any, label?: string, moreInfo?: string) {
    let httpErrCode = null;
    const errMsg = localize(
        "errorHandling.invalid.credentials",
        "Invalid Credentials. Please ensure the username and password for {0} are valid or this may lead to a lock-out.",
        label
    );
    const errToken = localize(
        "errorHandling.invalid.token",
        "Your connection is no longer active. Please log in to an authentication service to restore the connection."
    );

    if (errorDetails.mDetails !== undefined) {
        httpErrCode = errorDetails.mDetails.errorCode;
    }

    switch (httpErrCode) {
        // tslint:disable-next-line: no-magic-numbers
        case 401:
            if (label.includes("[")) {
                label = label.substring(0, label.indexOf(" ["));
            }

            if (errorDetails.mDetails.additionalDetails) {
                const tokenError: string = errorDetails.mDetails.additionalDetails;
                if (tokenError.includes("Token is not valid or expired.")) {
                    if (isTheia()) {
                        vscode.window.showErrorMessage(errToken).then(async () => {
                            await Profiles.getInstance().ssoLogin(null, label);
                        });
                    } else {
                        vscode.window
                            .showErrorMessage(errToken, "Log in to Authentication Service")
                            .then(async (selection) => {
                                if (selection) {
                                    await Profiles.getInstance().ssoLogin(null, label);
                                }
                            });
                    }
                    break;
                }
            }

            if (isTheia()) {
                vscode.window.showErrorMessage(errMsg);
                Profiles.getInstance().promptCredentials(label.trim());
            } else {
                vscode.window.showErrorMessage(errMsg, "Check Credentials").then(async (selection) => {
                    if (selection) {
                        await Profiles.getInstance().promptCredentials(label.trim(), true);
                    }
                });
            }
            break;
        default:
            if (moreInfo === undefined) {
                moreInfo = "Error:";
            }
            vscode.window.showErrorMessage(moreInfo + " " + errorDetails);
            break;
    }
    return;
}

// TODO: remove this second occurence
export function isTheia(): boolean {
    const VSCODE_APPNAME: string[] = ["Visual Studio Code", "VSCodium"];
    const appName = vscode.env.appName;
    if (appName && !VSCODE_APPNAME.includes(appName)) {
        return true;
    }
    return false;
}

/*************************************************************************************************************
 * Get updated profile and session information
 * @param {sessNode} IZoweTreeNode
 *************************************************************************************************************/
// This function does not perform any UI refresh; it just gets updated profile information.
export async function refreshTree(sessNode: IZoweTreeNode) {
<<<<<<< HEAD
    const profileType = sessNode.getProfile().type;
    const allProf = Profiles.getInstance().getProfiles(profileType);
    const baseProf = await Profiles.getInstance().getBaseProfile();
    for (const profNode of allProf) {
        if (sessNode.getProfileName() === profNode.name) {
            setProfile(sessNode, profNode.profile);
            const combinedSessionProfile = (await Profiles.getInstance().getCombinedProfile(profNode, baseProf))
                .profile;
            setSession(sessNode, combinedSessionProfile);
=======
    const allProf = Profiles.getInstance().getProfiles();
    for (const profNode of allProf) {
        if (sessNode.getProfileName() === profNode.name) {
            setProfile(sessNode, profNode.profile);
            const SessionProfile = profNode.profile as ISession;
            if (sessNode.getSession() && sessNode.getSession().ISession !== SessionProfile) {
                await setSession(sessNode, SessionProfile);
            }
>>>>>>> 00016c97
        }
    }
    sessNode.collapsibleState = vscode.TreeItemCollapsibleState.Collapsed;
}

export async function resolveQuickPickHelper(
    quickpick: vscode.QuickPick<vscode.QuickPickItem>
): Promise<vscode.QuickPickItem | undefined> {
    return new Promise<vscode.QuickPickItem | undefined>((c) =>
        quickpick.onDidAccept(() => c(quickpick.activeItems[0]))
    );
}

// tslint:disable-next-line: max-classes-per-file
export class FilterItem implements vscode.QuickPickItem {
    constructor(private text: string, private desc?: string, private show?: boolean) {}
    get label(): string {
        return this.text;
    }
    get description(): string {
        if (this.desc) {
            return this.desc;
        } else {
            return "";
        }
    }
    get alwaysShow(): boolean {
        return this.show;
    }
}

// tslint:disable-next-line: max-classes-per-file
export class FilterDescriptor implements vscode.QuickPickItem {
    constructor(private text: string) {}
    get label(): string {
        return this.text;
    }
    get description(): string {
        return "";
    }
    get alwaysShow(): boolean {
        return true;
    }
}

/**
 * Function to retrieve the home directory. In the situation Imperative has
 * not initialized it we mock a default value.
 */
export function getZoweDir(): string {
    ImperativeConfig.instance.loadedConfig = {
        defaultHome: path.join(os.homedir(), ".zowe"),
        envVariablePrefix: "ZOWE",
    };
    return ImperativeConfig.instance.cliHome;
}

/**
 * Function to update the node profile information
 */
export async function setProfile(node: IZoweTreeNode, profile: IProfile) {
    node.getProfile().profile = profile;
}

/**
 * Function to update the node session information
 */
export async function setSession(node: IZoweTreeNode, combinedSessionProfile: IProfile) {
    const sessionNode = node.getSession();
    for (const prop of Object.keys(combinedSessionProfile)) {
        if (prop === "host") {
            sessionNode.ISession.hostname = combinedSessionProfile[prop];
        } else {
            sessionNode.ISession[prop] = combinedSessionProfile[prop];
        }
    }
}<|MERGE_RESOLUTION|>--- conflicted
+++ resolved
@@ -112,7 +112,6 @@
  *************************************************************************************************************/
 // This function does not perform any UI refresh; it just gets updated profile information.
 export async function refreshTree(sessNode: IZoweTreeNode) {
-<<<<<<< HEAD
     const profileType = sessNode.getProfile().type;
     const allProf = Profiles.getInstance().getProfiles(profileType);
     const baseProf = await Profiles.getInstance().getBaseProfile();
@@ -122,16 +121,6 @@
             const combinedSessionProfile = (await Profiles.getInstance().getCombinedProfile(profNode, baseProf))
                 .profile;
             setSession(sessNode, combinedSessionProfile);
-=======
-    const allProf = Profiles.getInstance().getProfiles();
-    for (const profNode of allProf) {
-        if (sessNode.getProfileName() === profNode.name) {
-            setProfile(sessNode, profNode.profile);
-            const SessionProfile = profNode.profile as ISession;
-            if (sessNode.getSession() && sessNode.getSession().ISession !== SessionProfile) {
-                await setSession(sessNode, SessionProfile);
-            }
->>>>>>> 00016c97
         }
     }
     sessNode.collapsibleState = vscode.TreeItemCollapsibleState.Collapsed;
