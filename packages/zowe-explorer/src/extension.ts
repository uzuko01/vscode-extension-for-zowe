--- conflicted
+++ resolved
@@ -41,7 +41,6 @@
 import * as nls from "vscode-nls";
 import { TsoCommandHandler } from "./command/TsoCommandHandler";
 import { cleanTempDir, moveTempFolder, hideTempFolder } from "./utils/TempFolder";
-import { trueCasePathSync } from "true-case-path";
 
 // Set up localization
 nls.config({
@@ -101,20 +100,7 @@
             profileRootDirectory: path.join(getZoweDir(), "profiles"),
         });
 
-<<<<<<< HEAD
-        const mProfileInfo = new ProfileInfo("zowe", {
-            requireKeytar: () => getSecurityModules("keytar", globals.ISTHEIA),
-        });
-        ProfilesCache.createConfigInstance(mProfileInfo);
-        if (vscode.workspace.workspaceFolders) {
-            const rootPath = vscode.workspace.workspaceFolders[0].uri.fsPath;
-            await mProfileInfo.readProfilesFromDisk({ projectDir: trueCasePathSync(rootPath) });
-        } else {
-            await mProfileInfo.readProfilesFromDisk({ homeDir: getZoweDir() });
-        }
-=======
         await getProfileInfo(globals.ISTHEIA);
->>>>>>> dd1adb56
 
         // Initialize profile manager
         await Profiles.createInstance(globals.LOG);
