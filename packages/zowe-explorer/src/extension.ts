--- conflicted
+++ resolved
@@ -144,13 +144,8 @@
             const updatedPreferencesTempPath: string = vscode.workspace
                 .getConfiguration()
                 /* tslint:disable:no-string-literal */
-<<<<<<< HEAD
                 .get(globals.SETTINGS_TEMP_FOLDER_PATH);
             moveTempFolder(preferencesTempPath, updatedPreferencesTempPath);
-=======
-                .get("Zowe-Temp-Folder-Location")["folderPath"];
-            await moveTempFolder(preferencesTempPath, updatedPreferencesTempPath);
->>>>>>> a9962897
             preferencesTempPath = updatedPreferencesTempPath;
         }
         if (e.affectsConfiguration(globals.SETTINGS_AUTOMATIC_PROFILE_VALIDATION)) {
