--- conflicted
+++ resolved
@@ -42,12 +42,9 @@
 import * as nls from "vscode-nls";
 import { TsoCommandHandler } from "./command/TsoCommandHandler";
 import { cleanTempDir, moveTempFolder, hideTempFolder } from "./utils/TempFolder";
-<<<<<<< HEAD
 import { config } from "yargs";
-=======
 declare const __webpack_require__: typeof require;
 declare const __non_webpack_require__: typeof require;
->>>>>>> 4bde28b6
 
 // Set up localization
 nls.config({
