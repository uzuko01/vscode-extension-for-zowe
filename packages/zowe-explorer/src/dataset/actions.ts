/*
 * This program and the accompanying materials are made available under the terms of the *
 * Eclipse Public License v2.0 which accompanies this distribution, and is available at *
 * https://www.eclipse.org/legal/epl-v20.html                                      *
 *                                                                                 *
 * SPDX-License-Identifier: EPL-2.0                                                *
 *                                                                                 *
 * Copyright Contributors to the Zowe Project.                                     *
 *                                                                                 *
 */

import * as dsUtils from "../dataset/utils";
import * as vscode from "vscode";
import * as fs from "fs";
import * as zowe from "@zowe/cli";
import * as globals from "../globals";
import * as path from "path";
import { FilterItem, errorHandling, resolveQuickPickHelper } from "../utils/ProfilesUtils";
import { getDocumentFilePath, concatChildNodes, checkForAddedSuffix, willForceUpload } from "../shared/utils";
import {
    IZoweDatasetTreeNode,
    IZoweTreeNode,
    IZoweNodeType,
    IZoweTree,
    ValidProfileEnum,
} from "@zowe/zowe-explorer-api";
import { ZoweExplorerApiRegister } from "../ZoweExplorerApiRegister";
import { Profiles } from "../Profiles";
import { TextUtils, IProfileLoaded, Session } from "@zowe/imperative";
import { getIconByNode } from "../generators/icons";
import { ZoweDatasetNode } from "./ZoweDatasetNode";
import { DatasetTree } from "./DatasetTree";
import * as contextually from "../shared/context";
import { setFileSaved } from "../utils/workspace";
import { PersistentFilters } from "../PersistentFilters";

// Set up localization
import * as nls from "vscode-nls";
nls.config({
    messageFormat: nls.MessageFormat.bundle,
    bundleFormat: nls.BundleFormat.standalone,
})();
const localize: nls.LocalizeFunc = nls.loadMessageBundle();

/**
 * Allocates a copy of a data set or member
 *
 */
export async function allocateLike(datasetProvider: IZoweTree<IZoweDatasetTreeNode>, node?: IZoweDatasetTreeNode) {
    let profile: IProfileLoaded;
    let likeDSName: string;
    let currSession: IZoweDatasetTreeNode;

    // User called allocateLike from the command palette
    if (!node) {
        // The user must choose a session
        const qpItems = [];
        const quickpick = vscode.window.createQuickPick();
        quickpick.placeholder = localize(
            "allocateLike.options.prompt",
            "Select the profile to which the original data set belongs"
        );
        quickpick.ignoreFocusOut = true;

        for (const thisSession of datasetProvider.mSessionNodes) {
            qpItems.push(new FilterItem(thisSession.label.trim()));
        }
        quickpick.items = [...qpItems];

        quickpick.show();
        const selection = await resolveQuickPickHelper(quickpick);
        if (!selection) {
            vscode.window.showInformationMessage(localize("allocateLike.noSelection", "You must select a profile."));
            return;
        } else {
            currSession = datasetProvider.mSessionNodes.find((thisSession) => thisSession.label === selection.label);
            profile = currSession.getProfile();
        }
        quickpick.dispose();

        // The user must enter the name of a data set to copy
        likeDSName = await vscode.window.showInputBox({
            ignoreFocusOut: true,
            placeHolder: localize(
                "allocateLike.enterLikePattern",
                "Enter the name of the data set to copy attributes from"
            ),
        });
    } else {
        // User called allocateLike by right-clicking a node
        profile = node.getProfile();
        likeDSName = node.label.replace(/\[.*\]: /g, "");
    }

    // Get new data set name
    const newDSName = await vscode.window.showInputBox({
        ignoreFocusOut: true,
        placeHolder: localize("allocateLike.enterPattern", "Enter a name for the new data set"),
    });
    if (!newDSName) {
        vscode.window.showInformationMessage(localize("allocateLike.noNewName", "You must enter a new data set name."));
        return;
    } else {
        // Allocate the data set, or throw an error
        try {
            await ZoweExplorerApiRegister.getMvsApi(profile).allocateLikeDataSet(newDSName.toUpperCase(), likeDSName);
        } catch (err) {
            globals.LOG.error(
                localize("createDataSet.log.error", "Error encountered when creating data set! ") + JSON.stringify(err)
            );
            errorHandling(err, newDSName, localize("createDataSet.error", "Unable to create data set: ") + err.message);
            throw err;
        }
    }

    // Refresh tree and open new node, if applicable
    if (!currSession) {
        currSession = datasetProvider.mSessionNodes.find((thisSession) => thisSession.label.trim() === profile.name);
    }
    const theFilter = await datasetProvider.createFilterString(newDSName, currSession);
    currSession.tooltip = currSession.pattern = theFilter.toUpperCase();
    datasetProvider.addSearchHistory(theFilter);
    datasetProvider.refresh();
    currSession.dirty = true;
    datasetProvider.refreshElement(currSession);
    const newNode = (await currSession.getChildren()).find((child) => child.label.trim() === newDSName.toUpperCase());
    await datasetProvider.getTreeView().reveal(currSession, { select: true, focus: true });
    datasetProvider.getTreeView().reveal(newNode, { select: true, focus: true });
}

export async function uploadDialog(node: ZoweDatasetNode, datasetProvider: IZoweTree<IZoweDatasetTreeNode>) {
    const fileOpenOptions = {
        canSelectFiles: true,
        openLabel: "Upload File",
        canSelectMany: true,
    };

    const value = await vscode.window.showOpenDialog(fileOpenOptions);

    if (value && value.length) {
        await Promise.all(
            value.map(async (item) => {
                // Convert to vscode.TextDocument
                const doc = await vscode.workspace.openTextDocument(item);
                await uploadFile(node, doc);
            })
        );

        // refresh Tree View & favorites
        datasetProvider.refreshElement(node);
        if (contextually.isFavorite(node) || contextually.isFavoriteContext(node.getParent())) {
            const nonFavNode = datasetProvider.findNonFavoritedNode(node);
            if (nonFavNode) {
                datasetProvider.refreshElement(nonFavNode);
            }
        } else {
            const favNode = datasetProvider.findFavoritedNode(node);
            if (favNode) {
                datasetProvider.refreshElement(favNode);
            }
        }
    } else {
        vscode.window.showInformationMessage(localize("enterPattern.pattern", "No selection made."));
    }
}

export async function uploadFile(node: ZoweDatasetNode, doc: vscode.TextDocument) {
    try {
        const datasetName = node.label;
        const prof = node.getProfile();
        await ZoweExplorerApiRegister.getMvsApi(prof).putContents(doc.fileName, datasetName, {
            encoding: prof.profile.encoding,
        });
    } catch (e) {
        errorHandling(e, node.getProfileName(), e.message);
    }
}

/**
 * Creates a PDS member
 *
 * @export
 * @param {IZoweDatasetTreeNode} parent - The parent Node
 * @param {DatasetTree} datasetProvider - the tree which contains the nodes
 */
export async function createMember(parent: IZoweDatasetTreeNode, datasetProvider: IZoweTree<IZoweDatasetTreeNode>) {
    const name = await vscode.window.showInputBox({ placeHolder: localize("createMember.inputBox", "Name of Member") });
    globals.LOG.debug(
        localize("createMember.log.debug.createNewDataSet", "creating new data set member of name ") + name
    );
    if (name) {
        const label = parent.label.trim();
        try {
            await ZoweExplorerApiRegister.getMvsApi(parent.getProfile()).createDataSetMember(label + "(" + name + ")");
        } catch (err) {
            globals.LOG.error(
                localize("createMember.log.error", "Error encountered when creating member! ") + JSON.stringify(err)
            );
            errorHandling(err, label, localize("createMember.error", "Unable to create member: ") + err.message);
            throw err;
        }
        parent.dirty = true;
        datasetProvider.refreshElement(parent);
        openPS(
            new ZoweDatasetNode(
                name,
                vscode.TreeItemCollapsibleState.None,
                parent,
                null,
                undefined,
                undefined,
                parent.getProfile()
            ),
            true,
            datasetProvider
        );
        datasetProvider.refresh();
    }
}

/**
 * Downloads and displays a PS or data set member in a text editor view
 *
 * @param {IZoweDatasetTreeNode} node
 */
export async function openPS(
    node: IZoweDatasetTreeNode,
    previewMember: boolean,
    datasetProvider?: IZoweTree<IZoweDatasetTreeNode>
) {
    if (datasetProvider) {
        await datasetProvider.checkCurrentProfile(node);
    }
    if (
        Profiles.getInstance().validProfile === ValidProfileEnum.VALID ||
        Profiles.getInstance().validProfile === ValidProfileEnum.UNVERIFIED
    ) {
        try {
            let label: string;
            switch (true) {
                // For favorited or non-favorited sequential DS:
                case contextually.isFavorite(node):
                case contextually.isSessionNotFav(node.getParent()):
                    label = node.label.trim();
                    break;
                // For favorited or non-favorited data set members:
                case contextually.isFavoritePds(node.getParent()):
                case contextually.isPdsNotFav(node.getParent()):
                    label = node.getParent().getLabel().trim() + "(" + node.getLabel() + ")";
                    break;
                default:
                    vscode.window.showErrorMessage(
                        localize("openPS.invalidNode", "openPS() called from invalid node.")
                    );
                    throw Error(localize("openPS.error.invalidNode", "openPS() called from invalid node. "));
            }
            globals.LOG.debug(
                localize("openPS.log.debug.openDataSet", "opening physical sequential data set from label ") + label
            );
            // if local copy exists, open that instead of pulling from mainframe
            const documentFilePath = getDocumentFilePath(label, node);
            if (!fs.existsSync(documentFilePath)) {
                const response = await vscode.window.withProgress(
                    {
                        location: vscode.ProgressLocation.Notification,
                        title: "Opening data set...",
                    },
                    function downloadDataset() {
                        const prof = node.getProfile();
                        return ZoweExplorerApiRegister.getMvsApi(prof).getContents(label, {
                            file: documentFilePath,
                            returnEtag: true,
                            encoding: prof.profile.encoding,
                        });
                    }
                );
                node.setEtag(response.apiResponse.etag);
            }
            const document = await vscode.workspace.openTextDocument(getDocumentFilePath(label, node));
            if (previewMember === true) {
                await vscode.window.showTextDocument(document);
            } else {
                await vscode.window.showTextDocument(document, { preview: false });
            }
            if (datasetProvider) {
                datasetProvider.addFileHistory(`[${node.getProfileName()}]: ${label}`);
            }
        } catch (err) {
            globals.LOG.error(
                localize("openPS.log.error.openDataSet", "Error encountered when opening data set! ") +
                    JSON.stringify(err)
            );
            errorHandling(err, node.getProfileName(), err.message);
            throw err;
        }
    }
}

export function getDataSetTypeAndOptions(type: string) {
    let typeEnum;
    let createOptions;
    switch (type) {
        case localize("createFile.dataSetBinary", "Data Set Binary"):
            typeEnum = zowe.CreateDataSetTypeEnum.DATA_SET_BINARY;
            createOptions = vscode.workspace.getConfiguration("Zowe-Default-Datasets-Binary");
            break;
        case localize("createFile.dataSetC", "Data Set C"):
            typeEnum = zowe.CreateDataSetTypeEnum.DATA_SET_C;
            createOptions = vscode.workspace.getConfiguration("Zowe-Default-Datasets-C");
            break;
        case localize("createFile.dataSetClassic", "Data Set Classic"):
            typeEnum = zowe.CreateDataSetTypeEnum.DATA_SET_CLASSIC;
            createOptions = vscode.workspace.getConfiguration("Zowe-Default-Datasets-Classic");
            break;
        case localize("createFile.dataSetPartitioned", "Data Set Partitioned"):
            typeEnum = zowe.CreateDataSetTypeEnum.DATA_SET_PARTITIONED;
            createOptions = vscode.workspace.getConfiguration("Zowe-Default-Datasets-PDS");
            break;
        case localize("createFile.dataSetSequential", "Data Set Sequential"):
            typeEnum = zowe.CreateDataSetTypeEnum.DATA_SET_SEQUENTIAL;
            createOptions = vscode.workspace.getConfiguration("Zowe-Default-Datasets-PS");
            break;
    }
    return {
        typeEnum,
        createOptions,
    };
}

/**
 * Creates a new file and uploads to the server
 * !!!!!!!!!!!!!!!!!!!!!!!!!!!!!!!!!!!!!!!!!!!!!!!!!!!
 * TODO: Consider changing configuration to allow "custom" data set specifications
 * !!!!!!!!!!!!!!!!!!!!!!!!!!!!!!!!!!!!!!!!!!!!!!!!!!!
 * @export
 * @param {IZoweDatasetTreeNode} node - Desired Zowe session
 * @param {DatasetTree} datasetProvider - the tree which contains the nodes
 */
export async function createFile(node: IZoweDatasetTreeNode, datasetProvider: IZoweTree<IZoweDatasetTreeNode>) {
    let dsName: string;
    let typeEnum: number;
    let propertiesFromDsType: any;
    const stepTwoOptions = {
        placeHolder: localize("createFile.quickPickOption.dataSetType", "Type of Data Set to be Created"),
        ignoreFocusOut: true,
        canPickMany: false,
    };
    const stepThreeOptions: vscode.QuickPickOptions = {
        ignoreFocusOut: true,
        canPickMany: false,
    };
    const stepTwoChoices = [
        localize("createFile.dataSetBinary", "Data Set Binary"),
        localize("createFile.dataSetC", "Data Set C"),
        localize("createFile.dataSetClassic", "Data Set Classic"),
        localize("createFile.dataSetPartitioned", "Data Set Partitioned"),
        localize("createFile.dataSetSequential", "Data Set Sequential"),
    ];
    const stepThreeChoices = [
        localize("createFile.allocate", " + Allocate Data Set"),
        localize("createFile.editAttributes", "Edit Attributes"),
    ];
    // Make a nice new mutable array for the DS properties
    // tslint:disable-next-line: prefer-const
    let newDSProperties = globals.DATA_SET_PROPERTIES;

    datasetProvider.checkCurrentProfile(node);
    if (
        Profiles.getInstance().validProfile === ValidProfileEnum.VALID ||
        Profiles.getInstance().validProfile === ValidProfileEnum.UNVERIFIED
    ) {
        // 1st step: Get data set name
        dsName = await vscode.window.showInputBox({
            placeHolder: localize("dataset.name", "Name of Data Set"),
            ignoreFocusOut: true,
        });
        if (dsName) {
            dsName = dsName.trim().toUpperCase();
            newDSProperties.forEach((property) => {
                if (property.key === `dsName`) {
                    property.value = dsName;
                    property.placeHolder = dsName;
                }
            });
        } else {
            globals.LOG.debug(
                localize("createFile.noValidNameEntered", "No valid data set name entered. Operation cancelled")
            );
            vscode.window.showInformationMessage(localize("createFile.operationCancelled", "Operation cancelled."));
            return;
        }

        // 2nd step: Get data set type
        const type = await vscode.window.showQuickPick(stepTwoChoices, stepTwoOptions);
        if (type == null) {
            globals.LOG.debug(
                localize("createFile.noValidTypeSelected", "No valid data set type selected. Operation cancelled.")
            );
            vscode.window.showInformationMessage(localize("createFile.operationCancelled", "Operation cancelled."));
            return;
        } else {
            // Add the default property values to the list of items
            // that will be shown in DS attributes for editing
            typeEnum = getDataSetTypeAndOptions(type).typeEnum;
            const cliDefaultsKey = globals.CreateDataSetTypeWithKeysEnum[typeEnum].replace("DATA_SET_", "");

            propertiesFromDsType = zowe.CreateDefaults.DATA_SET[cliDefaultsKey];
            newDSProperties.forEach((property) => {
                Object.keys(propertiesFromDsType).forEach((typeProperty) => {
                    if (typeProperty === property.key) {
                        property.value = propertiesFromDsType[typeProperty].toString();
                        property.placeHolder = propertiesFromDsType[typeProperty];
                    }
                });
            });
        }

        // 3rd step: Ask if we allocate, or show DS attributes
        const choice = await vscode.window.showQuickPick(stepThreeChoices, stepThreeOptions);
        if (choice == null) {
            globals.LOG.debug(localize("createFile.noOptionSelected", "No option selected. Operation cancelled."));
            vscode.window.showInformationMessage(localize("createFile.operationCancelled", "Operation cancelled."));
            return;
        } else {
            if (choice === " + Allocate Data Set") {
                // User wants to allocate straightaway - skip Step 4
                globals.LOG.debug(localize("createFile.allocatingNewDataSet", "Allocating new data set"));
                vscode.window.showInformationMessage(
                    localize("createFile.allocatingNewDataSet", "Allocating new data set")
                );
            } else {
                // 4th step (optional): Show data set attributes
                const choice2 = await handleUserSelection(newDSProperties, type);
                if (choice2 == null) {
                    globals.LOG.debug(
                        localize("createFile.noOptionSelected", "No option selected. Operation cancelled.")
                    );
                    vscode.window.showInformationMessage(
                        localize("createFile.operationCancelled", "Operation cancelled.")
                    );
                    return;
                } else {
                    globals.LOG.debug(localize("createFile.allocatingNewDataSet", "Allocating new data set"));
                    vscode.window.showInformationMessage(
                        localize("createFile.allocatingNewDataSet", "Allocating new data set")
                    );
                }
            }
        }

        // Format properties for use by API
        const dsPropsForAPI = {};
        newDSProperties.forEach((property) => {
            if (property.value) {
                if (property.key === `dsName`) {
                    dsName = property.value;
                } else {
                    if (typeof propertiesFromDsType[property.key] === "number") {
                        dsPropsForAPI[property.key] = Number(property.value);
                    } else {
                        dsPropsForAPI[property.key] = property.value;
                    }
                }
            }
        });

        try {
            // Allocate the data set
            await ZoweExplorerApiRegister.getMvsApi(node.getProfile()).createDataSet(typeEnum, dsName, dsPropsForAPI);
            node.dirty = true;

            const theFilter = await datasetProvider.createFilterString(dsName, node);
            datasetProvider.addSearchHistory(theFilter);
            datasetProvider.refresh();

<<<<<<< HEAD
            // Show newly-created data set in expanded tree view
            if (dsName) {
                node.label = `${node.label} `;
                node.label = node.label.trim();
                node.tooltip = node.pattern = theFilter.toUpperCase();
                node.collapsibleState = vscode.TreeItemCollapsibleState.Expanded;
                const icon = getIconByNode(node);
                if (icon) {
                    node.iconPath = icon.path;
=======
                    const newNode = await node
                        .getChildren()
                        .then((children) => children.find((child) => child.label === name));
                    datasetProvider
                        .getTreeView()
                        .reveal(node, { select: true, focus: true })
                        .then(() => datasetProvider.getTreeView().reveal(newNode, { select: true, focus: true }));
>>>>>>> 6afa4693
                }
                node.dirty = true;

                const newNode = await node
                    .getChildren()
                    .then((children) => children.find((child) => child.label === dsName));
                datasetProvider.getTreeView().reveal(newNode, { select: true });
            }
        } catch (err) {
            globals.LOG.error(
                localize("createDataSet.error", "Error encountered when creating data set! ") + JSON.stringify(err)
            );
            errorHandling(
                err,
                node.getProfileName(),
                localize("createDataSet.error", "Error encountered when creating data set! ") + err.message
            );
            throw err as Error;
        }
    }
}

async function handleUserSelection(newDSProperties, dsType): Promise<string> {
    // Create the array of items in the quickpick list
    const qpItems = [];
    qpItems.push(new FilterItem(` + Allocate Data Set`, null, true));
    newDSProperties.forEach((prop) => {
        qpItems.push(new FilterItem(prop.label, prop.value, true));
    });

    // Provide the settings for the quickpick's appearance & behavior
    const quickpick = vscode.window.createQuickPick();
    quickpick.placeholder = localize("createFileNoWebview.options.prompt", "Click on parameters to change them");
    quickpick.ignoreFocusOut = true;
    quickpick.items = [...qpItems];
    quickpick.matchOnDescription = false;
    quickpick.onDidHide(() => {
        if (quickpick.selectedItems.length === 0) {
            globals.LOG.debug(localize("createFile.noOptionSelected", "No option selected. Operation cancelled."));
            vscode.window.showInformationMessage(localize("createFile.operationCancelled", "Operation cancelled."));
            return;
        }
    });

    // Show quickpick and store the user's input
    quickpick.show();
    let pattern: string;
    const choice2 = await resolveQuickPickHelper(quickpick);
    pattern = choice2.label;
    quickpick.dispose();

    if (pattern) {
        // Parse pattern for selected attribute
        switch (pattern) {
            case " + Allocate Data Set":
                return new Promise((resolve) => resolve(` + Allocate Data Set`));
            case "Show Attributes":
                newDSProperties.find((prop) => prop.label === pattern).value = await vscode.window.showQuickPick([
                    `True`,
                    `False`,
                ]);
                break;
            default:
                newDSProperties.find((prop) => prop.label === pattern).value = await vscode.window.showInputBox({
                    value: newDSProperties.find((prop) => prop.label === pattern).value,
                    placeHolder: newDSProperties.find((prop) => prop.label === pattern).placeHolder,
                });
                break;
        }
        return Promise.resolve(handleUserSelection(newDSProperties, dsType));
    }
}

/**
 * Shows data set attributes in a new text editor
 *
 * @export
 * @param {IZoweDatasetTreeNode} parent - The parent Node
 * @param {DatasetTree} datasetProvider - the tree which contains the nodes
 */
export async function showDSAttributes(parent: IZoweDatasetTreeNode, datasetProvider: IZoweTree<IZoweDatasetTreeNode>) {
    await datasetProvider.checkCurrentProfile(parent);
    if (
        Profiles.getInstance().validProfile === ValidProfileEnum.VALID ||
        Profiles.getInstance().validProfile === ValidProfileEnum.UNVERIFIED
    ) {
        const label = parent.label.trim();
        globals.LOG.debug(localize("showDSAttributes.debug", "showing attributes of data set ") + label);
        let attributes: any;
        try {
            attributes = await ZoweExplorerApiRegister.getMvsApi(parent.getProfile()).dataSet(label, {
                attributes: true,
            });
            attributes = attributes.apiResponse.items;
            attributes = attributes.filter((dataSet) => {
                return dataSet.dsname.toUpperCase() === label.toUpperCase();
            });
            if (attributes.length === 0) {
                throw new Error(
                    localize("showDSAttributes.lengthError", "No matching data set names found for query: ") + label
                );
            }
        } catch (err) {
            globals.LOG.error(
                localize("showDSAttributes.log.error", "Error encountered when listing attributes! ") +
                    JSON.stringify(err)
            );
            errorHandling(
                err,
                parent.getProfileName(),
                localize("showDSAttributes.error", "Unable to list attributes: ") + err.message
            );
            throw err;
        }

        // shouldn't be possible for there to be two cataloged data sets with the same name,
        // but just in case we'll display all of the results
        // if there's only one result (which there should be), we will just pass in attributes[0]
        // so that prettyJson doesn't display the attributes as an array with a hyphen character
        const attributesText = TextUtils.prettyJson(
            attributes.length > 1 ? attributes : attributes[0],
            undefined,
            false
        );
        // const attributesFilePath = path.join(ZOWETEMPFOLDER, label + ".yaml");
        // fs.writeFileSync(attributesFilePath, attributesText);
        // const document = await vscode.workspace.openTextDocument(attributesFilePath);
        // await vscode.window.showTextDocument(document);
        const attributesMessage = localize("attributes.title", "Attributes");
        const webviewHTML = `<!DOCTYPE html>
        <html lang="en">
        <head>
            <meta charset="UTF-8">
            <title>${label} "${attributesMessage}"</title>
        </head>
        <body>
        ${attributesText.replace(/\n/g, "</br>")}
        </body>
        </html>`;
        const column = vscode.window.activeTextEditor ? vscode.window.activeTextEditor.viewColumn : undefined;
        const panel: vscode.WebviewPanel = vscode.window.createWebviewPanel(
            "zowe",
            label + " " + localize("attributes.title", "Attributes"),
            column || 1,
            {}
        );
        panel.webview.html = webviewHTML;
    }
}

/**
 * Submit the contents of the editor as JCL.
 *
 * @export
 * @param {DatasetTree} datasetProvider - our DatasetTree object
 */
// This function does not appear to currently be made available in the UI
export async function submitJcl(datasetProvider: IZoweTree<IZoweDatasetTreeNode>) {
    if (!vscode.window.activeTextEditor) {
        vscode.window.showErrorMessage(
            localize(
                "submitJcl.noDocumentOpen",
                "No editor with a document that could be submitted as JCL is currently open."
            )
        );
        return;
    }
    const doc = vscode.window.activeTextEditor.document;
    globals.LOG.debug(localize("submitJcl.log.debug", "Submitting JCL in document ") + doc.fileName);
    // get session name
    const sessionregex = /\[(.*)(\])(?!.*\])/g;
    const regExp = sessionregex.exec(doc.fileName);
    const profiles = Profiles.getInstance();
    let sessProfileName;
    if (regExp === null) {
        const allProfiles: IProfileLoaded[] = profiles.allProfiles;
        const profileNamesList = allProfiles.map((profile) => {
            return profile.name;
        });
        if (profileNamesList.length) {
            const quickPickOptions: vscode.QuickPickOptions = {
                placeHolder: localize("submitJcl.quickPickOption", "Select the Profile to use to submit the job"),
                ignoreFocusOut: true,
                canPickMany: false,
            };
            sessProfileName = await vscode.window.showQuickPick(profileNamesList, quickPickOptions);
        } else {
            vscode.window.showInformationMessage(localize("submitJcl.noProfile", "No profiles available"));
        }
    } else {
        sessProfileName = regExp[1];
        if (sessProfileName.includes("[")) {
            // if submitting from favorites, sesName might be the favorite node, so extract further
            sessProfileName = sessionregex.exec(sessProfileName)[1];
        }
    }

    // get profile from session name
    let sessProfile: IProfileLoaded;
    const sesNode = (await datasetProvider.getChildren()).find((child) => child.label.trim() === sessProfileName);
    if (sesNode) {
        sessProfile = sesNode.getProfile();
    } else {
        // if submitting from favorites, a session might not exist for this node
        sessProfile = profiles.loadNamedProfile(sessProfileName);
    }
    if (sessProfile == null) {
        globals.LOG.error(
            localize("submitJcl.log.error.nullSession", "Session for submitting JCL was null or undefined!")
        );
        return;
    }
    await Profiles.getInstance().checkCurrentProfile(sessProfile);
    if (
        Profiles.getInstance().validProfile === ValidProfileEnum.VALID ||
        Profiles.getInstance().validProfile === ValidProfileEnum.UNVERIFIED
    ) {
        try {
            const job = await ZoweExplorerApiRegister.getJesApi(sessProfile).submitJcl(doc.getText());
            const args = [sessProfileName, job.jobid];
            const setJobCmd = `command:zowe.setJobSpool?${encodeURIComponent(JSON.stringify(args))}`;
            vscode.window.showInformationMessage(
                localize("submitJcl.jobSubmitted", "Job submitted ") + `[${job.jobid}](${setJobCmd})`
            );
        } catch (error) {
            errorHandling(
                error,
                sessProfileName,
                localize("submitJcl.jobSubmissionFailed", "Job submission failed\n") + error.message
            );
        }
    } else {
        vscode.window.showErrorMessage(localize("submitJcl.checkProfile", "Profile is invalid"));
        return;
    }
}

/**
 * Submit the selected dataset member as a Job.
 *
 * @export
 * @param node The dataset member
 */
export async function submitMember(node: IZoweTreeNode) {
    let label: string;
    let sesName: string;
    let sessProfile: IProfileLoaded;
    const profiles = Profiles.getInstance();
    await profiles.checkCurrentProfile(node.getProfile());
    if (
        Profiles.getInstance().validProfile === ValidProfileEnum.VALID ||
        Profiles.getInstance().validProfile === ValidProfileEnum.UNVERIFIED
    ) {
        switch (true) {
            // For favorited or non-favorited sequential DS:
            case contextually.isFavorite(node):
            case contextually.isSessionNotFav(node.getParent()):
                sesName = node.getParent().getLabel();
                label = node.label;
                sessProfile = node.getProfile();
                break;
            // For favorited or non-favorited data set members:
            case contextually.isFavoritePds(node.getParent()):
            case contextually.isPdsNotFav(node.getParent()):
                sesName = node.getParent().getParent().getLabel();
                label = node.getParent().getLabel() + "(" + node.label.trim() + ")";
                sessProfile = node.getProfile();
                break;
            default:
                vscode.window.showErrorMessage(
                    localize("submitMember.invalidNode", "submitMember() called from invalid node.")
                );
                throw Error(localize("submitMember.error.invalidNode", "submitMember() called from invalid node."));
        }
        try {
            const job = await ZoweExplorerApiRegister.getJesApi(sessProfile).submitJob(label);
            const args = [sesName, job.jobid];
            const setJobCmd = `command:zowe.setJobSpool?${encodeURIComponent(JSON.stringify(args))}`;
            vscode.window.showInformationMessage(
                localize("submitMember.jobSubmitted", "Job submitted ") + `[${job.jobid}](${setJobCmd})`
            );
        } catch (error) {
            errorHandling(
                error,
                sesName,
                localize("submitMember.jobSubmissionFailed", "Job submission failed\n") + error.message
            );
        }
    }
}

/**
 * Deletes a dataset/data set member
 *
 * @export
 * @param {IZoweTreeNode} node - The node to be deleted
 * @param {IZoweTree<IZoweDatasetTreeNode>} datasetProvider - the tree which contains the nodes
 */
export async function deleteDataset(node: IZoweTreeNode, datasetProvider: IZoweTree<IZoweDatasetTreeNode>) {
    globals.LOG.debug(localize("deleteDataset.log.debug", "Deleting data set ") + node.label);
    const quickPickOptions: vscode.QuickPickOptions = {
        placeHolder: localize(
            "deleteDataset.quickPickOption",
            "Delete {0}? This will permanently remove it from your system.",
            node.label
        ),
        ignoreFocusOut: true,
        canPickMany: false,
    };
    // confirm that the user really wants to delete
    if (
        (await vscode.window.showQuickPick(
            [
                localize("deleteDataset.showQuickPick.delete", "Delete"),
                localize("deleteDataset.showQuickPick.Cancel", "Cancel"),
            ],
            quickPickOptions
        )) !== localize("deleteDataset.showQuickPick.delete", "Delete")
    ) {
        globals.LOG.debug(
            localize("deleteDataset.showQuickPick.log.debug", "User picked Cancel. Cancelling delete of data set")
        );
        return;
    }

    let label = "";
    let fav = false;
    try {
        const parentContext = node.getParent().contextValue;
        if (parentContext.includes(globals.FAV_SUFFIX)) {
            label = node.getLabel();
            fav = true;
            if (parentContext.includes(globals.DS_PDS_CONTEXT + globals.FAV_SUFFIX)) {
                label = node.getParent().getLabel() + "(" + node.getLabel() + ")";
            }
        } else if (parentContext.includes(globals.DS_SESSION_CONTEXT)) {
            label = node.getLabel();
        } else if (parentContext.includes(globals.DS_PDS_CONTEXT)) {
            label = node.getParent().getLabel() + "(" + node.getLabel() + ")";
        } else {
            throw Error(localize("deleteDataSet.invalidNode.error", "deleteDataSet() called from invalid node."));
        }
        await datasetProvider.checkCurrentProfile(node);
        if (
            Profiles.getInstance().validProfile === ValidProfileEnum.VALID ||
            Profiles.getInstance().validProfile === ValidProfileEnum.UNVERIFIED
        ) {
            await ZoweExplorerApiRegister.getMvsApi(node.getProfile()).deleteDataSet(label);
        } else {
            return;
        }
    } catch (err) {
        globals.LOG.error(
            localize("deleteDataSet.delete.log.error", "Error encountered when deleting data set! ") +
                JSON.stringify(err)
        );
        if (err.message.includes(localize("deleteDataSet.error.notFound", "not found"))) {
            vscode.window.showInformationMessage(
                localize("deleteDataSet.notFound.error1", "Unable to find file: ") +
                    label +
                    localize("deleteDataSet.notFound.error2", " was probably already deleted.")
            );
        } else {
            errorHandling(err, node.getProfileName(), err.message);
        }
        throw err;
    }

    // remove node from tree
    if (fav) {
        datasetProvider.mSessionNodes.forEach((ses) => {
            if (node.getProfileName() === ses.label.trim()) {
                ses.dirty = true;
            }
        });
        datasetProvider.removeFavorite(node);
    } else {
        node.getSessionNode().dirty = true;
        datasetProvider.removeFavorite(node);
    }

    // refresh Tree View & favorites
    if (node.getParent() && node.getParent().contextValue !== globals.DS_SESSION_CONTEXT) {
        datasetProvider.refreshElement(node.getParent());
        if (contextually.isFavorite(node) || contextually.isFavorite(node.getParent())) {
            const nonFavNode = datasetProvider.findNonFavoritedNode(node.getParent());
            if (nonFavNode) {
                datasetProvider.refreshElement(nonFavNode);
            }
        } else {
            const favNode = datasetProvider.findFavoritedNode(node.getParent());
            if (favNode) {
                datasetProvider.refreshElement(favNode);
            }
        }
    } else {
        datasetProvider.refresh();
    }

    // remove local copy of file
    const fileName = getDocumentFilePath(label, node);
    try {
        if (fs.existsSync(fileName)) {
            fs.unlinkSync(fileName);
        }
    } catch (err) {
        // do nothing
    }
}

/**
 * Refreshes the passed node with current mainframe data
 *
 * @param {IZoweDatasetTreeNode} node - The node which represents the dataset
 */
// This is not a UI refresh.
export async function refreshPS(node: IZoweDatasetTreeNode) {
    let label: string;
    try {
        switch (true) {
            // For favorited or non-favorited sequential DS:
            case contextually.isFavorite(node):
            case contextually.isSessionNotFav(node.getParent()):
                label = node.label.trim();
                break;
            // For favorited or non-favorited data set members:
            case contextually.isFavoritePds(node.getParent()):
            case contextually.isPdsNotFav(node.getParent()):
                label = node.getParent().getLabel() + "(" + node.getLabel() + ")";
                break;
            default:
                throw Error(localize("refreshPS.error.invalidNode", "refreshPS() called from invalid node."));
        }
        const documentFilePath = getDocumentFilePath(label, node);
        const prof = node.getProfile();
        const response = await ZoweExplorerApiRegister.getMvsApi(prof).getContents(label, {
            file: documentFilePath,
            returnEtag: true,
            encoding: prof.profile.encoding,
        });
        node.setEtag(response.apiResponse.etag);

        const document = await vscode.workspace.openTextDocument(documentFilePath);
        vscode.window.showTextDocument(document);
        // if there are unsaved changes, vscode won't automatically display the updates, so close and reopen
        if (document.isDirty) {
            await vscode.commands.executeCommand("workbench.action.closeActiveEditor");
            vscode.window.showTextDocument(document);
        }
    } catch (err) {
        globals.LOG.error(
            localize("refreshPS.log.error.refresh", "Error encountered when refreshing data set view: ") +
                JSON.stringify(err)
        );
        if (err.message.includes(localize("refreshPS.error.notFound", "not found"))) {
            vscode.window.showInformationMessage(
                localize("refreshPS.file1", "Unable to find file: ") +
                    label +
                    localize("refreshPS.file2", " was probably deleted.")
            );
        } else {
            errorHandling(err, node.getProfileName(), err.message);
        }
    }
}

/**
 * Prompts the user for a pattern, and populates the [TreeView]{@link vscode.TreeView} based on the pattern
 *
 * @param {IZoweDatasetTreeNode} node - The session node
 * @param {DatasetTree} datasetProvider - Current DatasetTree used to populate the TreeView
 * @returns {Promise<void>}
 */
// This function does not appear to be called by anything except unit and integration tests.
export async function enterPattern(node: IZoweDatasetTreeNode, datasetProvider: DatasetTree) {
    if (globals.LOG) {
        globals.LOG.debug(localize("enterPattern.log.debug.prompt", "Prompting the user for a data set pattern"));
    }
    let pattern: string;
    if (contextually.isSessionNotFav(node)) {
        // manually entering a search
        const options: vscode.InputBoxOptions = {
            prompt: localize(
                "enterPattern.options.prompt",
                "Search Data Sets: use a comma to separate multiple patterns"
            ),
            value: node.pattern,
        };
        // get user input
        pattern = await vscode.window.showInputBox(options);
        if (!pattern) {
            vscode.window.showInformationMessage(localize("enterPattern.pattern", "You must enter a pattern."));
            return;
        }
    } else {
        // executing search from saved search in favorites
        pattern = node.label.trim().substring(node.label.trim().indexOf(":") + 2);
        const session = node.label.trim().substring(node.label.trim().indexOf("[") + 1, node.label.trim().indexOf("]"));
        await datasetProvider.addSession(session);
        node = datasetProvider.mSessionNodes.find((tempNode) => tempNode.label.trim() === session);
    }

    // update the treeview with the new pattern
    // TODO figure out why a label change is needed to refresh the treeview,
    // instead of changing the collapsible state
    // change label so the treeview updates
    node.label = node.label.trim() + " ";
    node.tooltip = node.pattern = pattern.toUpperCase();
    node.collapsibleState = vscode.TreeItemCollapsibleState.Expanded;
    node.dirty = true;
    const icon = getIconByNode(node);
    if (icon) {
        node.iconPath = icon.path;
    }
    datasetProvider.addSearchHistory(node.pattern);
}

/**
 * Copy data set info
 *
 * @export
 * @param {IZoweNodeType} node - The node to copy
 */
export async function copyDataSet(node: IZoweNodeType) {
    return vscode.env.clipboard.writeText(JSON.stringify(dsUtils.getNodeLabels(node)));
}

/**
 * Migrate data sets
 *
 * @export
 * @param {IZoweDatasetTreeNode} node - The node to paste to
 */
export async function hMigrateDataSet(node: ZoweDatasetNode) {
    await Profiles.getInstance().checkCurrentProfile(node.getProfile());
    if (
        Profiles.getInstance().validProfile === ValidProfileEnum.VALID ||
        Profiles.getInstance().validProfile === ValidProfileEnum.UNVERIFIED
    ) {
        const { dataSetName } = dsUtils.getNodeLabels(node);
        vscode.window.showInformationMessage(
            localize("hMigrate.requestSent1", "Migration of dataset: ") +
                dataSetName +
                localize("hMigrate.requestSent2", " requested.")
        );
        return ZoweExplorerApiRegister.getMvsApi(node.getProfile()).hMigrateDataSet(dataSetName);
    } else {
        vscode.window.showErrorMessage(localize("hMigrateDataSet.checkProfile", "Profile is invalid"));
        return;
    }
}

/**
 * Recall data sets
 *
 * @export
 * @param {IZoweDatasetTreeNode} node - The node to paste to
 */
export async function hRecallDataSet(node: ZoweDatasetNode) {
    await Profiles.getInstance().checkCurrentProfile(node.getProfile());
    if (
        Profiles.getInstance().validProfile === ValidProfileEnum.VALID ||
        Profiles.getInstance().validProfile === ValidProfileEnum.UNVERIFIED
    ) {
        const { dataSetName } = dsUtils.getNodeLabels(node);
        vscode.window.showInformationMessage(
            localize("hRecall.requestSent1", "Recall of dataset: ") +
                dataSetName +
                localize("hRecall.requestSent2", " requested.")
        );
        return ZoweExplorerApiRegister.getMvsApi(node.getProfile()).hRecallDataSet(dataSetName);
    } else {
        vscode.window.showErrorMessage(localize("hMigrateDataSet.checkProfile", "Profile is invalid"));
        return;
    }
}

/**
 * Paste member
 *
 * @export
 * @param {ZoweNode} node - The node to paste to
 * @param {DatasetTree} datasetProvider - the tree which contains the nodes
 */
export async function pasteMember(node: IZoweDatasetTreeNode, datasetProvider: IZoweTree<IZoweDatasetTreeNode>) {
    const { profileName, dataSetName } = dsUtils.getNodeLabels(node);
    let memberName;
    let beforeDataSetName;
    let beforeProfileName;
    let beforeMemberName;

    await Profiles.getInstance().checkCurrentProfile(node.getProfile());
    if (
        Profiles.getInstance().validProfile === ValidProfileEnum.VALID ||
        Profiles.getInstance().validProfile === ValidProfileEnum.UNVERIFIED
    ) {
        if (node.contextValue.includes(globals.DS_PDS_CONTEXT)) {
            memberName = await vscode.window.showInputBox({
                placeHolder: localize("renameDataSet.name", "Name of Data Set Member"),
            });
            if (!memberName) {
                return;
            }
        }

        try {
            ({
                dataSetName: beforeDataSetName,
                memberName: beforeMemberName,
                profileName: beforeProfileName,
            } = JSON.parse(await vscode.env.clipboard.readText()));
        } catch (err) {
            throw Error("Invalid clipboard. Copy from data set first");
        }

        if (beforeProfileName === profileName) {
            if (memberName) {
                const responseItem: zowe.IZosFilesResponse = await ZoweExplorerApiRegister.getMvsApi(
                    node.getProfile()
                ).allMembers(`${dataSetName}`);
                if (
                    responseItem.apiResponse.items.some((singleItem) => singleItem.member === memberName.toUpperCase())
                ) {
                    throw Error(`${dataSetName}(${memberName}) already exists. You cannot replace a member`);
                }
            }
            await ZoweExplorerApiRegister.getMvsApi(node.getProfile()).copyDataSetMember(
                { dataSetName: beforeDataSetName, memberName: beforeMemberName },
                { dataSetName, memberName }
            );

            if (memberName) {
                datasetProvider.refreshElement(node);
                let node2;
                if (node.contextValue.includes(globals.FAV_SUFFIX)) {
                    node2 = datasetProvider.findNonFavoritedNode(node);
                } else {
                    node2 = datasetProvider.findFavoritedNode(node);
                }
                if (node2) {
                    datasetProvider.refreshElement(node2);
                }
            } else {
                refreshPS(node);
            }
        }
    }
}

/**
 * Uploads the file to the mainframe
 *
 * @export
 * @param {vscode.TextDocument} doc - TextDocument that is being saved
 */
export async function saveFile(doc: vscode.TextDocument, datasetProvider: IZoweTree<IZoweDatasetTreeNode>) {
    // Check if file is a data set, instead of some other file
    globals.LOG.debug(localize("saveFile.log.debug.request", "requested to save data set: ") + doc.fileName);
    const docPath = path.join(doc.fileName, "..");
    globals.LOG.debug("requested to save data set: " + doc.fileName);
    if (docPath.toUpperCase().indexOf(globals.DS_DIR.toUpperCase()) === -1) {
        globals.LOG.debug(
            localize("saveFile.log.debug.path", "path.relative returned a non-blank directory.") +
                localize("saveFile.log.debug.directory", "Assuming we are not in the DS_DIR directory: ") +
                path.relative(docPath, globals.DS_DIR)
        );
        return;
    }
    const start = path.join(globals.DS_DIR + path.sep).length;
    const ending = doc.fileName.substring(start);
    const sesName = ending.substring(0, ending.indexOf(path.sep));
    const profile = Profiles.getInstance().loadNamedProfile(sesName);
    if (!profile) {
        globals.LOG.error(localize("saveFile.log.error.session", "Couldn't locate session when saving data set!"));
        return vscode.window.showErrorMessage(
            localize("saveFile.log.error.session", "Couldn't locate session when saving data set!")
        );
    }

    // get session from session name
    let documentSession: Session;
    let node: IZoweDatasetTreeNode;
    const sesNode = (await datasetProvider.getChildren()).find((child) => child.label.trim() === sesName);
    if (sesNode) {
        globals.LOG.debug(localize("saveFile.log.debug.load", "Loading session from session node in saveFile()"));
        documentSession = sesNode.getSession();
    } else {
        // if saving from favorites, a session might not exist for this node
        globals.LOG.debug(
            localize(
                "saveFile.log.debug.sessionNode",
                "couldn't find session node, loading profile with CLI profile manager"
            )
        );
        documentSession = ZoweExplorerApiRegister.getMvsApi(profile).getSession();
    }

    // If not a member
    let label = doc.fileName.substring(
        doc.fileName.lastIndexOf(path.sep) + 1,
        checkForAddedSuffix(doc.fileName) ? doc.fileName.lastIndexOf(".") : doc.fileName.length
    );
    label = label.toUpperCase();
    globals.LOG.debug(localize("saveFile.log.debug.saving", "Saving file ") + label);
    if (!label.includes("(")) {
        try {
            // Checks if file still exists on server
            const response = await ZoweExplorerApiRegister.getMvsApi(profile).dataSet(label);
            if (!response.apiResponse.items.length) {
                return vscode.window.showErrorMessage(
                    localize(
                        "saveFile.error.saveFailed",
                        "Data set failed to save. Data set may have been deleted on mainframe."
                    )
                );
            }
        } catch (err) {
            errorHandling(err, sesName, err.message);
        }
    }
    // Get specific node based on label and parent tree (session / favorites)
    let nodes: IZoweNodeType[];
    if (!sesNode || sesNode.children.length === 0) {
        // saving from favorites
        nodes = concatChildNodes(datasetProvider.mFavorites);
    } else {
        // saving from session
        nodes = concatChildNodes([sesNode]);
    }
    node = nodes.find((zNode) => {
        if (contextually.isDsMember(zNode)) {
            const zNodeDetails = dsUtils.getProfileAndDataSetName(zNode);
            return `${zNodeDetails.profileName}(${zNodeDetails.dataSetName})` === `${label}`;
        } else if (contextually.isDs(zNode)) {
            return zNode.label.trim() === label;
        } else {
            return false;
        }
    });

    // define upload options
    let uploadOptions: zowe.IUploadOptions;
    if (node) {
        uploadOptions = {
            etag: node.getEtag(),
            returnEtag: true,
        };
    }

    try {
        const uploadResponse = await vscode.window.withProgress(
            {
                location: vscode.ProgressLocation.Notification,
                title: localize("saveFile.response.save.title", "Saving data set..."),
            },
            () => {
                const prof = node ? node.getProfile() : profile;
                if (prof.profile.encoding) {
                    uploadOptions.encoding = prof.profile.encoding;
                }
                return ZoweExplorerApiRegister.getMvsApi(prof).putContents(doc.fileName, label, uploadOptions);
            }
        );
        if (uploadResponse.success) {
            vscode.window.showInformationMessage(uploadResponse.commandResponse);
            // set local etag with the new etag from the updated file on mainframe
            if (node) {
                node.setEtag(uploadResponse.apiResponse[0].etag);
                setFileSaved(true);
            }
        } else if (
            !uploadResponse.success &&
            uploadResponse.commandResponse.includes(
                localize("saveFile.error.ZosmfEtagMismatchError", "Rest API failure with HTTP(S) status 412")
            )
        ) {
            if (globals.ISTHEIA) {
                await willForceUpload(node, doc, label, node ? node.getProfile() : profile);
            } else {
                const oldDoc = doc;
                const oldDocText = oldDoc.getText();
                const prof = node ? node.getProfile() : profile;
                if (prof.profile.encoding) {
                    uploadOptions.encoding = prof.profile.encoding;
                }
                const downloadResponse = await ZoweExplorerApiRegister.getMvsApi(prof).getContents(label, {
                    file: doc.fileName,
                    returnEtag: true,
                    encoding: prof.profile.encoding,
                });
                // re-assign etag, so that it can be used with subsequent requests
                const downloadEtag = downloadResponse.apiResponse.etag;
                if (node && downloadEtag !== node.getEtag()) {
                    node.setEtag(downloadEtag);
                }
                vscode.window.showWarningMessage(
                    localize(
                        "saveFile.error.etagMismatch",
                        "Remote file has been modified in the meantime.\nSelect 'Compare' to resolve the conflict."
                    )
                );
                if (vscode.window.activeTextEditor) {
                    // Store document in a separate variable, to be used on merge conflict
                    const startPosition = new vscode.Position(0, 0);
                    const endPosition = new vscode.Position(oldDoc.lineCount, 0);
                    const deleteRange = new vscode.Range(startPosition, endPosition);
                    await vscode.window.activeTextEditor.edit((editBuilder) => {
                        // re-write the old content in the editor view
                        editBuilder.delete(deleteRange);
                        editBuilder.insert(startPosition, oldDocText);
                    });
                    await vscode.window.activeTextEditor.document.save();
                }
            }
        } else {
            vscode.window.showErrorMessage(uploadResponse.commandResponse);
        }
    } catch (err) {
        vscode.window.showErrorMessage(err.message);
    }
}<|MERGE_RESOLUTION|>--- conflicted
+++ resolved
@@ -473,9 +473,8 @@
             datasetProvider.addSearchHistory(theFilter);
             datasetProvider.refresh();
 
-<<<<<<< HEAD
             // Show newly-created data set in expanded tree view
-            if (dsName) {
+            if (name) {
                 node.label = `${node.label} `;
                 node.label = node.label.trim();
                 node.tooltip = node.pattern = theFilter.toUpperCase();
@@ -483,22 +482,16 @@
                 const icon = getIconByNode(node);
                 if (icon) {
                     node.iconPath = icon.path;
-=======
-                    const newNode = await node
-                        .getChildren()
-                        .then((children) => children.find((child) => child.label === name));
-                    datasetProvider
-                        .getTreeView()
-                        .reveal(node, { select: true, focus: true })
-                        .then(() => datasetProvider.getTreeView().reveal(newNode, { select: true, focus: true }));
->>>>>>> 6afa4693
                 }
                 node.dirty = true;
 
                 const newNode = await node
                     .getChildren()
-                    .then((children) => children.find((child) => child.label === dsName));
-                datasetProvider.getTreeView().reveal(newNode, { select: true });
+                    .then((children) => children.find((child) => child.label === name));
+                datasetProvider
+                    .getTreeView()
+                    .reveal(node, { select: true, focus: true })
+                    .then(() => datasetProvider.getTreeView().reveal(newNode, { select: true, focus: true }));
             }
         } catch (err) {
             globals.LOG.error(
