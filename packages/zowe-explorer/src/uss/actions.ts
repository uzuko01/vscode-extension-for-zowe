--- conflicted
+++ resolved
@@ -25,13 +25,10 @@
 import * as contextually from "../shared/context";
 import { setFileSaved } from "../utils/workspace";
 import * as nls from "vscode-nls";
-<<<<<<< HEAD
 import { getIconByNode } from "../generators/icons";
 import { returnIconState, resetValidationSettings } from "../shared/actions";
 import { PersistentFilters } from "../PersistentFilters";
-=======
 import { refreshAll } from "../shared/refresh";
->>>>>>> 055721c7
 
 // Set up localization
 nls.config({
@@ -71,22 +68,8 @@
         try {
             filePath = `${filePath}/${name}`;
             await ZoweExplorerApiRegister.getUssApi(node.getProfile()).create(filePath, nodeType);
-<<<<<<< HEAD
-            if (contextually.isSession(node)) {
-                const parentPath = filePath.substr(0, filePath.indexOf(`/${name}`));
-                node.tooltip = node.fullPath = parentPath;
-                node.collapsibleState = vscode.TreeItemCollapsibleState.Expanded;
-                const icon = getIconByNode(node);
-                if (icon) {
-                    node.iconPath = icon.path;
-                }
-                node.label = `${node.getProfileName()} [${parentPath}]`;
-                node.dirty = true;
-                ussFileProvider.refresh();
-=======
             if (isTopLevel) {
                 refreshAll(ussFileProvider);
->>>>>>> 055721c7
             } else {
                 ussFileProvider.refreshElement(node);
             }
