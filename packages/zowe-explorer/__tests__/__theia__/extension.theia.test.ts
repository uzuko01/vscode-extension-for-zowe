--- conflicted
+++ resolved
@@ -15,23 +15,14 @@
 import * as driverChrome from "./theia/extension.theiaChrome";
 
 const TIMEOUT = 45000;
-<<<<<<< HEAD
-const SLEEPTIME = 10000;
-const SHORTSLEEPTIME = 2000;
-=======
 const SLEEPTIME = 15000;
 const SHORTSLEEPTIME  = 2000;
 const wait5sec = 5000;
->>>>>>> 0e126b12
 declare var it: any;
 const expect = chai.expect;
 chai.use(chaiAsPromised);
 
-<<<<<<< HEAD
-describe("Add Default Profile", () => {
-=======
 describe("Locate Tree Nodes", () => {
->>>>>>> 0e126b12
     before(async () => {
         await driverFirefox.openBrowser();
         await driverFirefox.sleepTime(SHORTSLEEPTIME);
@@ -119,11 +110,7 @@
     after(async () => driverFirefox.closeBrowser());
 });
 
-<<<<<<< HEAD
-describe("Add Profiles", () => {
-=======
 describe("Add Existing Profiles in USS and JOBS", () => {
->>>>>>> 0e126b12
     before(async () => {
         await driverFirefox.openBrowser();
         await driverFirefox.sleepTime(SHORTSLEEPTIME);
