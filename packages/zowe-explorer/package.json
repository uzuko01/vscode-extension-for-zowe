--- conflicted
+++ resolved
@@ -240,17 +240,16 @@
         "title": "%uploadDialog%"
       },
       {
-<<<<<<< HEAD
         "command": "zowe.uploadFromJsonDialog",
         "title": "%uploadFromJsonDialog%"
-=======
+      },
+      {
         "command": "zowe.editDataSet",
         "title": "%editDataSet%",
         "icon": {
           "light": "./resources/light/edit.svg",
           "dark": "./resources/dark/edit.svg"
         }
->>>>>>> 4118ee9b
       },
       {
         "command": "zowe.editMember",
