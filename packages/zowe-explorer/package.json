{
  "name": "vscode-extension-for-zowe",
  "displayName": "%displayName%",
  "description": "%description%",
  "version": "1.13.1",
  "publisher": "Zowe",
  "author": "Zowe",
  "license": "EPL-2.0",
  "repository": {
    "url": "https://github.com/zowe/vscode-extension-for-zowe"
  },
  "icon": "resources/zowe_logo.png",
  "keywords": [
    "mainframe",
    "dataset",
    "Zowe",
    "explorer",
    "z/OS",
    "USS",
    "JES",
    "MVS"
  ],
  "categories": [
    "Other"
  ],
  "files": [
    "out",
    "README.md",
    "resources"
  ],
  "activationEvents": [
    "*"
  ],
  "main": "./out/src/extension",
  "contributes": {
    "viewsContainers": {
      "activitybar": [
        {
          "id": "zowe",
          "title": "%viewsContainers.activitybar%",
          "icon": "resources/zowe.svg"
        }
      ]
    },
    "views": {
      "zowe": [
        {
          "id": "zowe.explorer",
          "name": "%zowe.explorer%"
        },
        {
          "id": "zowe.uss.explorer",
          "name": "%zowe.uss.explorer%"
        },
        {
          "id": "zowe.jobs",
          "name": "%zowe.jobs%"
        }
      ]
    },
    "keybindings": [
      {
        "command": "zowe.openRecentMember",
        "key": "ctrl+alt+r",
        "mac": "cmd+alt+r"
      },
      {
        "command": "zowe.searchInAllLoadedItems",
        "key": "ctrl+alt+p",
        "mac": "cmd+alt+p"
      },
      {
        "command": "zowe.deleteJob",
        "key": "delete",
        "when": "listSupportsMultiselect"
      }
    ],
    "commands": [
      {
        "command": "zowe.disableValidation",
        "title": "%disableValidation%"
      },
      {
        "command": "zowe.uss.disableValidation",
        "title": "%uss.disableValidation%"
      },
      {
        "command": "zowe.jobs.disableValidation",
        "title": "%jobs.disableValidation%"
      },
      {
        "command": "zowe.enableValidation",
        "title": "%enableValidation%"
      },
      {
        "command": "zowe.uss.enableValidation",
        "title": "%uss.enableValidation%"
      },
      {
        "command": "zowe.jobs.enableValidation",
        "title": "%jobs.enableValidation%"
      },
      {
        "command": "zowe.ssoLogin",
        "title": "%ssoLogin%"
      },
      {
        "command": "zowe.uss.ssoLogin",
        "title": "%uss.ssoLogin%"
      },
      {
        "command": "zowe.jobs.ssoLogin",
        "title": "%jobs.ssoLogin%"
      },
      {
        "command": "zowe.ssoLogout",
        "title": "%ssoLogout%"
      },
      {
        "command": "zowe.uss.ssoLogout",
        "title": "%uss.ssoLogout%"
      },
      {
        "command": "zowe.jobs.ssoLogout",
        "title": "%jobs.ssoLogout%"
      },
      {
        "command": "zowe.uss.copyPath",
        "title": "%uss.copyPath%"
      },
      {
        "command": "zowe.uss.createFile",
        "title": "%uss.createFile%"
      },
      {
        "command": "zowe.uss.createFolder",
        "title": "%uss.createFolder%"
      },
      {
        "command": "zowe.uss.deleteNode",
        "title": "%uss.deleteNode%"
      },
      {
        "command": "zowe.uss.renameNode",
        "title": "%uss.renameNode%"
      },
      {
        "command": "zowe.addFavorite",
        "title": "%addFavorite%",
        "icon": {
          "dark": "./resources/dark/favorites-open-dark.svg",
          "light": "./resources/light/favorites-open-light.svg"
        }
      },
      {
        "command": "zowe.uss.addFavorite",
        "title": "%uss.addFavorite%",
        "icon": {
          "dark": "./resources/dark/favorites-open-dark.svg",
          "light": "./resources/light/favorites-open-light.svg"
        }
      },
      {
        "command": "zowe.addSession",
        "title": "%addSession%",
        "icon": {
          "light": "./resources/light/plus.svg",
          "dark": "./resources/dark/plus.svg"
        }
      },
      {
        "command": "zowe.editSession",
        "title": "%editSession%",
        "icon": {
          "light": "./resources/light/edit.svg",
          "dark": "./resources/dark/edit.svg"
        }
      },
      {
        "command": "zowe.deleteProfile",
        "title": "%deleteProfile%"
      },
      {
        "command": "zowe.cmd.deleteProfile",
        "title": "%cmd.deleteProfile%"
      },
      {
        "command": "zowe.createDataset",
        "title": "%createDataset%",
        "icon": {
          "light": "./resources/light/newfile.svg",
          "dark": "./resources/dark/newfile.svg"
        }
      },
      {
        "command": "zowe.createMember",
        "title": "%createMember%"
      },
      {
        "command": "zowe.showDSAttributes",
        "title": "%showDSAttributes%"
      },
      {
        "command": "zowe.renameDataSet",
        "title": "%renameDataSet%"
      },
      {
        "command": "zowe.copyMember",
        "title": "%copyMember%"
      },
      {
        "command": "zowe.copyDataSet",
        "title": "%copyDataSet%"
      },
      {
        "command": "zowe.hMigrateDataSet",
        "title": "%hMigrateDataSet%"
      },
      {
        "command": "zowe.hRecallDataSet",
        "title": "%hRecallDataSet%"
      },
      {
        "command": "zowe.pasteMember",
        "title": "%paste%"
      },
      {
        "command": "zowe.renameDataSetMember",
        "title": "%renameMember%"
      },
      {
        "command": "zowe.deleteDataset",
        "title": "%deleteDataset%"
      },
      {
        "command": "zowe.deleteMember",
        "title": "%deleteMember%"
      },
      {
        "command": "zowe.allocateLike",
        "title": "%allocateLike%"
      },
      {
        "command": "zowe.uploadDialog",
        "title": "%uploadDialog%"
      },
      {
        "command": "zowe.editDataSet",
        "title": "%editDataSet%",
        "icon": {
          "light": "./resources/light/edit.svg",
          "dark": "./resources/dark/edit.svg"
        }
      },
      {
        "command": "zowe.editMember",
        "title": "%editMember%",
        "icon": {
          "light": "./resources/light/edit.svg",
          "dark": "./resources/dark/edit.svg"
        }
      },
      {
        "command": "zowe.pattern",
        "title": "%pattern%",
        "icon": {
          "light": "./resources/light/pattern.svg",
          "dark": "./resources/dark/pattern.svg"
        }
      },
      {
        "command": "zowe.all.profilelink",
        "title": "Associate profiles",
        "icon": {
          "light": "./resources/light/link.svg",
          "dark": "./resources/dark/link.svg"
        }
      },
      {
        "command": "zowe.refreshAll",
        "title": "%refreshAll%",
        "icon": {
          "light": "./resources/light/refresh.svg",
          "dark": "./resources/dark/refresh.svg"
        }
      },
      {
        "command": "zowe.refreshNode",
        "title": "%refreshNode%",
        "icon": {
          "light": "./resources/light/download.svg",
          "dark": "./resources/dark/download.svg"
        }
      },
      {
        "command": "zowe.removeFavorite",
        "title": "%removeFavorite%",
        "icon": {
          "dark": "./resources/dark/favorites-close-dark.svg",
          "light": "./resources/light/favorites-close-light.svg"
        }
      },
      {
        "command": "zowe.removeFavProfile",
        "title": "%removeFavProfile%"
      },
      {
        "command": "zowe.uss.removeFavorite",
        "title": "%uss.removeFavorite%",
        "icon": {
          "dark": "./resources/dark/favorites-close-dark.svg",
          "light": "./resources/light/favorites-close-light.svg"
        }
      },
      {
        "command": "zowe.uss.removeFavProfile",
        "title": "%removeFavProfile%"
      },
      {
        "command": "zowe.removeSavedSearch",
        "title": "%removeSavedSearch%",
        "icon": {
          "dark": "./resources/dark/favorites-close-dark.svg",
          "light": "./resources/light/favorites-close-light.svg"
        }
      },
      {
        "command": "zowe.removeSession",
        "title": "%removeSession%"
      },
      {
        "command": "zowe.saveSearch",
        "title": "%saveSearch%"
      },
      {
        "command": "zowe.submitJcl",
        "title": "%submitJcl%"
      },
      {
        "command": "zowe.submitMember",
        "title": "%submitMember%"
      },
      {
        "command": "zowe.uss.addSession",
        "title": "%uss.addSession%",
        "icon": {
          "light": "./resources/light/plus.svg",
          "dark": "./resources/dark/plus.svg"
        }
      },
      {
        "command": "zowe.uss.editSession",
        "title": "%editSession%",
        "icon": {
          "light": "./resources/light/edit.svg",
          "dark": "./resources/dark/edit.svg"
        }
      },
      {
        "command": "zowe.uss.deleteProfile",
        "title": "%deleteProfile%"
      },
      {
        "command": "zowe.uss.createDirectory",
        "title": "%uss.createDirectory%",
        "icon": {
          "light": "./resources/light/newfile.svg",
          "dark": "./resources/dark/newfile.svg"
        }
      },
      {
        "command": "zowe.uss.createNode",
        "title": "%uss.createNode%",
        "icon": {
          "light": "./resources/light/newfile.svg",
          "dark": "./resources/dark/newfile.svg"
        }
      },
      {
        "command": "zowe.uss.editFile",
        "title": "%uss.editFile%",
        "icon": {
          "light": "./resources/light/edit.svg",
          "dark": "./resources/dark/edit.svg"
        }
      },
      {
        "command": "zowe.uss.fullPath",
        "title": "%uss.fullPath%",
        "icon": {
          "light": "./resources/light/pattern.svg",
          "dark": "./resources/dark/pattern.svg"
        }
      },
      {
        "command": "zowe.uss.refreshAll",
        "title": "%refreshAll%",
        "icon": {
          "light": "./resources/light/refresh.svg",
          "dark": "./resources/dark/refresh.svg"
        }
      },
      {
        "command": "zowe.uss.refreshUSS",
        "title": "%uss.refreshUSS%",
        "icon": {
          "light": "./resources/light/download.svg",
          "dark": "./resources/dark/download.svg"
        }
      },
      {
        "command": "zowe.uss.removeSession",
        "title": "%uss.removeSession%"
      },
      {
        "command": "zowe.uss.saveSearch",
        "title": "%saveSearch%"
      },
      {
        "command": "zowe.uss.removeSavedSearch",
        "title": "%removeSavedSearch%",
        "icon": {
          "dark": "./resources/dark/favorites-close-dark.svg",
          "light": "./resources/light/favorites-close-light.svg"
        }
      },
      {
        "command": "zowe.uss.binary",
        "title": "%uss.binary%"
      },
      {
        "command": "zowe.uss.uploadDialog",
        "title": "%uss.uploadDialog%"
      },
      {
        "command": "zowe.uss.text",
        "title": "%uss.text%"
      },
      {
        "command": "zowe.deleteJob",
        "title": "%deleteJob%",
        "icon": {
          "dark": "./resources/dark/trash.svg",
          "light": "./resources/light/trash.svg"
        }
      },
      {
        "command": "zowe.jobs.addFavorite",
        "title": "%addFavorite%",
        "icon": {
          "dark": "./resources/dark/favorites-open-dark.svg",
          "light": "./resources/light/favorites-open-light.svg"
        }
      },
      {
        "command": "zowe.jobs.removeFavorite",
        "title": "%removeFavorite%",
        "icon": {
          "dark": "./resources/dark/favorites-close-dark.svg",
          "light": "./resources/light/favorites-close-light.svg"
        }
      },
      {
        "command": "zowe.jobs.removeSearchFavorite",
        "title": "%removeSavedSearch%",
        "icon": {
          "dark": "./resources/dark/favorites-close-dark.svg",
          "light": "./resources/light/favorites-close-light.svg"
        }
      },
      {
        "command": "zowe.jobs.removeFavProfile",
        "title": "%removeFavProfile%"
      },
      {
        "command": "zowe.jobs.saveSearch",
        "title": "%saveSearch%"
      },
      {
        "command": "zowe.runModifyCommand",
        "title": "%runModifyCommand%",
        "category": "Zowe"
      },
      {
        "command": "zowe.runStopCommand",
        "title": "%runStopCommand%",
        "category": "Zowe"
      },
      {
        "command": "zowe.setOwner",
        "title": "%setOwner%"
      },
      {
        "command": "zowe.setPrefix",
        "title": "%setPrefix%"
      },
      {
        "command": "zowe.refreshJobsServer",
        "title": "%refreshJobsServer%",
        "icon": {
          "light": "./resources/light/refresh.svg",
          "dark": "./resources/dark/refresh.svg"
        }
      },
      {
        "command": "zowe.jobs.editSession",
        "title": "%editSession%",
        "icon": {
          "light": "./resources/light/edit.svg",
          "dark": "./resources/dark/edit.svg"
        }
      },
      {
        "command": "zowe.jobs.deleteProfile",
        "title": "%deleteProfile%"
      },
      {
        "command": "zowe.refreshAllJobs",
        "title": "%refreshAll%",
        "icon": {
          "light": "./resources/light/refresh.svg",
          "dark": "./resources/dark/refresh.svg"
        }
      },
      {
        "command": "zowe.addJobsSession",
        "title": "%addJobsSession%",
        "icon": {
          "light": "./resources/light/plus.svg",
          "dark": "./resources/dark/plus.svg"
        }
      },
      {
        "command": "zowe.removeJobsSession",
        "title": "%removeJobsSession%"
      },
      {
        "command": "zowe.downloadSpool",
        "title": "%downloadSpool%",
        "icon": {
          "light": "./resources/light/download.svg",
          "dark": "./resources/dark/download.svg"
        }
      },
      {
        "command": "zowe.getJobJcl",
        "title": "%getJobJcl%"
      },
      {
        "command": "zowe.setJobSpool",
        "title": "%setJobSpool%"
      },
      {
<<<<<<< HEAD
        "command": "zowe.issueTsoCmd",
        "title": "%issueTsoCmd%",
        "category": "Zowe"
      },
      {
=======
>>>>>>> e7212253
        "command": "zowe.issueMvsCmd",
        "title": "%issueMvsCmd%",
        "category": "Zowe"
      },
      {
        "command": "zowe.jobs.search",
        "title": "%jobs.search%",
        "icon": {
          "light": "./resources/light/pattern.svg",
          "dark": "./resources/dark/pattern.svg"
        }
      }
    ],
    "menus": {
      "view/title": [
        {
          "when": "view == zowe.explorer",
          "command": "zowe.refreshAll",
          "group": "navigation"
        },
        {
          "when": "view == zowe.explorer",
          "command": "zowe.addSession",
          "group": "navigation"
        },
        {
          "when": "view == zowe.uss.explorer",
          "command": "zowe.uss.refreshAll",
          "group": "navigation"
        },
        {
          "when": "view == zowe.uss.explorer",
          "command": "zowe.uss.addSession",
          "group": "navigation"
        },
        {
          "when": "view == zowe.jobs",
          "command": "zowe.refreshAllJobs",
          "group": "navigation"
        },
        {
          "when": "view == zowe.jobs",
          "command": "zowe.addJobsSession",
          "group": "navigation"
        }
      ],
      "view/item/context": [
        {
          "when": "viewItem =~ /^(?!.*_fav.*)ussSession.*/",
          "command": "zowe.uss.fullPath",
          "group": "inline"
        },
        {
          "when": "view == zowe.uss.explorer && viewItem =~ /^(?!.*_fav.*)(textFile.*|binaryFile.*|directory.*)/",
          "command": "zowe.uss.addFavorite",
          "group": "inline"
        },
        {
          "when": "view == zowe.uss.explorer && viewItem =~ /^(?!(ussSession.*|profile.*)).*_fav.*/",
          "command": "zowe.uss.removeFavorite",
          "group": "inline"
        },
        {
          "when": "view == zowe.uss.explorer && viewItem =~ /^ussSession.*_fav.*/",
          "command": "zowe.uss.removeSavedSearch",
          "group": "inline"
        },
        {
          "when": "view == zowe.uss.explorer && viewItem =~ /^(?!(directory|ussSession|favorite|profile_fav))/",
          "command": "zowe.uss.refreshUSS",
          "group": "0_mainframeInteraction"
        },
        {
          "when": "viewItem =~ /^(?!.*_fav.*)ussSession.*/",
          "command": "zowe.uss.fullPath",
          "group": "1_create@0"
        },
        {
          "when": "view == zowe.uss.explorer && viewItem =~ /^(directory|(?!.*_fav.*)ussSession.*)/",
          "command": "zowe.uss.createFolder",
          "group": "1_create@1"
        },
        {
          "when": "view == zowe.uss.explorer && viewItem =~ /^(directory|(?!.*_fav.*)ussSession.*)/",
          "command": "zowe.uss.createFile",
          "group": "1_create@2"
        },
        {
          "when": "view == zowe.uss.explorer && viewItem =~ /^directory.*/",
          "command": "zowe.uss.uploadDialog",
          "group": "1_create@3"
        },
        {
          "when": "view == zowe.uss.explorer && viewItem =~ /^(?!(ussSession|favorite|profile_fav))/",
          "command": "zowe.uss.copyPath",
          "group": "1_create@4"
        },
        {
          "when": "view == zowe.uss.explorer && viewItem =~ /^(?!.*_fav.*)ussSession.*/",
          "command": "zowe.issueMvsCmd",
          "group": "1_create@5"
        },
        {
          "when": "view == zowe.uss.explorer && viewItem =~ /^(?!.*_fav.*)ussSession.*/",
          "command": "zowe.issueTsoCmd",
          "group": "1_create@5"
        },
        {
          "when": "view == zowe.uss.explorer && viewItem =~ /^textFile.*/",
          "command": "zowe.uss.binary",
          "group": "2_systemSpecific@1"
        },
        {
          "when": "view == zowe.uss.explorer && viewItem =~ /^binaryFile.*/",
          "command": "zowe.uss.text",
          "group": "2_systemSpecific@2"
        },
        {
          "when": "view == zowe.uss.explorer && viewItem =~ /^(?!.*_fav.*)(textFile.*|binaryFile.*|directory.*)/",
          "command": "zowe.uss.addFavorite",
          "group": "3_workspace@0"
        },
        {
          "when": "view == zowe.uss.explorer && viewItem =~ /^(?!(ussSession.*|profile.*)).*_fav.*/",
          "command": "zowe.uss.removeFavorite",
          "group": "3_workspace@1"
        },
        {
          "when": "view == zowe.uss.explorer && viewItem =~ /^(?!.*_fav.*)ussSession.*/",
          "command": "zowe.uss.addFavorite",
          "group": "3_workspace@3"
        },
        {
          "when": "view == zowe.uss.explorer && viewItem =~ /^ussSession.*_fav.*/",
          "command": "zowe.uss.removeSavedSearch",
          "group": "3_workspace@4"
        },
        {
          "when": "view == zowe.uss.explorer && viewItem == profile_fav",
          "command": "zowe.uss.removeFavProfile",
          "group": "3_workspace@5"
        },
        {
          "when": "view == zowe.uss.explorer && viewItem =~ /^textFile|binaryFile/",
          "command": "zowe.uss.editFile",
          "group": "5_modification@0"
        },
        {
          "when": "view == zowe.uss.explorer && viewItem =~ /^(?!(ussSession|favorite|profile_fav))/",
          "command": "zowe.uss.renameNode",
          "group": "5_modification@3"
        },
        {
          "when": "view == zowe.uss.explorer && viewItem =~ /^(?!(ussSession|favorite|.*_fav))/",
          "command": "zowe.uss.deleteNode",
          "group": "5_modification@4"
        },
        {
          "when": "view == zowe.uss.explorer && viewItem =~ /^(?!.*_fav.*)ussSession.*/",
          "command": "zowe.all.profilelink",
          "group": "6_authentication@0"
        },
        {
          "when": "view == zowe.uss.explorer && viewItem =~ /^(?=.*_validate=true.*)ussSession.*/",
          "command": "zowe.uss.disableValidation",
          "group": "6_authentication@1"
        },
        {
          "when": "view == zowe.uss.explorer && viewItem =~ /^(?=.*_validate=false.*)ussSession.*/",
          "command": "zowe.uss.enableValidation",
          "group": "6_authentication@2"
        },
        {
          "when": "view == zowe.uss.explorer && viewItem =~ /^(?!.*_fav.*)ussSession.*/",
          "command": "zowe.uss.ssoLogin",
          "group": "6_authentication@3"
        },
        {
          "when": "view == zowe.uss.explorer && viewItem =~ /^(?!.*_fav.*)ussSession.*/",
          "command": "zowe.uss.ssoLogout",
          "group": "6_authentication@4"
        },
        {
          "when": "viewItem =~ /^(?!.*_fav.*)ussSession.*/",
          "command": "zowe.uss.editSession",
          "group": "7_session@1"
        },
        {
          "when": "viewItem =~ /^(?!.*_fav.*)ussSession.*/",
          "command": "zowe.uss.removeSession",
          "group": "7_session@98"
        },
        {
          "when": "viewItem =~ /^(?!.*_fav.*)ussSession.*/",
          "command": "zowe.uss.deleteProfile",
          "group": "7_session@99"
        },
        {
          "when": "view == zowe.explorer && viewItem =~ /^(?!.*_fav.*)session.*/",
          "command": "zowe.pattern",
          "group": "inline"
        },
        {
          "when": "view == zowe.explorer && viewItem =~ /^(pds|ds|migr).*_fav.*/",
          "command": "zowe.removeFavorite",
          "group": "inline"
        },
        {
          "when": "view == zowe.explorer && viewItem =~ /^(?!.*_fav|.*isFilterSearch)(member|migr|ds|pds).*/",
          "command": "zowe.addFavorite",
          "group": "inline"
        },
        {
          "when": "view == zowe.explorer && viewItem =~ /^session.*_fav.*/",
          "command": "zowe.removeSavedSearch",
          "group": "inline"
        },
        {
          "when": "view == zowe.explorer && viewItem =~ /^(?!.*_fav.*)session.*/",
          "command": "zowe.pattern",
          "group": "1_create@0"
        },
        {
          "when": "view == zowe.explorer && viewItem =~ /^(pds|migr|ds|vsam).*/",
          "command": "zowe.showDSAttributes",
          "group": "1_create@1"
        },
        {
          "when": "view == zowe.explorer && viewItem =~ /^(member.*|ds.*)/",
          "command": "zowe.refreshNode",
          "group": "1_create@2"
        },
        {
          "when": "view == zowe.explorer && viewItem =~ /^(?!.*_fav.*)session.*/",
          "command": "zowe.createDataset",
          "group": "1_create@2"
        },
        {
          "when": "view == zowe.explorer && viewItem =~ /^(ds|pds).*/",
          "command": "zowe.allocateLike",
          "group": "1_create@3"
        },
        {
          "when": "view == zowe.explorer && viewItem =~ /^pds.*/",
          "command": "zowe.createMember",
          "group": "1_create@4"
        },
        {
          "when": "view == zowe.explorer && viewItem =~ /^pds.*/",
          "command": "zowe.uploadDialog",
          "group": "1_create@5"
        },
        {
          "when": "view == zowe.explorer && viewItem =~ /^member.*/",
          "command": "zowe.copyMember",
          "group": "1_create@6"
        },
        {
          "when": "view == zowe.explorer && viewItem =~ /^ds.*/",
          "command": "zowe.copyDataSet",
          "group": "1_create@6"
        },
        {
          "when": "view == zowe.explorer && viewItem =~ /^pds.*/",
          "command": "zowe.pasteMember",
          "group": "1_create@7"
        },
        {
          "when": "view == zowe.explorer && viewItem =~ /^ds.*/",
          "command": "zowe.submitMember",
          "group": "1_create@8"
        },
        {
          "when": "view == zowe.explorer && viewItem =~ /^member.*/",
          "command": "zowe.submitMember",
          "group": "1_create@8"
        },
        {
          "when": "view == zowe.explorer && viewItem =~ /^(?!.*_fav.*)session.*/",
          "command": "zowe.issueMvsCmd",
          "group": "1_create@9"
        },
        {
          "when": "view == zowe.explorer && viewItem =~ /^(?!.*_fav.*)session.*/",
          "command": "zowe.issueTsoCmd",
          "group": "1_create@9"
        },
        {
          "when": "view == zowe.explorer && viewItem =~ /^(?!.*_fav.*)session.*/",
          "command": "zowe.saveSearch",
          "group": "2_favorite@0"
        },
        {
          "when": "view == zowe.explorer && viewItem =~ /^(?!.*_fav|.*isFilterSearch)(member|migr|ds|pds).*/",
          "command": "zowe.addFavorite",
          "group": "2_favorite@0"
        },
        {
          "when": "view == zowe.explorer && viewItem =~ /^session.*_fav.*/",
          "command": "zowe.removeSavedSearch",
          "group": "2_favorite@1"
        },
        {
          "when": "view == zowe.explorer && viewItem =~ /^(pds|ds|migr).*_fav.*/",
          "command": "zowe.removeFavorite",
          "group": "2_favorite@1"
        },
        {
          "when": "view == zowe.explorer && viewItem =~ /^migr.*/",
          "command": "zowe.hRecallDataSet",
          "group": "4_hsmCommands@0"
        },
        {
          "when": "view == zowe.explorer && viewItem =~ /^(ds.*|^pds.*)/",
          "command": "zowe.hMigrateDataSet",
          "group": "4_hsmCommands@1"
        },
        {
          "when": "view == zowe.explorer && viewItem == profile_fav",
          "command": "zowe.removeFavProfile",
          "group": "5_workspace@4"
        },
        {
          "when": "view == zowe.explorer && viewItem =~ /^(?!.*_fav.*)session.*/",
          "command": "zowe.all.profilelink",
          "group": "7_modification@1"
        },
        {
          "when": "view == zowe.explorer && viewItem =~ /^ds.*/",
          "command": "zowe.editDataSet",
          "group": "7_modification@3"
        },
        {
          "when": "view == zowe.explorer && viewItem =~ /^member.*/",
          "command": "zowe.editMember",
          "group": "7_modification@3"
        },
        {
          "when": "view == zowe.explorer && viewItem =~ /^member.*/",
          "command": "zowe.renameDataSetMember",
          "group": "7_modification@4"
        },
        {
          "when": "view == zowe.explorer && viewItem =~ /^ds.*/",
          "command": "zowe.renameDataSet",
          "group": "7_modification@4"
        },
        {
          "when": "view == zowe.explorer && viewItem =~ /^pds.*/",
          "command": "zowe.renameDataSet",
          "group": "7_modification@4"
        },
        {
          "when": "view == zowe.explorer && viewItem =~ /^ds.*/",
          "command": "zowe.deleteDataset",
          "group": "7_modification@5"
        },
        {
          "when": "view == zowe.explorer && viewItem =~ /^member.*/",
          "command": "zowe.deleteMember",
          "group": "7_modification@5"
        },
        {
          "when": "view == zowe.explorer && viewItem =~ /^pds.*/",
          "command": "zowe.deleteDataset",
          "group": "7_modification@5"
        },
        {
          "when": "view == zowe.explorer && viewItem =~ /^(?=.*_validate=true.*)session.*/",
          "command": "zowe.disableValidation",
          "group": "7_modification@6"
        },
        {
          "when": "view == zowe.explorer && viewItem =~ /^(?=.*_validate=false.*)session.*/",
          "command": "zowe.jobs.enableValidation",
          "group": "7_modification@7"
        },
        {
          "when": "view == zowe.explorer && viewItem =~ /^(?!.*_fav.*)session.*/",
          "command": "zowe.ssoLogin",
          "group": "7_modification@8"
        },
        {
          "when": "view == zowe.explorer && viewItem =~ /^(?!.*_fav.*)session.*/",
          "command": "zowe.ssoLogout",
          "group": "7_modification@9"
        },
        {
          "when": "view == zowe.explorer && viewItem =~ /^(?!.*_fav.*)session.*/",
          "command": "zowe.editSession",
          "group": "99_authentication@0"
        },
        {
          "when": "view == zowe.explorer && viewItem =~ /^(?!.*_fav.*)session.*/",
          "command": "zowe.removeSession",
          "group": "99_authentication@98"
        },
        {
          "when": "view == zowe.explorer && viewItem =~ /^(?!.*_fav.*)session.*/",
          "command": "zowe.deleteProfile",
          "group": "99_authentication@99"
        },
        {
          "when": "view == zowe.jobs && viewItem =~ /^(?!.*_fav.*)server.*/",
          "command": "zowe.jobs.search",
          "group": "inline"
        },
        {
          "when": "view == zowe.jobs && viewItem =~ /^(?!.*_fav.*)job.*/",
          "command": "zowe.jobs.addFavorite",
          "group": "inline"
        },
        {
          "when": "view == zowe.jobs && viewItem =~ /^job.*_fav.*/",
          "command": "zowe.jobs.removeFavorite",
          "group": "inline"
        },
        {
          "when": "view == zowe.jobs && viewItem =~ /^server.*_fav.*/",
          "command": "zowe.jobs.removeSearchFavorite",
          "group": "inline"
        },
        {
          "when": "view == zowe.jobs && viewItem =~ /^(?!.*_fav.*)job.*/",
          "command": "zowe.getJobJcl",
          "group": "0_mainframeInteraction@0"
        },
        {
          "when": "view == zowe.jobs && viewItem =~ /^(?!.*_fav.*)job.*/",
          "command": "zowe.downloadSpool",
          "group": "0_mainframeInteraction@1"
        },
        {
          "when": "view == zowe.jobs && viewItem =~ /^(?!.*_fav.*)server.*/",
          "command": "zowe.jobs.search",
          "group": "1_systemSpecific@0"
        },
        {
          "when": "view == zowe.jobs && viewItem =~ /^(?!.*_fav.*)server.*/",
          "command": "zowe.refreshJobsServer",
          "group": "1_systemSpecific@1"
        },
        {
          "when": "view == zowe.jobs && viewItem =~ /^(?!.*_fav.*)job.*/",
          "command": "zowe.runModifyCommand",
          "group": "1_systemSpecific@2"
        },
        {
          "when": "view == zowe.jobs && viewItem =~ /^(?!.*_fav.*)job.*/",
          "command": "zowe.runStopCommand",
          "group": "1_systemSpecific@2"
        },
        {
          "when": "view == zowe.jobs && viewItem =~ /^(?!.*_fav.*)server.*/",
          "command": "zowe.setOwner",
          "group": "1_systemSpecific@3"
        },
        {
          "when": "view == zowe.jobs && viewItem =~/^(?!.*_fav.*)server.*/",
          "command": "zowe.setPrefix",
          "group": "1_systemSpecific@3"
        },
        {
          "when": "view == zowe.jobs && viewItem =~ /^(?!.*_fav.*)server.*/",
          "command": "zowe.issueMvsCmd",
          "group": "1_systemSpecific@4"
        },
        {
          "when": "view == zowe.jobs && viewItem =~ /^(?!.*_fav.*)server.*/",
          "command": "zowe.issueTsoCmd",
          "group": "1_systemSpecific@4"
        },
        {
          "when": "view == zowe.jobs && viewItem =~ /^(?!.*_fav.*)job.*/",
          "command": "zowe.deleteJob",
          "group": "6_cutCopyPaste"
        },
        {
          "when": "view == zowe.jobs && viewItem =~ /^(?!.*_fav.*)(server|job).*/",
          "command": "zowe.jobs.addFavorite",
          "group": "2_workspace@0"
        },
        {
          "when": "view == zowe.jobs && viewItem =~ /^server.*_fav.*/",
          "command": "zowe.jobs.removeSearchFavorite",
          "group": "2_workspace@0"
        },
        {
          "when": "view == zowe.jobs && viewItem == profile_fav",
          "command": "zowe.jobs.removeFavProfile",
          "group": "2_workspace"
        },
        {
          "when": "view == zowe.jobs && viewItem =~ /^(?!.*_fav.*)server.*/",
          "command": "zowe.all.profilelink",
          "group": "3_modification@0"
        },
        {
          "when": "view == zowe.jobs && viewItem =~ /^job.*_fav.*/",
          "command": "zowe.jobs.removeFavorite",
          "group": "3_modification@2"
        },
        {
          "when": "view == zowe.jobs && viewItem =~ /^(?=.*_validate=true.*)server.*/",
          "command": "zowe.jobs.disableValidation",
          "group": "3_modification@3"
        },
        {
          "when": "view == zowe.jobs && viewItem =~ /^(?=.*_validate=false.*)server.*/",
          "command": "zowe.enableValidation",
          "group": "3_modification@4"
        },
        {
          "when": "view == zowe.jobs && viewItem =~ /^(?!.*_fav.*)server.*/",
          "command": "zowe.jobs.ssoLogin",
          "group": "3_modification@5"
        },
        {
          "when": "view == zowe.jobs && viewItem =~ /^(?!.*_fav.*)server.*/",
          "command": "zowe.jobs.ssoLogout",
          "group": "3_modification@6"
        },
        {
          "when": "view == zowe.jobs && viewItem =~ /^(?!.*_fav.*)server.*/",
          "command": "zowe.jobs.editSession",
          "group": "4_session@0"
        },
        {
          "when": "view == zowe.jobs && viewItem =~ /^(?!.*_fav.*)server.*/",
          "command": "zowe.removeJobsSession",
          "group": "4_session@98"
        },
        {
          "when": "view == zowe.jobs && viewItem =~ /^(?!.*_fav.*)server.*/",
          "command": "zowe.jobs.deleteProfile",
          "group": "4_session@99"
        }
      ],
      "commandPalette": [
        {
          "command": "zowe.pattern",
          "when": "never"
        },
        {
          "command": "zowe.refreshNode",
          "when": "never"
        },
        {
          "command": "zowe.refreshAll",
          "when": "never"
        },
        {
          "command": "zowe.createDataset",
          "when": "never"
        },
        {
          "command": "zowe.editSession",
          "when": "never"
        },
        {
          "command": "zowe.all.profilelink",
          "when": "never"
        },
        {
          "command": "zowe.createMember",
          "when": "never"
        },
        {
          "command": "zowe.deleteDataset",
          "when": "never"
        },
        {
          "command": "zowe.allocateLike",
          "when": "never"
        },
        {
          "command": "zowe.deleteMember",
          "when": "never"
        },
        {
          "command": "zowe.removeSession",
          "when": "never"
        },
        {
          "command": "zowe.removeFavProfile",
          "when": "never"
        },
        {
          "command": "zowe.deleteProfile",
          "when": "never"
        },
        {
          "command": "zowe.disableValidation",
          "when": "never"
        },
        {
          "command": "zowe.enableValidation",
          "when": "never"
        },
        {
          "command": "zowe.uss.disableValidation",
          "when": "never"
        },
        {
          "command": "zowe.uss.enableValidation",
          "when": "never"
        },
        {
          "command": "zowe.jobs.disableValidation",
          "when": "never"
        },
        {
          "command": "zowe.jobs.enableValidation",
          "when": "never"
        },
        {
          "command": "zowe.ssoLogin",
          "when": "never"
        },
        {
          "command": "zowe.ssoLogout",
          "when": "never"
        },
        {
          "command": "zowe.uss.ssoLogin",
          "when": "never"
        },
        {
          "command": "zowe.uss.ssoLogout",
          "when": "never"
        },
        {
          "command": "zowe.jobs.ssoLogin",
          "when": "never"
        },
        {
          "command": "zowe.jobs.ssoLogout",
          "when": "never"
        },
        {
          "command": "zowe.saveSearch",
          "when": "never"
        },
        {
          "command": "zowe.removeSavedSearch",
          "when": "never"
        },
        {
          "command": "zowe.uss.fullPath",
          "when": "never"
        },
        {
          "command": "zowe.jobs.search",
          "when": "never"
        },
        {
          "command": "zowe.uss.refreshUSS",
          "when": "never"
        },
        {
          "command": "zowe.uss.saveSearch",
          "when": "never"
        },
        {
          "command": "zowe.uss.editSession",
          "when": "never"
        },
        {
          "command": "zowe.uss.deleteProfile",
          "when": "never"
        },
        {
          "command": "zowe.uss.removeSavedSearch",
          "when": "never"
        },
        {
          "command": "zowe.uss.removeSession",
          "when": "never"
        },
        {
          "command": "zowe.uss.addSession",
          "when": "never"
        },
        {
          "command": "zowe.submitMember",
          "when": "never"
        },
        {
          "command": "zowe.uss.addFavorite",
          "when": "never"
        },
        {
          "command": "zowe.uss.removeFavorite",
          "when": "never"
        },
        {
          "command": "zowe.uss.removeFavProfile",
          "when": "never"
        },
        {
          "command": "zowe.jobs.addFavorite",
          "when": "never"
        },
        {
          "command": "zowe.jobs.removeFavorite",
          "when": "never"
        },
        {
          "command": "zowe.jobs.removeSearchFavorite",
          "when": "never"
        },
        {
          "command": "zowe.jobs.removeFavProfile",
          "when": "never"
        },
        {
          "command": "zowe.jobs.saveSearch",
          "when": "never"
        },
        {
          "command": "zowe.jobs.editSession",
          "when": "never"
        },
        {
          "command": "zowe.jobs.deleteProfile",
          "when": "never"
        }
      ]
    },
    "configuration": {
      "type": "object",
      "title": "%configuration.title%",
      "properties": {
        "Zowe-Default-Datasets-Binary": {
          "default": {
            "dsorg": "PO",
            "alcunit": "CYL",
            "primary": 10,
            "secondary": 10,
            "dirblk": 25,
            "recfm": "U",
            "blksize": 27998,
            "lrecl": 27998
          },
          "description": "%Zowe-Default-Datasets-Binary%",
          "scope": "window"
        },
        "Zowe-Default-Datasets-C": {
          "default": {
            "dsorg": "PO",
            "alcunit": "CYL",
            "primary": 1,
            "secondary": 1,
            "dirblk": 25,
            "recfm": "VB",
            "blksize": 32760,
            "lrecl": 260
          },
          "description": "%Zowe-Default-Datasets-C%",
          "scope": "window"
        },
        "Zowe-Default-Datasets-Classic": {
          "default": {
            "dsorg": "PO",
            "alcunit": "CYL",
            "primary": 1,
            "secondary": 1,
            "dirblk": 25,
            "recfm": "FB",
            "blksize": 6160,
            "lrecl": 80
          },
          "description": "%Zowe-Default-Datasets-Classic%",
          "scope": "window"
        },
        "Zowe-Default-Datasets-PDS": {
          "default": {
            "dsorg": "PO",
            "alcunit": "CYL",
            "primary": 1,
            "secondary": 1,
            "dirblk": 5,
            "recfm": "FB",
            "blksize": 6160,
            "lrecl": 80
          },
          "description": "%Zowe-Default-Datasets-PDS%",
          "scope": "window"
        },
        "Zowe-Default-Datasets-PS": {
          "default": {
            "dsorg": "PS",
            "alcunit": "CYL",
            "primary": 1,
            "secondary": 1,
            "recfm": "FB",
            "blksize": 6160,
            "lrecl": 80
          },
          "description": "%Zowe-Default-Datasets-PS%",
          "scope": "window"
        },
        "Zowe-DS-Persistent": {
          "default": {
            "persistence": true,
            "favorites": [],
            "history": [],
            "sessions": []
          },
          "description": "%Zowe-Default-Datasets-Favorites%",
          "scope": "window"
        },
        "Zowe-Temp-Folder-Location": {
          "default": {
            "folderPath": ""
          },
          "description": "Zowe-Temp-Folder-Loacation",
          "scope": "window"
        },
        "Zowe Security: Credential Key": {
          "type": "string",
          "default": "",
          "description": "%Zowe-Builtin-Security%",
          "scope": "window"
        },
        "Zowe-USS-Persistent": {
          "default": {
            "persistence": true,
            "favorites": [],
            "history": [],
            "sessions": []
          },
          "description": "%Zowe-Default-USS-Persistent-Favorites%",
          "scope": "window"
        },
        "Zowe-Jobs-Persistent": {
          "default": {
            "persistence": true,
            "favorites": [],
            "history": [],
            "sessions": []
          },
          "description": "%Zowe-Default-Jobs-Persistent-Favorites%",
          "scope": "window"
        },
        "Zowe Commands: Always edit": {
          "type": "boolean",
          "default": true,
          "description": "Allow editing of commands before submitting",
          "scope": "window"
        },
        "Zowe Commands: History": {
          "default": {
            "persistence": true,
            "history": []
          },
          "description": "%Zowe-Default-Commands-Persistent-Favorites%",
          "scope": "window"
        },
        "Zowe-Automatic-Validation": {
          "type": "boolean",
          "default": true,
          "description": "%Zowe-Automatic-Validation%",
          "scope": "window"
        },
        "Zowe-Environment": {
          "default": {
            "persistence": true,
            "framework": "vscode"
          },
          "description": "%Zowe-Environment%",
          "scope": "window"
        }
      }
    }
  },
  "scripts": {
    "vscode:prepublish": "yarn createTestProfileData && gulp build && yarn license && yarn lint && webpack --mode production && yarn updateStrings",
    "build": "yarn createTestProfileData && gulp build && yarn license && webpack --mode development",
    "build:integration": "yarn createTestProfileData && gulp build && yarn license && tsc --build --pretty",
    "test:unit": "jest \".*__tests__.*\\.unit\\.test\\.ts\" --coverage",
    "test:theia": "mocha ./out/__tests__/__theia__/*.theia.test.js --timeout 50000",
    "test": "yarn test:unit",
    "pretest:integration": "ts-node ../../scripts/create-env.ts",
    "posttest:integration": "ts-node ../../scripts/clean-env.ts",
    "updateStrings": "node ../../scripts/stringUpdateScript.js && prettier --write  --loglevel warn ./i18n package.nls*",
    "package": "vsce package --yarn && node ../../scripts/mv-pack.js vscode-extension-for-zowe vsix",
    "license": "node ../../scripts/license.js",
    "watch": "yarn createTestProfileData && gulp build && webpack --mode development --watch --info-verbosity verbose",
    "compile": "tsc -b",
    "markdown": "markdownlint CHANGELOG.md README.md",
    "lint": "yarn lint:src && yarn lint:tests  && yarn markdown",
    "lint:src": "tslint --format stylish --exclude [\"**/__tests__/**/*.ts\",\"node_modules/**/*\"] \"src/**/*.ts\"",
    "lint:tests": "tslint --format stylish \"**/__tests__/**/*.ts\" --exclude \"node_modules/**/*\" && eslint \"__tests__/**\"",
    "clean": "gulp clean",
    "lintErrors": "echo \"zowe-explorer: lintErrors coming soon with eslint.\"",
    "pretty": "prettier --write .",
    "createTestProfileData": "ts-node ./scripts/createTestProfileData.ts"
  },
  "engines": {
    "vscode": "^1.43.0"
  },
  "devDependencies": {
    "@types/chai": "^4.2.6",
    "@types/chai-as-promised": "^7.1.0",
    "@types/expect": "^1.20.3",
    "@types/fs-extra": "^7.0.0",
    "@types/jest": "^25.1.0",
    "@types/promise-queue": "^2.2.0",
    "@types/selenium-webdriver": "^3.0.4",
    "@types/yargs": "^11.0.0",
    "eslint-plugin-zowe-explorer": "1.13.1",
    "@typescript-eslint/eslint-plugin": "^2.31.0",
    "@typescript-eslint/parser": "^2.31.0",
    "eslint": "^6.8.0",
    "chai": "^4.1.2",
    "chai-as-promised": "^7.1.1",
    "chalk": "^2.4.1",
    "cross-env": "^5.2.0",
    "del": "^4.1.1",
    "event-stream": "^4.0.1",
    "expect": "^24.8.0",
    "geckodriver": "^1.19.1",
    "glob": "^7.1.6",
    "gulp": "^4.0.2",
    "gulp-cli": "^2.2.0",
    "gulp-filter": "^5.1.0",
    "gulp-fs": "^0.0.2",
    "gulp-sourcemaps": "^2.6.5",
    "gulp-typescript": "^5.0.1",
    "jest": "^25.1.0",
    "jest-html-reporter": "^3.3.0",
    "jest-junit": "^10.0.0",
    "jest-stare": "^2.2.0",
    "jsdoc": "^3.6.3",
    "jsdom": "^16.0.0",
    "keytar": "^7.2.0",
    "log4js": "^3.0.5",
    "markdownlint-cli": "^0.16.0",
    "mem": "^6.0.1",
    "run-sequence": "^2.2.1",
    "selenium-webdriver": "^3.6.0",
    "sinon": "^6.1.0",
    "ts-jest": "^25.3.0",
    "ts-loader": "^7.0.1",
    "ts-node": "^8.10.1",
    "tslint": "^5.17.0",
    "webpack": "^4.42.1",
    "webpack-cli": "^3.3.11"
  },
  "dependencies": {
    "@zowe/zowe-explorer-api": "1.13.1",
    "fs-extra": "8.0.1",
    "isbinaryfile": "4.0.4",
    "js-yaml": "3.13.1",
    "moment": "2.24.0",
    "promise-queue": "2.2.5",
    "yamljs": "0.3.0"
  },
  "jest": {
    "moduleFileExtensions": [
      "ts",
      "tsx",
      "js"
    ],
    "testPathIgnorePatterns": [
      "<rootDir>/src/decorators"
    ],
    "watchPathIgnorePatterns": [
      "<rootDir>/results/unit"
    ],
    "transform": {
      "^.+\\.(ts|tsx)$": "ts-jest"
    },
    "globals": {
      "ts-jest": {
        "tsConfig": "tsconfig.json",
        "diagnostics": false
      }
    },
    "testRegex": "__tests__.*\\.(spec|test)\\.ts$",
    "modulePathIgnorePatterns": [
      "__tests__/__integration__/",
      "__tests__/__theia__/",
      "out/"
    ],
    "reporters": [
      "default",
      "jest-junit",
      "jest-stare",
      "jest-html-reporter"
    ],
    "coverageReporters": [
      "json",
      "lcov",
      "text",
      "cobertura"
    ],
    "coverageDirectory": "<rootDir>/results/unit/coverage"
  },
  "jest-html-reporter": {
    "pageTitle": "Zowe Extension Tests",
    "outputPath": "results/unit/results.html"
  },
  "jest-stare": {
    "resultDir": "results/unit/jest-stare",
    "coverageLink": "../coverage/lcov-report/index.html"
  },
  "jest-junit": {
    "outputDirectory": "<rootDir>/results/unit",
    "outputName": "junit.xml"
  }
}<|MERGE_RESOLUTION|>--- conflicted
+++ resolved
@@ -551,14 +551,11 @@
         "title": "%setJobSpool%"
       },
       {
-<<<<<<< HEAD
         "command": "zowe.issueTsoCmd",
         "title": "%issueTsoCmd%",
         "category": "Zowe"
       },
       {
-=======
->>>>>>> e7212253
         "command": "zowe.issueMvsCmd",
         "title": "%issueMvsCmd%",
         "category": "Zowe"
