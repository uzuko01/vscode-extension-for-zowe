{
  "name": "vscode-extension-for-zowe",
  "displayName": "Zowe",
  "description": "VS Code extension, powered by Zowe CLI, that streamlines interaction with mainframe data sets",
<<<<<<< HEAD
  "version": "0.6.2",
=======
  "version": "0.6.5",
>>>>>>> 9f074d9d
  "publisher": "Zowe",
  "repository": {
    "url": "https://github.com/zowe/vscode-extension-for-zowe"
  },
  "icon": "resources/zowe_logo.png",
  "keywords": [
    "mainframe",
    "zos",
    "dataset",
    "zowe"
  ],
  "engines": {
    "vscode": "^1.26.0"
  },
  "categories": [
    "Other"
  ],
  "files": [
    "out",
    "README.md",
    "resources"
  ],
  "activationEvents": [
    "*"
  ],
  "main": "./out/src/extension",
  "contributes": {
    "views": {
      "explorer": [
        {
          "id": "zowe.explorer",
          "name": "Data Sets"
        }
      ]
    },
    "commands": [
      {
        "command": "zowe.addFavorite",
        "title": "Add Favorite"
      },
      {
        "command": "zowe.addSession",
        "title": "Zowe: Add Profile",
        "icon": {
          "light": "./resources/light/plus.svg",
          "dark": "./resources/dark/plus.svg"
        }
      },
      {
        "command": "zowe.createDataset",
        "title": "Create New Data Set",
        "icon": {
          "light": "./resources/light/newfile.svg",
          "dark": "./resources/dark/newfile.svg"
        }
      },
      {
        "command": "zowe.createMember",
        "title": "Create New Member"
      },
      {
        "command": "zowe.deleteDataset",
        "title": "Delete Data Set"
      },
      {
        "command": "zowe.deleteMember",
        "title": "Delete Member"
      },
      {
        "command": "zowe.deletePDS",
        "title": "Delete PDS"
      },
      {
        "command": "zowe.pattern",
        "title": "Search Data Sets by Entering Patterns",
        "icon": {
          "light": "./resources/light/pattern.svg",
          "dark": "./resources/dark/pattern.svg"
        }
      },
      {
        "command": "zowe.refreshAll",
        "title": "Zowe: Refresh All",
        "icon": {
          "light": "./resources/light/refresh.svg",
          "dark": "./resources/dark/refresh.svg"
        }
      },
      {
        "command": "zowe.refreshNode",
        "title": "Pull from Mainframe",
        "icon": {
          "light": "./resources/light/download.svg",
          "dark": "./resources/dark/download.svg"
        }
      },
      {
        "command": "zowe.removeFavorite",
        "title": "Remove Favorite"
      },
      {
        "command": "zowe.removeSavedSearch",
        "title": "Remove Search"
      },
      {
        "command": "zowe.removeSession",
        "title": "Remove Profile"
      },
      {
        "command": "zowe.safeSave",
        "title": "Safe Save - Merge if Necessary",
        "icon": {
          "light": "./resources/light/upload.svg",
          "dark": "./resources/dark/upload.svg"
        }
      },
      {
        "command": "zowe.saveSearch",
        "title": "Save Search"
      }
    ],
    "menus": {
      "view/title": [
        {
          "when": "view == zowe.explorer",
          "command": "zowe.refreshAll",
          "group": "navigation"
        },
        {
          "when": "view == zowe.explorer",
          "command": "zowe.addSession",
          "group": "navigation"
        }
      ],
      "view/item/context": [
        {
          "when": "viewItem == member",
          "command": "zowe.refreshNode",
          "group": "inline"
        },
        {
          "when": "viewItem == member",
          "command": "zowe.safeSave",
          "group": "inline"
        },
        {
          "when": "viewItem == member",
          "command": "zowe.deleteMember"
        },
        {
          "when": "viewItem == member",
          "command": "zowe.addFavorite"
        },
        {
          "when": "viewItem == memberf",
          "command": "zowe.refreshNode",
          "group": "inline"
        },
        {
          "when": "viewItem == memberf",
          "command": "zowe.safeSave",
          "group": "inline"
        },
        {
          "when": "viewItem == memberf",
          "command": "zowe.deleteMember"
        },
        {
          "when": "viewItem == ds",
          "command": "zowe.refreshNode",
          "group": "inline"
        },
        {
          "when": "viewItem == ds",
          "command": "zowe.safeSave",
          "group": "inline"
        },
        {
          "when": "viewItem == ds",
          "command": "zowe.deleteDataset"
        },
        {
          "when": "viewItem == ds",
          "command": "zowe.addFavorite"
        },
        {
          "when": "viewItem == dsf",
          "command": "zowe.refreshNode",
          "group": "inline"
        },
        {
          "when": "viewItem == dsf",
          "command": "zowe.safeSave",
          "group": "inline"
        },
        {
          "when": "viewItem == dsf",
          "command": "zowe.deleteDataset"
        },
        {
          "when": "viewItem == dsf",
          "command": "zowe.removeFavorite"
        },
        {
          "when": "viewItem == pds",
          "command": "zowe.createMember"
        },
        {
          "when": "viewItem == pds",
          "command": "zowe.deletePDS"
        },
        {
          "when": "viewItem == pds",
          "command": "zowe.addFavorite"
        },
        {
          "when": "viewItem == pdsf",
          "command": "zowe.createMember"
        },
        {
          "when": "viewItem == pdsf",
          "command": "zowe.deletePDS"
        },
        {
          "when": "viewItem == pdsf",
          "command": "zowe.removeFavorite"
        },
        {
          "when": "viewItem == session",
          "command": "zowe.pattern",
          "group": "inline"
        },
        {
          "when": "viewItem == session",
          "command": "zowe.createDataset",
          "group": "inline"
        },
        {
          "when": "viewItem == session",
          "command": "zowe.removeSession"
        },
        {
          "when": "viewItem == session",
          "command": "zowe.saveSearch"
        },
        {
          "when": "viewItem == sessionf",
          "command": "zowe.removeSavedSearch"
        }
      ],
      "commandPalette": [
        {
          "command": "zowe.pattern",
          "when": "never"
        },
        {
          "command": "zowe.refreshNode",
          "when": "never"
        },
        {
          "command": "zowe.createDataset",
          "when": "never"
        },
        {
          "command": "zowe.createMember",
          "when": "never"
        },
        {
          "command": "zowe.deleteDataset",
          "when": "never"
        },
        {
          "command": "zowe.deletePDS",
          "when": "never"
        },
        {
          "command": "zowe.deleteMember",
          "when": "never"
        },
        {
          "command": "zowe.removeSession",
          "when": "never"
        },
        {
          "command": "zowe.safeSave",
          "when": "never"
        },
        {
          "command": "zowe.saveSearch",
          "when": "never"
        },
        {
          "command": "zowe.removeSavedSearch",
          "when": "never"
        }
      ]
    },
    "configuration": {
      "type": "object",
      "title": "Zowe Configuration",
      "properties": {
        "Zowe-Default-Datasets-Binary": {
          "default": {
            "dsorg": "PO",
            "alcunit": "CYL",
            "primary": 10,
            "secondary": 10,
            "dirblk": 25,
            "recfm": "U",
            "blksize": 27998,
            "lrecl": 27998
          },
          "description": "Default values of Binary data set creation",
          "scope": "window"
        },
        "Zowe-Default-Datasets-C": {
          "default": {
            "dsorg": "PO",
            "alcunit": "CYL",
            "primary": 1,
            "secondary": 1,
            "dirblk": 25,
            "recfm": "VB",
            "blksize": 32760,
            "lrecl": 260
          },
          "description": "Default values of C data set creation",
          "scope": "window"
        },
        "Zowe-Default-Datasets-Classic": {
          "default": {
            "dsorg": "PO",
            "alcunit": "CYL",
            "primary": 1,
            "secondary": 1,
            "dirblk": 25,
            "recfm": "FB",
            "blksize": 6160,
            "lrecl": 80
          },
          "description": "Default values of Classic data set creation",
          "scope": "window"
        },
        "Zowe-Default-Datasets-PDS": {
          "default": {
            "dsorg": "PO",
            "alcunit": "CYL",
            "primary": 1,
            "secondary": 1,
            "dirblk": 5,
            "recfm": "FB",
            "blksize": 6160,
            "lrecl": 80
          },
          "description": "Default values of Partitioned data set creation",
          "scope": "window"
        },
        "Zowe-Default-Datasets-PS": {
          "default": {
            "dsorg": "PS",
            "alcunit": "CYL",
            "primary": 1,
            "secondary": 1,
            "recfm": "FB",
            "blksize": 6160,
            "lrecl": 80
          },
          "description": "Default values of Sequential data set creation",
          "scope": "window"
        },
        "Zowe-Persistent-Favorites": {
          "default": {
            "persistence": true,
            "favorites": []
          },
          "description": "Toggle if favorite files persist locally",
          "scope": "window"
        }
      }
    }
  },
  "scripts": {
    "vscode:prepublish": "npm run build",
    "build": "npm run license && tsc --pretty",
    "watch": "tsc -watch --pretty",
    "postinstall": "node ./node_modules/vscode/bin/install",
    "test:unit": "jest --coverage",
    "test": "jest --coverage",
    "package": "vsce package",
    "license": "node ./scripts/license.js"
  },
  "devDependencies": {
    "@types/chai": "^4.1.4",
    "@types/chai-as-promised": "^7.1.0",
    "@types/expect": "^1.20.3",
    "@types/jest": "^23.1.0",
    "@types/mocha": "^2.2.42",
    "@types/node": "^7.0.66",
    "@types/yargs": "^11.0.0",
    "chai": "^4.1.2",
    "chai-as-promised": "^7.1.1",
    "chalk": "^2.4.1",
    "expect": "^23.4.0",
    "glob": "^7.1.2",
    "jest": "^22.4.4",
    "jest-html-reporter": "^2.4.0",
    "jsdom": "11.11.0",
    "sinon": "^6.1.0",
    "ts-jest": "^22.4.6",
    "typescript": "^2.9.2",
    "vsce": "^1.46.0"
  },
  "dependencies": {
    "@brightside/core": "2.0.0-next.201810091514",
    "@brightside/imperative": "2.0.0-next.201810081506",
    "jsdoc": "^3.5.5",
    "vscode": "^1.1.6"
  },
  "jest": {
    "moduleFileExtensions": [
      "ts",
      "tsx",
      "js"
    ],
    "transform": {
      "^.+\\.(ts|tsx)$": "ts-jest"
    },
    "globals": {
      "ts-jest": {
        "tsConfigFile": "tsconfig.json"
      }
    },
    "testMatch": [
      "**/__tests__/*test.+(ts|tsx)"
    ],
    "modulePathIgnorePatterns": [
      "__tests__/integrationTests/"
    ],
    "reporters": [
      "default",
      "./node_modules/jest-html-reporter"
    ],
    "coverageDirectory": "<rootDir>/results/coverage"
  },
  "jest-html-reporter": {
    "pageTitle": "Zowe Extension Tests",
    "outputPath": "results/results.html"
  }
}<|MERGE_RESOLUTION|>--- conflicted
+++ resolved
@@ -2,11 +2,7 @@
   "name": "vscode-extension-for-zowe",
   "displayName": "Zowe",
   "description": "VS Code extension, powered by Zowe CLI, that streamlines interaction with mainframe data sets",
-<<<<<<< HEAD
-  "version": "0.6.2",
-=======
   "version": "0.6.5",
->>>>>>> 9f074d9d
   "publisher": "Zowe",
   "repository": {
     "url": "https://github.com/zowe/vscode-extension-for-zowe"
