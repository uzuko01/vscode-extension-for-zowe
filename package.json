--- conflicted
+++ resolved
@@ -641,19 +641,14 @@
           "group": "inline"
         },
         {
-<<<<<<< HEAD
           "when": "view == zowe.explorer && viewItem == session",
           "command": "zowe.deleteProfile",
           "group": "6_modification@4"
         },
         {
-          "when": "view == zowe.explorer && viewItem == session",
+          "when": "view == zowe.explorer && viewItem =~ /^(?!.*_fav.*)session.*/",
           "command": "zowe.removeSession",
           "group": "6_modification@3"
-=======
-          "when": "view == zowe.explorer && viewItem =~ /^(?!.*_fav.*)session.*/",
-          "command": "zowe.removeSession"
->>>>>>> ad73fc5f
         },
         {
           "when": "view == zowe.explorer && viewItem =~ /^(?!.*_fav.*)session.*/",
@@ -680,19 +675,14 @@
           "group": "inline"
         },
         {
-<<<<<<< HEAD
           "when": "viewItem == uss_session",
           "command": "zowe.uss.deleteProfile",
           "group": "6_modification@4"
         },
         {
-          "when": "viewItem == uss_session",
+          "when": "viewItem =~ /^(?!.*_fav.*)ussSession.*/",
           "command": "zowe.uss.removeSession",
           "group": "6_modification@3"
-=======
-          "when": "viewItem =~ /^(?!.*_fav.*)ussSession.*/",
-          "command": "zowe.uss.removeSession"
->>>>>>> ad73fc5f
         },
         {
           "when": "view == zowe.uss.explorer && viewItem =~ /^(?!.*_fav.*)ussSession.*/",
@@ -715,16 +705,12 @@
           "group": "inline"
         },
         {
-<<<<<<< HEAD
           "when": "view == zowe.jobs && viewItem == server",
           "command": "zowe.jobs.deleteProfile",
           "group": "6_modification@4"
         },
         {
-          "when": "view == zowe.jobs && viewItem == server",
-=======
           "when": "view == zowe.jobs && viewItem =~ /^(?!.*_fav.*)server.*/",
->>>>>>> ad73fc5f
           "command": "zowe.setOwner"
         },
         {
@@ -732,14 +718,9 @@
           "command": "zowe.setPrefix"
         },
         {
-<<<<<<< HEAD
-          "when": "view == zowe.jobs && viewItem == server",
+          "when": "view == zowe.jobs && viewItem =~ /^(?!.*_fav.*)server.*/",
           "command": "zowe.removeJobsSession",
           "group": "6_modification@3"
-=======
-          "when": "view == zowe.jobs && viewItem =~ /^(?!.*_fav.*)server.*/",
-          "command": "zowe.removeJobsSession"
->>>>>>> ad73fc5f
         },
         {
           "when": "view == zowe.jobs && viewItem =~ /^(?!.*_fav.*)job.*/",
