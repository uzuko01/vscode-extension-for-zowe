{
  "name": "vscode-extension-for-zowe",
  "displayName": "%displayName%",
  "description": "%description%",
  "version": "0.29.0",
  "publisher": "Zowe",
  "repository": {
    "url": "https://github.com/zowe/vscode-extension-for-zowe"
  },
  "icon": "resources/zowe_logo.png",
  "keywords": [
    "mainframe",
    "zos",
    "dataset",
    "zowe"
  ],
  "categories": [
    "Other"
  ],
  "files": [
    "out",
    "README.md",
    "resources"
  ],
  "activationEvents": [
    "*"
  ],
  "main": "./out/src/extension",
  "contributes": {
    "viewsContainers": {
      "activitybar": [
        {
          "id": "zowe",
          "title": "%viewsContainers.activitybar%",
          "icon": "resources/zowe.svg"
        }
      ]
    },
    "views": {
      "zowe": [
        {
          "id": "zowe.explorer",
          "name": "%zowe.explorer%"
        },
        {
          "id": "zowe.uss.explorer",
          "name": "%zowe.uss.explorer%"
        },
        {
          "id": "zowe.jobs",
          "name": "%zowe.jobs%"
        }
      ]
    },
    "commands": [
      {
        "command": "zowe.uss.copyPath",
        "title": "%uss.copyPath%"
      },
      {
        "command": "zowe.uss.createFile",
        "title": "%uss.createFile%"
      },
      {
        "command": "zowe.uss.createFolder",
        "title": "%uss.createFolder%"
      },
      {
        "command": "zowe.uss.deleteNode",
        "title": "%uss.deleteNode%"
      },
      {
        "command": "zowe.uss.renameNode",
        "title": "%uss.renameNode%"
      },
      {
        "command": "zowe.addFavorite",
        "title": "%addFavorite%"
      },
      {
        "command": "zowe.uss.addFavorite",
        "title": "%uss.addFavorite%"
      },
      {
        "command": "zowe.addSession",
        "title": "%addSession%",
        "icon": {
          "light": "./resources/light/plus.svg",
          "dark": "./resources/dark/plus.svg"
        }
      },
      {
        "command": "zowe.createDataset",
        "title": "%createDataset%",
        "icon": {
          "light": "./resources/light/newfile.svg",
          "dark": "./resources/dark/newfile.svg"
        }
      },
      {
        "command": "zowe.createMember",
        "title": "%createMember%"
      },
      {
        "command": "zowe.showDSAttributes",
        "title": "%showDSAttributes%"
      },
      {
        "command": "zowe.renameDataSet",
        "title": "%renameDataSet%"
      },
      {
        "command": "zowe.copyDataSet",
        "title": "%copyDataSet%"
      },
      {
        "command": "zowe.pasteDataSet",
        "title": "%pasteDataSet%"
      },
      {
        "command": "zowe.renameDataSetMember",
        "title": "%renameDataSetMember%"
      },
      {
        "command": "zowe.deleteDataset",
        "title": "%deleteDataset%"
      },
      {
        "command": "zowe.deleteMember",
        "title": "%deleteMember%"
      },
      {
        "command": "zowe.deletePDS",
        "title": "%deletePDS%"
      },
      {
        "command": "zowe.uploadDialog",
        "title": "%uploadDialog%"
      },
      {
        "command": "zowe.editMember",
        "title": "%editMember%",
        "icon": {
          "light": "./resources/light/edit.svg",
          "dark": "./resources/dark/edit.svg"
        }
      },
      {
        "command": "zowe.pattern",
        "title": "%pattern%",
        "icon": {
          "light": "./resources/light/pattern.svg",
          "dark": "./resources/dark/pattern.svg"
        }
      },
      {
        "command": "zowe.refreshAll",
        "title": "%refreshAll%",
        "icon": {
          "light": "./resources/light/refresh.svg",
          "dark": "./resources/dark/refresh.svg"
        }
      },
      {
        "command": "zowe.refreshNode",
        "title": "%refreshNode%",
        "icon": {
          "light": "./resources/light/download.svg",
          "dark": "./resources/dark/download.svg"
        }
      },
      {
        "command": "zowe.removeFavorite",
        "title": "%removeFavorite%"
      },
      {
        "command": "zowe.uss.removeFavorite",
        "title": "%uss.removeFavorite%"
      },
      {
        "command": "zowe.removeSavedSearch",
        "title": "%removeSavedSearch%"
      },
      {
        "command": "zowe.removeSession",
        "title": "%removeSession%"
      },
      {
        "command": "zowe.saveSearch",
        "title": "%saveSearch%"
      },
      {
        "command": "zowe.submitJcl",
        "title": "%submitJcl%"
      },
      {
        "command": "zowe.submitMember",
        "title": "%submitMember%"
      },
      {
        "command": "zowe.uss.addSession",
        "title": "%uss.addSession%",
        "icon": {
          "light": "./resources/light/plus.svg",
          "dark": "./resources/dark/plus.svg"
        }
      },
      {
        "command": "zowe.uss.createDirectory",
        "title": "%uss.createDirectory%",
        "icon": {
          "light": "./resources/light/newfile.svg",
          "dark": "./resources/dark/newfile.svg"
        }
      },
      {
        "command": "zowe.uss.createNode",
        "title": "%uss.createNode%",
        "icon": {
          "light": "./resources/light/newfile.svg",
          "dark": "./resources/dark/newfile.svg"
        }
      },
      {
        "command": "zowe.uss.editFile",
        "title": "%uss.editFile%",
        "icon": {
          "light": "./resources/light/edit.svg",
          "dark": "./resources/dark/edit.svg"
        }
      },
      {
        "command": "zowe.uss.fullPath",
        "title": "%uss.fullPath%",
        "icon": {
          "light": "./resources/light/pattern.svg",
          "dark": "./resources/dark/pattern.svg"
        }
      },
      {
        "command": "zowe.uss.refreshAll",
        "title": "%refreshAll%",
        "icon": {
          "light": "./resources/light/refresh.svg",
          "dark": "./resources/dark/refresh.svg"
        }
      },
      {
        "command": "zowe.uss.refreshUSS",
        "title": "%uss.refreshUSS%",
        "icon": {
          "light": "./resources/light/download.svg",
          "dark": "./resources/dark/download.svg"
        }
      },
      {
        "command": "zowe.uss.removeSession",
        "title": "%uss.removeSession%"
      },
      {
        "command": "zowe.uss.saveSearch",
        "title": "%saveSearch%"
      },
      {
        "command": "zowe.uss.removeSavedSearch",
        "title": "%removeSavedSearch%"
      },
      {
        "command": "zowe.uss.binary",
        "title": "%uss.binary%"
      },
      {
        "command": "zowe.uss.uploadDialog",
        "title": "%uss.uploadDialog%"
      },
      {
        "command": "zowe.uss.text",
        "title": "%uss.text%"
      },
      {
        "command": "zowe.deleteJob",
        "title": "%deleteJob%",
        "icon": {
          "dark": "./resources/dark/trash.svg",
          "light": "./resources/light/trash.svg"
        }
      },
      {
        "command": "zowe.jobs.addFavorite",
        "title": "%addFavorite%"
      },
      {
        "command": "zowe.jobs.removeFavorite",
        "title": "%removeFavorite%"
      },
      {
        "command": "zowe.jobs.removeSearchFavorite",
        "title": "%removeSavedSearch%"
      },
      {
        "command": "zowe.jobs.saveSearch",
        "title": "%saveSearch%"
      },
      {
        "command": "zowe.runModifyCommand",
        "title": "%runModifyCommand%"
      },
      {
        "command": "zowe.runStopCommand",
        "title": "%runStopCommand%"
      },
      {
        "command": "zowe.setOwner",
        "title": "%setOwner%"
      },
      {
        "command": "zowe.setPrefix",
        "title": "%setPrefix%"
      },
      {
        "command": "zowe.refreshJobsServer",
        "title": "%refreshJobsServer%",
        "icon": {
          "light": "./resources/light/refresh.svg",
          "dark": "./resources/dark/refresh.svg"
        }
      },
      {
        "command": "zowe.refreshAllJobs",
        "title": "%refreshAll%",
        "icon": {
          "light": "./resources/light/refresh.svg",
          "dark": "./resources/dark/refresh.svg"
        }
      },
      {
        "command": "zowe.addJobsSession",
        "title": "%addJobsSession%",
        "icon": {
          "light": "./resources/light/plus.svg",
          "dark": "./resources/dark/plus.svg"
        }
      },
      {
        "command": "zowe.removeJobsSession",
        "title": "%removeJobsSession%"
      },
      {
        "command": "zowe.downloadSpool",
        "title": "%downloadSpool%",
        "icon": {
          "light": "./resources/light/download.svg",
          "dark": "./resources/dark/download.svg"
        }
      },
      {
        "command": "zowe.getJobJcl",
        "title": "%getJobJcl%"
      },
      {
        "command": "zowe.setJobSpool",
        "title": "%setJobSpool%"
      },
      {
        "command": "zowe.issueTsoCmd",
        "title": "%issueTsoCmd%"
      },
      {
        "command": "zowe.jobs.search",
        "title": "%jobs.search%",
        "icon": {
          "light": "./resources/light/pattern.svg",
          "dark": "./resources/dark/pattern.svg"
        }
      }
    ],
    "menus": {
      "view/title": [
        {
          "when": "view == zowe.explorer",
          "command": "zowe.refreshAll",
          "group": "navigation"
        },
        {
          "when": "view == zowe.explorer",
          "command": "zowe.addSession",
          "group": "navigation"
        },
        {
          "when": "view == zowe.uss.explorer",
          "command": "zowe.uss.refreshAll",
          "group": "navigation"
        },
        {
          "when": "view == zowe.uss.explorer",
          "command": "zowe.uss.addSession",
          "group": "navigation"
        },
        {
          "when": "view == zowe.jobs",
          "command": "zowe.refreshAllJobs",
          "group": "navigation"
        },
        {
          "when": "view == zowe.jobs",
          "command": "zowe.addJobsSession",
          "group": "navigation"
        }
      ],
      "view/item/context": [
        {
          "when": "view == zowe.uss.explorer && viewItem == directory",
          "command": "zowe.uss.createFile",
          "group": "1_create"
        },
        {
          "when": "view == zowe.uss.explorer && viewItem == directory",
          "command": "zowe.uss.createFolder",
          "group": "1_create"
        },
        {
          "when": "view == zowe.uss.explorer && viewItem == directory",
          "command": "zowe.uss.addFavorite",
          "group": "4_workspace"
        },
        {
          "when": "view == zowe.uss.explorer && viewItem == directory_fav",
          "command": "zowe.uss.createFile",
          "group": "1_create"
        },
        {
          "when": "view == zowe.uss.explorer && viewItem == directory_fav",
          "command": "zowe.uss.createFolder",
          "group": "1_create"
        },
        {
          "when": "view == zowe.uss.explorer && viewItem != favorite && viewItem != uss_session && viewItem != uss_session_fav && viewItem != directory && viewItem != directory_fav",
          "command": "zowe.uss.editFile",
          "group": "inline"
        },
        {
          "when": "view == zowe.uss.explorer && viewItem != favorite && viewItem != uss_session && viewItem != directory && viewItem != directory_fav && viewItem != uss_session_fav",
          "command": "zowe.uss.refreshUSS",
          "group": "inline"
        },
        {
          "when": "view == zowe.uss.explorer && viewItem != favorite && viewItem != uss_session && viewItem != directory && viewItem != directory_fav && viewItem != uss_session_fav",
          "command": "zowe.uss.refreshUSS",
          "group": "0_mainframeInteraction"
        },
        {
          "when": "view == zowe.uss.explorer && viewItem != uss_session && viewItem != favorite && viewItem != textFile_fav && viewItem != binaryFile_fav && viewItem != directory_fav && viewItem != uss_session_fav",
          "command": "zowe.uss.deleteNode",
          "group": "6_modification@2"
        },
        {
          "when": "view == zowe.uss.explorer && viewItem != favorite && viewItem != uss_session && viewItem != uss_session_fav",
          "command": "zowe.uss.copyPath",
          "group": "5_copyPath"
        },
        {
          "when": "view == zowe.uss.explorer && viewItem != favorite && viewItem != uss_session && viewItem != directory && viewItem != directory_fav && viewItem != uss_session_fav",
          "command": "zowe.uss.editFile",
          "group": "6_modification@0"
        },
        {
          "when": "view == zowe.uss.explorer && viewItem != favorite && viewItem != uss_session && viewItem != uss_session_fav",
          "command": "zowe.uss.renameNode",
          "group": "6_modification@1"
        },
        {
          "when": "view == zowe.uss.explorer && viewItem == textFile",
          "command": "zowe.uss.binary",
          "group": "3_systemSpecific"
        },
        {
          "when": "view == zowe.uss.explorer && viewItem == textFile",
          "command": "zowe.uss.addFavorite",
          "group": "4_workspace"
        },
        {
          "when": "view == zowe.uss.explorer && viewItem == textFile_fav",
          "command": "zowe.uss.binary",
          "group": "3_systemSpecific"
        },
        {
          "when": "view == zowe.uss.explorer && viewItem != textFile && viewItem != directory && viewItem != binaryFile && viewItem != uss_session && viewItem != uss_session_fav",
          "command": "zowe.uss.removeFavorite",
          "group": "4_workspace"
        },
        {
          "when": "view == zowe.uss.explorer && viewItem == uss_session_fav",
          "command": "zowe.uss.removeSavedSearch",
          "group": "4_workspace"
        },
        {
          "when": "view == zowe.uss.explorer && viewItem == binaryFile",
          "command": "zowe.uss.text",
          "group": "3_systemSpecific"
        },
        {
          "when": "view == zowe.uss.explorer && viewItem == binaryFile",
          "command": "zowe.uss.addFavorite",
          "group": "4_workspace"
        },
        {
          "when": "view == zowe.uss.explorer && viewItem == binaryFile_fav",
          "command": "zowe.uss.text",
          "group": "3_systemSpecific"
        },
        {
          "when": "view == zowe.uss.explorer && viewItem == directory",
          "command": "zowe.uss.uploadDialog",
          "group": "1_create"
        },
        {
          "when": "view == zowe.uss.explorer && viewItem == directory_fav",
          "command": "zowe.uss.uploadDialog",
          "group": "1_create"
        },
        {
          "when": "view == zowe.explorer && viewItem == member",
          "command": "zowe.editMember",
          "group": "inline"
        },
        {
          "when": "view == zowe.explorer && viewItem == member",
          "command": "zowe.refreshNode",
          "group": "inline"
        },
        {
          "when": "view == zowe.explorer && viewItem == member",
          "command": "zowe.refreshNode",
          "group": "0_mainframeInteraction"
        },
        {
          "when": "view == zowe.explorer && viewItem == member",
          "command": "zowe.deleteMember",
          "group": "6_modification@2"
        },
        {
          "when": "view == zowe.explorer && viewItem == member",
          "command": "zowe.addFavorite",
          "group": "4_workspace"
        },
        {
          "when": "view == zowe.explorer && viewItem == member",
          "command": "zowe.submitMember",
          "group": "3_systemSpecific"
        },
        {
          "when": "view == zowe.explorer && viewItem == member",
          "command": "zowe.copyDataSet",
          "group": "9_cutcopypaste"
        },
        {
          "when": "view == zowe.explorer && viewItem == member_fav",
          "command": "zowe.refreshNode",
          "group": "inline"
        },
        {
          "when": "view == zowe.explorer && viewItem == member_fav",
          "command": "zowe.refreshNode",
          "group": "inline"
        },
        {
          "when": "view == zowe.explorer && viewItem == member_fav",
          "command": "zowe.refreshNode",
          "group": "0_mainframeInteraction"
        },
        {
          "when": "view == zowe.explorer && viewItem == member_fav",
          "command": "zowe.deleteMember",
          "group": "6_modification@2"
        },
        {
          "when": "view == zowe.explorer && viewItem == member",
          "command": "zowe.editMember",
          "group": "6_modification@0"
        },
        {
          "when": "view == zowe.explorer && viewItem == member",
          "command": "zowe.renameDataSetMember",
          "group": "6_modification@2"
<<<<<<< HEAD
=======
        },
        {
          "when": "view == zowe.explorer && viewItem == member_fav",
          "command": "zowe.renameDataSetMember",
          "group": "6_modification@2"
        },
        {
          "when": "view == zowe.explorer && viewItem == ds",
          "command": "zowe.refreshNode",
          "group": "inline"
>>>>>>> 0c813f2e
        },
        {
          "when": "view == zowe.explorer && viewItem == member_fav",
          "command": "zowe.renameDataSetMember",
          "group": "6_modification@2"
        },
        {
          "when": "view == zowe.explorer && viewItem == ds",
          "command": "zowe.refreshNode",
          "group": "inline"
        },
        {
          "when": "view == zowe.explorer && viewItem == ds",
          "command": "zowe.refreshNode",
          "group": "0_mainframeInteraction"
        },
        {
          "when": "view == zowe.explorer && viewItem == ds",
          "command": "zowe.deleteDataset",
          "group": "6_modification@2"
        },
        {
          "when": "view == zowe.explorer && viewItem == ds",
          "command": "zowe.submitMember",
          "group": "3_systemSpecific"
        },
        {
          "when": "view == zowe.explorer && viewItem == ds",
          "command": "zowe.addFavorite",
          "group": "4_workspace"
        },
        {
          "when": "view == zowe.explorer && viewItem == ds",
          "command": "zowe.showDSAttributes",
          "group": "2_information"
        },
        {
          "when": "view == zowe.explorer && viewItem == ds",
          "command": "zowe.renameDataSet",
          "group": "6_modification@2"
        },
        {
          "when": "view == zowe.explorer && viewItem == ds",
          "command": "zowe.copyDataSet",
          "group": "9_cutcopypaste"
        },
        {
          "when": "view == zowe.explorer && viewItem == ds",
          "command": "zowe.pasteDataSet",
          "group": "9_cutcopypaste"
        },
        {
          "when": "view == zowe.explorer && viewItem == ds_fav",
          "command": "zowe.refreshNode",
          "group": "inline"
        },
        {
          "when": "view == zowe.explorer && viewItem == ds",
          "command": "zowe.copyDataSet",
          "group": "9_cutcopypaste"
        },
        {
          "when": "view == zowe.explorer && viewItem == ds",
          "command": "zowe.pasteDataSet",
          "group": "9_cutcopypaste"
        },
        {
          "when": "view == zowe.explorer && viewItem == ds_fav",
          "command": "zowe.refreshNode",
          "group": "inline"
        },
        {
          "when": "view == zowe.explorer && viewItem == ds_fav",
          "command": "zowe.refreshNode",
          "group": "0_mainframeInteraction"
        },
        {
          "when": "view == zowe.explorer && viewItem == ds_fav",
          "command": "zowe.showDSAttributes",
          "group": "2_information"
        },
        {
          "when": "view == zowe.explorer && viewItem == ds_fav",
          "command": "zowe.submitMember",
          "group": "3_systemSpecific"
        },
        {
          "when": "view == zowe.explorer && viewItem == ds_fav",
          "command": "zowe.deleteDataset",
          "group": "6_modification@2"
        },
        {
          "when": "view == zowe.explorer && viewItem == ds_fav",
          "command": "zowe.removeFavorite",
          "group": "4_workspace"
        },
        {
          "when": "view == zowe.explorer && viewItem == ds_fav",
          "command": "zowe.renameDataSet",
          "group": "6_modification@2"
        },
        {
          "when": "view == zowe.explorer && viewItem == ds_fav",
          "command": "zowe.copyDataSet",
          "group": "9_cutcopypaste"
        },
        {
          "when": "view == zowe.explorer && viewItem == ds_fav",
          "command": "zowe.pasteDataSet",
          "group": "9_cutcopypaste"
        },
        {
          "when": "view == zowe.explorer && viewItem == pds",
          "command": "zowe.createMember",
          "group": "1_create"
        },
        {
          "when": "view == zowe.explorer && viewItem == pds",
          "command": "zowe.showDSAttributes",
          "group": "2_information"
        },
        {
          "when": "view == zowe.explorer && viewItem == pds",
          "command": "zowe.deletePDS",
          "group": "6_modification@2"
        },
        {
          "when": "view == zowe.explorer && viewItem == pds",
          "command": "zowe.addFavorite",
          "group": "4_workspace"
        },
        {
          "when": "view == zowe.explorer && viewItem == pds",
          "command": "zowe.uploadDialog",
          "group": "1_create"
        },
        {
          "when": "view == zowe.explorer && viewItem == pds",
          "command": "zowe.renameDataSet",
          "group": "6_modification@2"
        },
        {
          "when": "view == zowe.explorer && viewItem == pds",
          "command": "zowe.pasteDataSet",
          "group": "9_cutcopypaste"
        },
        {
          "when": "view == zowe.explorer && viewItem == pds_fav",
          "command": "zowe.createMember",
          "group": "1_create"
        },
        {
          "when": "view == zowe.explorer && viewItem == pds_fav",
          "command": "zowe.showDSAttributes",
          "group": "2_information"
        },
        {
          "when": "view == zowe.explorer && viewItem == pds_fav",
          "command": "zowe.deletePDS",
          "group": "6_modification@2"
        },
        {
          "when": "view == zowe.explorer && viewItem == pds_fav",
          "command": "zowe.uploadDialog",
          "group": "1_create"
        },
        {
          "when": "view == zowe.explorer && viewItem == pds_fav",
          "command": "zowe.removeFavorite",
          "group": "4_workspace"
        },
        {
          "when": "view == zowe.explorer && viewItem == pds_fav",
          "command": "zowe.renameDataSet",
          "group": "6_modification@2"
        },
        {
          "when": "view == zowe.explorer && viewItem == pds_fav",
          "command": "zowe.copyDataSet",
          "group": "9_cutcopypaste"
        },
        {
          "when": "view == zowe.explorer && viewItem == pds_fav",
          "command": "zowe.pasteDataSet",
          "group": "9_cutcopypaste"
        },
        {
          "when": "view == zowe.explorer && viewItem == migr",
          "command": "zowe.showDSAttributes",
          "group": "2_information"
        },
        {
          "when": "view == zowe.explorer && viewItem == migr",
          "command": "zowe.addFavorite",
          "group": "4_workspace"
        },
        {
          "when": "view == zowe.explorer && viewItem == migr_fav",
          "command": "zowe.removeFavorite",
          "group": "4_workspace"
        },
        {
          "when": "view == zowe.explorer && viewItem == session",
          "command": "zowe.pattern",
          "group": "inline"
        },
        {
          "when": "view == zowe.explorer && viewItem == session",
          "command": "zowe.createDataset",
          "group": "inline"
        },
        {
          "when": "view == zowe.explorer && viewItem == session",
          "command": "zowe.removeSession"
        },
        {
          "when": "view == zowe.explorer && viewItem == session",
          "command": "zowe.saveSearch",
          "group": "4_workspace"
        },
        {
          "when": "view == zowe.explorer && viewItem == session_fav",
          "command": "zowe.removeSavedSearch"
        },
        {
          "when": "viewItem == uss_session",
          "command": "zowe.uss.fullPath",
          "group": "inline"
        },
        {
          "when": "viewItem == uss_session",
          "command": "zowe.uss.createNode",
          "group": "inline"
        },
        {
          "when": "viewItem == uss_session",
          "command": "zowe.uss.removeSession"
        },
        {
          "when": "view == zowe.uss.explorer && viewItem == uss_session",
          "command": "zowe.uss.saveSearch",
          "group": "4_workspace"
        },
        {
          "when": "view == zowe.jobs && viewItem == server",
          "command": "zowe.refreshJobsServer",
          "group": "inline"
        },
        {
          "when": "view == zowe.jobs && viewItem == server",
          "command": "zowe.jobs.search",
          "group": "inline"
        },
        {
          "when": "view == zowe.jobs && viewItem == server",
          "command": "zowe.setOwner"
        },
        {
          "when": "view == zowe.jobs && viewItem == server",
          "command": "zowe.setPrefix"
        },
        {
          "when": "view == zowe.jobs && viewItem == server",
          "command": "zowe.removeJobsSession"
        },
        {
          "when": "view == zowe.jobs && viewItem == job",
          "command": "zowe.deleteJob",
          "group": "inline"
        },
        {
          "when": "view == zowe.jobs && viewItem == job",
          "command": "zowe.runModifyCommand",
          "group": "3_systemSpecific"
        },
        {
          "when": "view == zowe.jobs && viewItem == job",
          "command": "zowe.runStopCommand",
          "group": "3_systemSpecific"
        },
        {
          "when": "view == zowe.jobs && viewItem == job",
          "command": "zowe.downloadSpool",
          "group": "inline"
        },
        {
          "when": "view == zowe.jobs && viewItem == job",
          "command": "zowe.jobs.addFavorite",
          "group": "4_workspace"
        },
        {
          "when": "view == zowe.jobs && viewItem == job_fav",
          "command": "zowe.jobs.removeFavorite",
          "group": "4_workspace"
        },
        {
          "when": "view == zowe.jobs && viewItem == server_fav",
          "command": "zowe.jobs.removeSearchFavorite",
          "group": "4_workspace"
        },
        {
          "when": "view == zowe.jobs && viewItem == server",
          "command": "zowe.jobs.saveSearch",
          "group": "4_workspace"
        },
        {
          "when": "view == zowe.jobs && viewItem == job",
          "command": "zowe.getJobJcl",
          "group": "0_mainframeInteraction"
        }
      ],
      "commandPalette": [
        {
          "command": "zowe.pattern",
          "when": "never"
        },
        {
          "command": "zowe.refreshNode",
          "when": "never"
        },
        {
          "command": "zowe.refreshAll",
          "when": "never"
        },
        {
          "command": "zowe.createDataset",
          "when": "never"
        },
        {
          "command": "zowe.createMember",
          "when": "never"
        },
        {
          "command": "zowe.deleteDataset",
          "when": "never"
        },
        {
          "command": "zowe.deletePDS",
          "when": "never"
        },
        {
          "command": "zowe.deleteMember",
          "when": "never"
        },
        {
          "command": "zowe.removeSession",
          "when": "never"
        },
        {
          "command": "zowe.saveSearch",
          "when": "never"
        },
        {
          "command": "zowe.removeSavedSearch",
          "when": "never"
        },
        {
          "command": "zowe.uss.fullPath",
          "when": "never"
        },
        {
          "command": "zowe.jobs.search",
          "when": "never"
        },
        {
          "command": "zowe.uss.refreshUSS",
          "when": "never"
        },
        {
          "command": "zowe.uss.saveSearch",
          "when": "never"
        },
        {
          "command": "zowe.uss.removeSavedSearch",
          "when": "never"
        },
        {
          "command": "zowe.uss.removeSession",
          "when": "never"
        },
        {
          "command": "zowe.uss.addSession",
          "when": "never"
        },
        {
          "command": "zowe.submitMember",
          "when": "never"
        },
        {
          "command": "zowe.uss.addFavorite",
          "when": "never"
        },
        {
          "command": "zowe.uss.removeFavorite",
          "when": "never"
        },
        {
          "command": "zowe.jobs.addFavorite",
          "when": "never"
        },
        {
          "command": "zowe.jobs.removeFavorite",
          "when": "never"
        },
        {
          "command": "zowe.jobs.removeSearchFavorite",
          "when": "never"
        },
        {
          "command": "zowe.jobs.saveSearch",
          "when": "never"
        }
      ]
    },
    "configuration": {
      "type": "object",
      "title": "%configuration.title%",
      "properties": {
        "Zowe-Default-Datasets-Binary": {
          "default": {
            "dsorg": "PO",
            "alcunit": "CYL",
            "primary": 10,
            "secondary": 10,
            "dirblk": 25,
            "recfm": "U",
            "blksize": 27998,
            "lrecl": 27998
          },
          "description": "%Zowe-Default-Datasets-Binary%",
          "scope": "window"
        },
        "Zowe-Default-Datasets-C": {
          "default": {
            "dsorg": "PO",
            "alcunit": "CYL",
            "primary": 1,
            "secondary": 1,
            "dirblk": 25,
            "recfm": "VB",
            "blksize": 32760,
            "lrecl": 260
          },
          "description": "%Zowe-Default-Datasets-C%",
          "scope": "window"
        },
        "Zowe-Default-Datasets-Classic": {
          "default": {
            "dsorg": "PO",
            "alcunit": "CYL",
            "primary": 1,
            "secondary": 1,
            "dirblk": 25,
            "recfm": "FB",
            "blksize": 6160,
            "lrecl": 80
          },
          "description": "%Zowe-Default-Datasets-Classic%",
          "scope": "window"
        },
        "Zowe-Default-Datasets-PDS": {
          "default": {
            "dsorg": "PO",
            "alcunit": "CYL",
            "primary": 1,
            "secondary": 1,
            "dirblk": 5,
            "recfm": "FB",
            "blksize": 6160,
            "lrecl": 80
          },
          "description": "%Zowe-Default-Datasets-PDS%",
          "scope": "window"
        },
        "Zowe-Default-Datasets-PS": {
          "default": {
            "dsorg": "PS",
            "alcunit": "CYL",
            "primary": 1,
            "secondary": 1,
            "recfm": "FB",
            "blksize": 6160,
            "lrecl": 80
          },
          "description": "%Zowe-Default-Datasets-PS%",
          "scope": "window"
        },
        "Zowe-DS-Persistent": {
          "default": {
            "persistence": true,
            "favorites": [],
            "history": [],
            "sessions": []
          },
          "description": "%Zowe-Default-Datasets-Favorites%",
          "scope": "window"
        },
        "Zowe-Temp-Folder-Location": {
          "default": {
            "folderPath": ""
          },
          "description": "Zowe-Temp-Folder-Loacation",
          "scope": "window"
        },
        "Zowe-USS-Persistent": {
          "default": {
            "persistence": true,
            "favorites": [],
            "history": [],
            "sessions": []
          },
          "description": "%Zowe-Default-USS-Persistent-Favorites%",
          "scope": "window"
        },
        "Zowe-Jobs-Persistent": {
          "default": {
            "persistence": true,
            "favorites": [],
            "history": [],
            "sessions": []
          },
          "description": "%Zowe-Default-Jobs-Persistent-Favorites%",
          "scope": "window"
        },
        "Zowe-Environment": {
          "default": {
            "persistence": true,
            "framework": "vscode"
          },
          "description": "%Zowe-Environment%",
          "scope": "window"
        }
      }
    }
  },
  "scripts": {
    "vscode:prepublish": "npm run build && npm run lint && npm run update",
    "build": "gulp build && npm run license && tsc --build --pretty",
    "postinstall": "node ./node_modules/vscode/bin/install",
    "test:unit": "jest  \".*__tests__.*\\.unit\\.test\\.ts\" --coverage",
    "test": "npm run test:unit",
    "update": "node stringUpdateScript.js",
    "package": "vsce package",
    "license": "node ./scripts/license.js",
    "watch": "tsc -b --watch --pretty",
    "compile": "tsc -b",
    "markdown": "markdownlint CHANGELOG.md README.md",
    "lint": "npm run lint:src && npm run lint:tests  && npm run markdown",
    "lint:src": "tslint --format stylish --exclude \"**/__tests__/**/*.ts\" \"src/**/*.ts\"",
    "lint:tests": "tslint --format stylish \"**/__tests__/**/*.ts\"",
    "clean": "gulp clean"
  },
  "engines": {
    "vscode": "^1.34.0"
  },
  "devDependencies": {
    "@types/chai": "^4.1.4",
    "@types/chai-as-promised": "^7.1.0",
    "@types/expect": "^1.20.3",
    "@types/jest": "^23.1.0",
    "@types/mocha": "^2.2.42",
    "@types/node": "^7.0.66",
    "@types/vscode": "^1.34.0",
    "@types/yargs": "^11.0.0",
    "chai": "^4.1.2",
    "chai-as-promised": "^7.1.1",
    "chalk": "^2.4.1",
    "cross-env": "^5.2.0",
    "del": "^4.1.1",
    "event-stream": "^4.0.1",
    "expect": "^24.8.0",
    "glob": "^7.1.2",
    "gulp": "^4.0.2",
    "gulp-filter": "^5.1.0",
    "gulp-sourcemaps": "^2.6.5",
    "gulp-typescript": "^5.0.1",
    "jest": "^24.8.0",
    "jest-html-reporter": "^2.4.0",
    "jsdom": "11.11.0",
    "log4js": "3.0.5",
    "markdownlint-cli": "^0.16.0",
    "mem": ">=4.0.0",
    "run-sequence": "^2.2.1",
    "sinon": "^6.1.0",
    "ts-jest": "^24.0.2",
    "typescript": "^3.5.1",
    "vsce": "^1.60.0",
    "vscode": "^1.1.30",
    "vscode-nls-dev": "^3.2.6"
  },
  "dependencies": {
<<<<<<< HEAD
    "@brightside/core": "^2.36.0",
=======
    "@brightside/core": "^2.35.0",
>>>>>>> 0c813f2e
    "@types/fs-extra": "^7.0.0",
    "fs-extra": "^8.0.1",
    "gulp-cli": "^2.2.0",
    "gulp-fs": "0.0.2",
    "jsdoc": "^3.6.3",
    "tslint": "^5.17.0",
    "vscode-nls": "^4.1.1"
  },
  "jest": {
    "moduleFileExtensions": [
      "ts",
      "tsx",
      "js"
    ],
    "testPathIgnorePatterns": [
      "<rootDir>/src/decorators"
    ],
    "transform": {
      "^.+\\.(ts|tsx)$": "ts-jest"
    },
    "globals": {
      "ts-jest": {
        "tsConfig": "tsconfig.json",
        "diagnostics": false
      }
    },
    "testRegex": "__tests__.*\\.(spec|test)\\.ts$",
    "modulePathIgnorePatterns": [
      "__tests__/__integration__/",
      "out/"
    ],
    "reporters": [
      "default",
      "./node_modules/jest-html-reporter"
    ],
    "coverageDirectory": "<rootDir>/results/coverage"
  },
  "jest-html-reporter": {
    "pageTitle": "Zowe Extension Tests",
    "outputPath": "results/results.html"
  }
}<|MERGE_RESOLUTION|>--- conflicted
+++ resolved
@@ -582,8 +582,6 @@
           "when": "view == zowe.explorer && viewItem == member",
           "command": "zowe.renameDataSetMember",
           "group": "6_modification@2"
-<<<<<<< HEAD
-=======
         },
         {
           "when": "view == zowe.explorer && viewItem == member_fav",
@@ -594,7 +592,6 @@
           "when": "view == zowe.explorer && viewItem == ds",
           "command": "zowe.refreshNode",
           "group": "inline"
->>>>>>> 0c813f2e
         },
         {
           "when": "view == zowe.explorer && viewItem == member_fav",
@@ -1186,11 +1183,7 @@
     "vscode-nls-dev": "^3.2.6"
   },
   "dependencies": {
-<<<<<<< HEAD
     "@brightside/core": "^2.36.0",
-=======
-    "@brightside/core": "^2.35.0",
->>>>>>> 0c813f2e
     "@types/fs-extra": "^7.0.0",
     "fs-extra": "^8.0.1",
     "gulp-cli": "^2.2.0",
