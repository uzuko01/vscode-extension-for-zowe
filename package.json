{
  "name": "vscode-extension-for-zowe",
  "displayName": "Zowe",
  "description": "VS Code extension, powered by Zowe CLI, that streamlines interaction with mainframe data sets, USS files, and jobs",
  "version": "0.21.0",
  "publisher": "Zowe",
  "repository": {
    "url": "https://github.com/zowe/vscode-extension-for-zowe"
  },
  "icon": "resources/zowe_logo.png",
  "keywords": [
    "mainframe",
    "zos",
    "dataset",
    "zowe"
  ],
  "engines": {
    "vscode": "^1.26.0"
  },
  "categories": [
    "Other"
  ],
  "files": [
    "out",
    "README.md",
    "resources"
  ],
  "activationEvents": [
    "*"
  ],
  "main": "./out/src/extension",
  "contributes": {
    "viewsContainers": {
      "activitybar": [
        {
          "id": "zowe",
          "title": "Zowe",
          "icon": "resources/zowe.svg"
        }
      ]
    },
    "views": {
      "zowe": [
        {
          "id": "zowe.explorer",
          "name": "Data Sets"
        },
        {
          "id": "zowe.uss.explorer",
          "name": "Unix System Services (USS)"
        },
        {
          "id": "zowe.jobs",
          "name": "Jobs"
        }
      ]
    },
    "commands": [
      {
        "command": "zowe.uss.createFile",
        "title": "Create File"
      },
      {
        "command": "zowe.uss.createFolder",
        "title": "Create Directory"
      },
      {
        "command": "zowe.uss.deleteNode",
        "title": "Delete"
      },
      {
        "command": "zowe.uss.renameNode",
        "title": "Rename"
      },
      {
        "command": "zowe.addFavorite",
        "title": "Add Favorite"
      },
      {
        "command": "zowe.uss.addFavorite",
        "title": "Add Favorite"
      },
      {
        "command": "zowe.addSession",
        "title": "Zowe: Add Profile",
        "icon": {
          "light": "./resources/light/plus.svg",
          "dark": "./resources/dark/plus.svg"
        }
      },
      {
        "command": "zowe.createDataset",
        "title": "Create New Data Set",
        "icon": {
          "light": "./resources/light/newfile.svg",
          "dark": "./resources/dark/newfile.svg"
        }
      },
      {
        "command": "zowe.createMember",
        "title": "Create New Member"
      },
      {
        "command": "zowe.showDSAttributes",
        "title": "Show Data Set Attributes"
      },
      {
        "command": "zowe.deleteDataset",
        "title": "Delete Data Set"
      },
      {
        "command": "zowe.deleteMember",
        "title": "Delete Member"
      },
      {
        "command": "zowe.deletePDS",
        "title": "Delete PDS"
      },
      {
        "command": "zowe.uploadDialog",
        "title": "Upload Member..."
      },
      {
        "command": "zowe.pattern",
        "title": "Search Data Sets by Entering Patterns",
        "icon": {
          "light": "./resources/light/pattern.svg",
          "dark": "./resources/dark/pattern.svg"
        }
      },
      {
        "command": "zowe.refreshAll",
        "title": "Zowe: Refresh All",
        "icon": {
          "light": "./resources/light/refresh.svg",
          "dark": "./resources/dark/refresh.svg"
        }
      },
      {
        "command": "zowe.refreshNode",
        "title": "Pull from Mainframe",
        "icon": {
          "light": "./resources/light/download.svg",
          "dark": "./resources/dark/download.svg"
        }
      },
      {
        "command": "zowe.removeFavorite",
        "title": "Remove Favorite"
      },
      {
        "command": "zowe.uss.removeFavorite",
        "title": "Remove Favorite"
      },
      {
        "command": "zowe.removeSavedSearch",
        "title": "Remove Search"
      },
      {
        "command": "zowe.removeSession",
        "title": "Remove Profile"
      },
      {
        "command": "zowe.safeSave",
        "title": "Safe Save - Merge if Necessary",
        "icon": {
          "light": "./resources/light/upload.svg",
          "dark": "./resources/dark/upload.svg"
        }
      },
      {
        "command": "zowe.saveSearch",
        "title": "Save Search"
      },
      {
        "command": "zowe.submitJcl",
        "title": "Zowe: Submit JCL"
      },
      {
        "command": "zowe.submitMember",
        "title": "Submit Job"
      },
      {
        "command": "zowe.uss.addSession",
        "title": "Zowe: Add Profile",
        "icon": {
          "light": "./resources/light/plus.svg",
          "dark": "./resources/dark/plus.svg"
        }
      },
      {
        "command": "zowe.uss.createDirectory",
        "title": "Create New Directory",
        "icon": {
          "light": "./resources/light/newfile.svg",
          "dark": "./resources/dark/newfile.svg"
        }
      },
      {
        "command": "zowe.uss.createNode",
        "title": "Create new file or directory",
        "icon": {
          "light": "./resources/light/newfile.svg",
          "dark": "./resources/dark/newfile.svg"
        }
      },
      {
        "command": "zowe.uss.fullPath",
        "title": "Search Unix System Services (USS) by Entering a Path",
        "icon": {
          "light": "./resources/light/pattern.svg",
          "dark": "./resources/dark/pattern.svg"
        }
      },
      {
        "command": "zowe.uss.refreshAll",
        "title": "Zowe: Refresh All",
        "icon": {
          "light": "./resources/light/refresh.svg",
          "dark": "./resources/dark/refresh.svg"
        }
      },
      {
        "command": "zowe.uss.refreshUSS",
        "title": "Pull from Mainframe",
        "icon": {
          "light": "./resources/light/download.svg",
          "dark": "./resources/dark/download.svg"
        }
      },
      {
        "command": "zowe.uss.removeSession",
        "title": "Remove Profile"
      },
      {
        "command": "zowe.uss.safeSaveUSS",
        "title": "Safe Save - Merge if Necessary",
        "icon": {
          "light": "./resources/light/upload.svg",
          "dark": "./resources/dark/upload.svg"
        }
      },
      {
        "command": "zowe.uss.binary",
        "title": "Toggle Binary"
      },
      {
        "command": "zowe.uss.uploadDialog",
        "title": "Upload Files..."
      },
      {
        "command": "zowe.uss.text",
        "title": "Toggle Text"
      },
      {
        "command": "zowe.deleteJob",
        "title": "Delete Job",
        "icon": {
          "dark": "./resources/dark/trash.svg",
          "light": "./resources/light/trash.svg"
        }
      },
      {
        "command": "zowe.runModifyCommand",
        "title": "Issue Modify command"
      },
      {
        "command": "zowe.runStopCommand",
        "title": "Issue Stop command"
      },
      {
        "command": "zowe.setOwner",
        "title": "Set Owner"
      },
      {
        "command": "zowe.setPrefix",
        "title": "Set Job Prefix"
      },
      {
        "command": "zowe.refreshJobsServer",
        "title": "Refresh",
        "icon": {
          "light": "./resources/light/refresh.svg",
          "dark": "./resources/dark/refresh.svg"
        }
      },
      {
        "command": "zowe.refreshAllJobs",
        "title": "Refresh",
        "icon": {
          "light": "./resources/light/refresh.svg",
          "dark": "./resources/dark/refresh.svg"
        }
      },
      {
        "command": "zowe.addJobsSession",
        "title": "Add Profile",
        "icon": {
          "light": "./resources/light/plus.svg",
          "dark": "./resources/dark/plus.svg"
        }
      },
      {
        "command": "zowe.removeJobsSession",
        "title": "Remove Profile"
      },
      {
        "command": "zowe.downloadSpool",
        "title": "Download Spool",
        "icon": {
          "light": "./resources/light/download.svg",
          "dark": "./resources/dark/download.svg"
        }
      },
      {
        "command": "zowe.getJobJcl",
        "title": "Get JCL"
      },
      {
        "command": "zowe.setJobSpool",
        "title": "Set Spool"
      }
    ],
    "menus": {
      "view/title": [
        {
          "when": "view == zowe.explorer",
          "command": "zowe.refreshAll",
          "group": "navigation"
        },
        {
          "when": "view == zowe.explorer",
          "command": "zowe.addSession",
          "group": "navigation"
        },
        {
          "when": "view == zowe.uss.explorer",
          "command": "zowe.uss.refreshAll",
          "group": "navigation"
        },
        {
          "when": "view == zowe.uss.explorer",
          "command": "zowe.uss.addSession",
          "group": "navigation"
        },
        {
          "when": "view == zowe.jobs",
          "command": "zowe.refreshAllJobs",
          "group": "navigation"
        },
        {
          "when": "view == zowe.jobs",
          "command": "zowe.addJobsSession",
          "group": "navigation"
        }
      ],
      "view/item/context": [
        {
          "when": "view == zowe.uss.explorer && viewItem == directory",
          "command": "zowe.uss.createFile",
          "group": "1_create"
        },
        {
          "when": "view == zowe.uss.explorer && viewItem == directory",
          "command": "zowe.uss.createFolder",
          "group": "1_create"
        },
        {
          "when": "view == zowe.uss.explorer && viewItem == directory",
          "command": "zowe.uss.addFavorite",
          "group": "4_workspace"
        },
        {
          "when": "view == zowe.uss.explorer && viewItem == directoryf",
          "command": "zowe.uss.createFile",
          "group": "1_create"
        },
        {
          "when": "view == zowe.uss.explorer && viewItem == directoryf",
          "command": "zowe.uss.createFolder",
          "group": "1_create"
        },
        {
          "when": "view == zowe.uss.explorer && viewItem == directoryf",
          "command": "zowe.uss.removeFavorite",
          "group": "4_workspace"
        },
        {
          "when": "view == zowe.uss.explorer && viewItem != favorite && viewItem != uss_session && viewItem != directory && viewItem != directoryf",
          "command": "zowe.uss.refreshUSS",
          "group": "inline"
        },
        {
          "when": "view == zowe.uss.explorer && viewItem != favorite && viewItem != uss_session && viewItem != directory && viewItem != directoryf",
          "command": "zowe.uss.safeSaveUSS",
          "group": "inline"
        },
        {
          "when": "view == zowe.uss.explorer && viewItem != favorite && viewItem != uss_session && viewItem != directory && viewItem != directoryf",
          "command": "zowe.uss.refreshUSS",
          "group": "0_mainframeInteraction"
        },
        {
          "when": "view == zowe.uss.explorer && viewItem != favorite && viewItem != uss_session && viewItem != directory && viewItem != directoryf",
          "command": "zowe.uss.safeSaveUSS",
          "group": "0_mainframeInteraction"
        },
        {
          "when": "view == zowe.uss.explorer && viewItem != uss_session && viewItem != favorite && viewItem != textFilef && viewItem != binaryFilef && viewItem != directoryf",
          "command": "zowe.uss.deleteNode",
          "group": "5_modification@1"
        },
        {
          "when": "view == zowe.uss.explorer && viewItem != favorite && viewItem != uss_session",
          "command": "zowe.uss.renameNode",
          "group": "5_modification@0"
        },
        {
          "when": "view == zowe.uss.explorer && viewItem == textFile",
          "command": "zowe.uss.binary",
          "group": "3_systemSpecific"
        },
        {
          "when": "view == zowe.uss.explorer && viewItem == textFile",
          "command": "zowe.uss.addFavorite",
          "group": "4_workspace"
        },
        {
          "when": "view == zowe.uss.explorer && viewItem == textFilef",
          "command": "zowe.uss.binary",
          "group": "3_systemSpecific"
        },
        {
          "when": "view == zowe.uss.explorer && viewItem == textFilef",
          "command": "zowe.uss.removeFavorite",
          "group": "4_workspace"
        },
        {
          "when": "view == zowe.uss.explorer && viewItem == binaryFile",
          "command": "zowe.uss.text",
          "group": "3_systemSpecific"
        },
        {
          "when": "view == zowe.uss.explorer && viewItem == binaryFile",
          "command": "zowe.uss.addFavorite",
          "group": "4_workspace"
        },
        {
          "when": "view == zowe.uss.explorer && viewItem == binaryFilef",
          "command": "zowe.uss.text",
          "group": "3_systemSpecific"
        },
        {
          "when": "view == zowe.uss.explorer && viewItem == binaryFilef",
          "command": "zowe.uss.removeFavorite",
          "group": "4_workspace"
        },
        {
          "when": "view == zowe.uss.explorer && viewItem == directory",
          "command": "zowe.uss.uploadDialog",
          "group": "1_create"
        },
        {
          "when": "view == zowe.uss.explorer && viewItem == directoryf",
          "command": "zowe.uss.uploadDialog",
          "group": "navigation"
        },
        {
          "when": "viewItem == member",
          "command": "zowe.refreshNode",
          "group": "inline"
        },
        {
          "when": "viewItem == member",
          "command": "zowe.safeSave",
          "group": "inline"
        },
        {
          "when": "viewItem == member",
          "command": "zowe.refreshNode",
          "group": "0_mainframeInteraction"
        },
        {
          "when": "viewItem == member",
          "command": "zowe.safeSave",
          "group": "0_mainframeInteraction"
        },
        {
          "when": "viewItem == member",
          "command": "zowe.deleteMember",
          "group": "5_modification@1"
        },
        {
          "when": "viewItem == member",
          "command": "zowe.addFavorite",
          "group": "4_workspace"
        },
        {
          "when": "viewItem == member",
          "command": "zowe.submitMember",
          "group": "3_systemSpecific"
        },
        {
          "when": "viewItem == memberf",
          "command": "zowe.refreshNode",
          "group": "inline"
        },
        {
          "when": "viewItem == memberf",
          "command": "zowe.safeSave",
          "group": "inline"
        },
        {
          "when": "viewItem == memberf",
          "command": "zowe.refreshNode",
          "group": "0_mainframeInteraction"
        },
        {
          "when": "viewItem == memberf",
          "command": "zowe.safeSave",
          "group": "0_mainframeInteraction"
        },
        {
          "when": "viewItem == memberf",
          "command": "zowe.deleteMember",
          "group": "5_modification@1"
        },
        {
          "when": "viewItem == ds",
          "command": "zowe.refreshNode",
          "group": "inline"
        },
        {
          "when": "viewItem == ds",
          "command": "zowe.safeSave",
          "group": "inline"
        },
        {
          "when": "viewItem == ds",
          "command": "zowe.refreshNode",
          "group": "0_mainframeInteraction"
        },
        {
          "when": "viewItem == ds",
          "command": "zowe.safeSave",
          "group": "0_mainframeInteraction"
        },
        {
          "when": "viewItem == ds",
          "command": "zowe.deleteDataset",
          "group": "5_modification@1"
        },
        {
          "when": "viewItem == ds",
          "command": "zowe.submitMember",
          "group": "3_systemSpecific"
        },
        {
          "when": "viewItem == ds",
          "command": "zowe.addFavorite",
          "group": "4_workspace"
        },
        {
          "when": "viewItem == ds",
          "command": "zowe.showDSAttributes",
          "group": "2_information"
        },
        {
          "when": "viewItem == dsf",
          "command": "zowe.refreshNode",
          "group": "inline"
        },
        {
          "when": "viewItem == dsf",
          "command": "zowe.safeSave",
          "group": "inline"
        },
        {
          "when": "viewItem == dsf",
          "command": "zowe.refreshNode",
          "group": "0_mainframeInteraction"
        },
        {
          "when": "viewItem == dsf",
          "command": "zowe.safeSave",
          "group": "0_mainframeInteraction"
        },
        {
          "when": "viewItem == dsf",
          "command": "zowe.showDSAttributes",
          "group": "2_information"
        },
        {
          "when": "viewItem == dsf",
          "command": "zowe.submitMember",
          "group": "3_systemSpecific"
        },
        {
          "when": "viewItem == dsf",
          "command": "zowe.deleteDataset",
          "group": "5_modification@1"
        },
        {
          "when": "viewItem == dsf",
          "command": "zowe.removeFavorite",
          "group": "4_workspace"
        },
        {
          "when": "viewItem == pds",
          "command": "zowe.createMember",
          "group": "1_create"
        },
        {
          "when": "viewItem == pds",
          "command": "zowe.showDSAttributes",
          "group": "2_information"
        },
        {
          "when": "viewItem == pds",
          "command": "zowe.deletePDS",
          "group": "5_modification@1"
        },
        {
          "when": "viewItem == pds",
          "command": "zowe.addFavorite",
          "group": "4_workspace"
        },
        {
          "when": "viewItem == pdsf",
          "command": "zowe.createMember",
          "group": "1_create"
        },
        {
          "when": "viewItem == pdsf",
          "command": "zowe.showDSAttributes",
          "group": "2_information"
        },
        {
          "when": "viewItem == pdsf",
          "command": "zowe.deletePDS",
          "group": "5_modification@1"
        },
        {
          "when": "viewItem == pds",
          "command": "zowe.uploadDialog",
          "group": "1_create"
        },
        {
          "when": "viewItem == pdsf",
<<<<<<< HEAD
          "command": "zowe.removeFavorite",
          "group": "4_workspace"
=======
          "command": "zowe.uploadDialog"
        },
        {
          "when": "viewItem == pdsf",
          "command": "zowe.removeFavorite"
>>>>>>> f87bc5fd
        },
        {
          "when": "viewItem == session",
          "command": "zowe.pattern",
          "group": "inline"
        },
        {
          "when": "viewItem == session",
          "command": "zowe.createDataset",
          "group": "inline"
        },
        {
          "when": "viewItem == session",
          "command": "zowe.removeSession"
        },
        {
          "when": "viewItem == session",
          "command": "zowe.saveSearch"
        },
        {
          "when": "viewItem == sessionf",
          "command": "zowe.removeSavedSearch"
        },
        {
          "when": "viewItem == uss_session",
          "command": "zowe.uss.fullPath",
          "group": "inline"
        },
        {
          "when": "viewItem == uss_session",
          "command": "zowe.uss.createNode",
          "group": "inline"
        },
        {
          "when": "viewItem == uss_session",
          "command": "zowe.uss.removeSession"
        },
        {
          "when": "viewItem == server",
          "command": "zowe.refreshJobsServer",
          "group": "inline"
        },
        {
          "when": "viewItem == server",
          "command": "zowe.setOwner"
        },
        {
          "when": "viewItem == server",
          "command": "zowe.setPrefix"
        },
        {
          "when": "viewItem == server",
          "command": "zowe.removeJobsSession"
        },
        {
          "when": "viewItem == job",
          "command": "zowe.deleteJob",
          "group": "inline"
        },
        {
          "when": "viewItem == job",
          "command": "zowe.runModifyCommand",
          "group": "3_systemSpecific"
        },
        {
          "when": "viewItem == job",
          "command": "zowe.runStopCommand",
          "group": "3_systemSpecific"
        },
        {
          "when": "viewItem == job",
          "command": "zowe.downloadSpool",
          "group": "inline"
        },
        {
          "when": "viewItem == job",
          "command": "zowe.getJobJcl",
          "group": "0_mainframeInteraction"
        }
      ],
      "commandPalette": [
        {
          "command": "zowe.pattern",
          "when": "never"
        },
        {
          "command": "zowe.refreshNode",
          "when": "never"
        },
        {
          "command": "zowe.createDataset",
          "when": "never"
        },
        {
          "command": "zowe.createMember",
          "when": "never"
        },
        {
          "command": "zowe.deleteDataset",
          "when": "never"
        },
        {
          "command": "zowe.deletePDS",
          "when": "never"
        },
        {
          "command": "zowe.deleteMember",
          "when": "never"
        },
        {
          "command": "zowe.removeSession",
          "when": "never"
        },
        {
          "command": "zowe.safeSave",
          "when": "never"
        },
        {
          "command": "zowe.saveSearch",
          "when": "never"
        },
        {
          "command": "zowe.removeSavedSearch",
          "when": "never"
        },
        {
          "command": "zowe.uss.fullPath",
          "when": "never"
        },
        {
          "command": "zowe.uss.refreshUSS",
          "when": "never"
        },
        {
          "command": "zowe.uss.safeSaveUSS",
          "when": "never"
        },
        {
          "command": "zowe.uss.removeSession",
          "when": "never"
        }
      ]
    },
    "configuration": {
      "type": "object",
      "title": "Zowe Configuration",
      "properties": {
        "Zowe-Default-Datasets-Binary": {
          "default": {
            "dsorg": "PO",
            "alcunit": "CYL",
            "primary": 10,
            "secondary": 10,
            "dirblk": 25,
            "recfm": "U",
            "blksize": 27998,
            "lrecl": 27998
          },
          "description": "Default values of Binary data set creation",
          "scope": "window"
        },
        "Zowe-Default-Datasets-C": {
          "default": {
            "dsorg": "PO",
            "alcunit": "CYL",
            "primary": 1,
            "secondary": 1,
            "dirblk": 25,
            "recfm": "VB",
            "blksize": 32760,
            "lrecl": 260
          },
          "description": "Default values of C data set creation",
          "scope": "window"
        },
        "Zowe-Default-Datasets-Classic": {
          "default": {
            "dsorg": "PO",
            "alcunit": "CYL",
            "primary": 1,
            "secondary": 1,
            "dirblk": 25,
            "recfm": "FB",
            "blksize": 6160,
            "lrecl": 80
          },
          "description": "Default values of Classic data set creation",
          "scope": "window"
        },
        "Zowe-Default-Datasets-PDS": {
          "default": {
            "dsorg": "PO",
            "alcunit": "CYL",
            "primary": 1,
            "secondary": 1,
            "dirblk": 5,
            "recfm": "FB",
            "blksize": 6160,
            "lrecl": 80
          },
          "description": "Default values of Partitioned data set creation",
          "scope": "window"
        },
        "Zowe-Default-Datasets-PS": {
          "default": {
            "dsorg": "PS",
            "alcunit": "CYL",
            "primary": 1,
            "secondary": 1,
            "recfm": "FB",
            "blksize": 6160,
            "lrecl": 80
          },
          "description": "Default values of Sequential data set creation",
          "scope": "window"
        },
        "Zowe-Persistent-Favorites": {
          "default": {
            "persistence": true,
            "favorites": []
          },
          "description": "Toggle if favorite files persist locally",
          "scope": "window"
        },
        "Zowe-USS-Persistent-Favorites": {
          "default": {
            "persistence": true,
            "favorites": []
          },
          "description": "Toggle is favorite files exist locally",
          "scope": "window"
        }
      }
    }
  },
  "scripts": {
    "build": "npm run lint && npm run license && tsc --pretty",
    "watch": "tsc -watch --pretty",
    "postinstall": "node ./node_modules/vscode/bin/install",
    "test:unit": "jest --coverage",
    "test": "jest --coverage",
    "package": "vsce package",
    "license": "node ./scripts/license.js",
    "markdown": "markdownlint CHANGELOG.md README.md",
    "lint": "npm run lint:src && npm run lint:tests  && npm run markdown",
    "lint:src": "tslint --format stylish --exclude \"**/__tests__/**/*.ts\" \"src/**/*.ts\"",
    "lint:tests": "tslint --format stylish \"**/__tests__/**/*.ts\""
  },
  "devDependencies": {
    "@types/chai": "^4.1.4",
    "@types/chai-as-promised": "^7.1.0",
    "@types/expect": "^1.20.3",
    "@types/jest": "^23.1.0",
    "@types/mocha": "^2.2.42",
    "@types/node": "^7.0.66",
    "@types/vscode": "^1.35.0",
    "@types/yargs": "^11.0.0",
    "chai": "^4.1.2",
    "chai-as-promised": "^7.1.1",
    "chalk": "^2.4.1",
    "expect": "^24.8.0",
    "glob": "^7.1.2",
    "jest": "^24.8.0",
    "jest-html-reporter": "^2.4.0",
    "jsdom": "11.11.0",
    "log4js": "3.0.5",
    "markdownlint-cli": "^0.16.0",
    "sinon": "^6.1.0",
    "ts-jest": "^24.0.2",
    "typescript": "^2.9.2",
    "vsce": "^1.60.0",
    "vscode": "^1.1.30"
  },
  "dependencies": {
    "@brightside/core": "2.28.2",
    "@brightside/imperative": "2.4.6",
    "jsdoc": "^3.5.5",
    "tslint": "^5.17.0"
  },
  "jest": {
    "moduleFileExtensions": [
      "ts",
      "tsx",
      "js"
    ],
    "transform": {
      "^.+\\.(ts|tsx)$": "ts-jest"
    },
    "globals": {
      "ts-jest": {
        "tsConfigFile": "tsconfig.json",
        "diagnostics": false
      }
    },
    "testMatch": [
      "**/__tests__/*test.+(ts|tsx)",
      "**/__tests__/*/*test.+(ts|tsx)"
    ],
    "modulePathIgnorePatterns": [
      "__tests__/integrationTests/",
      "out/"
    ],
    "reporters": [
      "default",
      "./node_modules/jest-html-reporter"
    ],
    "coverageDirectory": "<rootDir>/results/coverage"
  },
  "jest-html-reporter": {
    "pageTitle": "Zowe Extension Tests",
    "outputPath": "results/results.html"
  }
}<|MERGE_RESOLUTION|>--- conflicted
+++ resolved
@@ -463,7 +463,7 @@
         {
           "when": "view == zowe.uss.explorer && viewItem == directoryf",
           "command": "zowe.uss.uploadDialog",
-          "group": "navigation"
+          "group": "1_create"
         },
         {
           "when": "viewItem == member",
@@ -626,6 +626,11 @@
           "group": "4_workspace"
         },
         {
+          "when": "viewItem == pds",
+          "command": "zowe.uploadDialog",
+          "group": "1_create"
+        },
+        {
           "when": "viewItem == pdsf",
           "command": "zowe.createMember",
           "group": "1_create"
@@ -641,22 +646,14 @@
           "group": "5_modification@1"
         },
         {
-          "when": "viewItem == pds",
+          "when": "viewItem == pdsf",
           "command": "zowe.uploadDialog",
           "group": "1_create"
         },
         {
           "when": "viewItem == pdsf",
-<<<<<<< HEAD
           "command": "zowe.removeFavorite",
           "group": "4_workspace"
-=======
-          "command": "zowe.uploadDialog"
-        },
-        {
-          "when": "viewItem == pdsf",
-          "command": "zowe.removeFavorite"
->>>>>>> f87bc5fd
         },
         {
           "when": "viewItem == session",
