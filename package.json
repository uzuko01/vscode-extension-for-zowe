--- conflicted
+++ resolved
@@ -1181,11 +1181,8 @@
     "selenium-webdriver": "^3.6.0",
     "sinon": "^6.1.0",
     "ts-jest": "^25.3.0",
-<<<<<<< HEAD
     "ts-loader": "^7.0.1",
-=======
     "ts-node": "^8.10.1",
->>>>>>> 3b10640e
     "tslint": "^5.17.0",
     "typescript": "^3.7.2",
     "vsce": "^1.70.0",
