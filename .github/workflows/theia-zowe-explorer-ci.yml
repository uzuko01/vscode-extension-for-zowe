# Workflow name for GitHub Actions
name: Theia Zowe Explorer CI

on:
  push:
    paths:
    - packages/zowe-explorer/**
  pull_request:
    paths:
    - packages/zowe-explorer/**

jobs:
  ze-theia-build:
    runs-on: ubuntu-latest

    steps:
      # check out source
      - uses: actions/checkout@v2

      # install dependencies
      - run: yarn install --frozen-lockfile

      # copy test data file needed for build :-(
      - name: Create test data file
        run: cp packages/zowe-explorer/resources/testProfileData.example.ts packages/zowe-explorer/resources/testProfileData.ts

      - name: Build vsix
        run: yarn workspace vscode-extension-for-zowe package

      - name: Create extension install directory
        run: mkdir -p temp/plugins && chmod -R 777 temp

      - name: Copy vsix to theia folder
        run: cp dist/*.vsix temp/plugins

      # Verify vsix
      - run: ls -la temp/plugins

      - name: Start Theia
        run: docker run --name theia --init -d -p 3000:3000 -v "${PWD}/temp:/home/theia/.theia" theiaide/theia
      # NOTE(Kelosky): alternatively, we could run docker via something like this; however, we cannot hot reload
      #                hosted VS Code extensions after theia is started (at least at the time this was written).
      # services:
      #   theia:
      #     image: theiaide/theia:next
      #     ports:
      #       - 3000:3000
      #     volumes:
      #       - temp:/home/theia/.theia
      #     # --health-cmd "curl --fail http://localhost:3000 || exit 1" --health-interval=5s --health-timeout=5s --health-retries 60
      #     options: --init

      - run: yarn lint

<<<<<<< HEAD
      # - name: Upload vsix
      #   uses: actions/upload-artifact@v1
      #   with:
      #     name: vscode-extension-for-zowe.vsix
      #     path: /plugins/vscode-extension-for-zowe.vsix

=======
>>>>>>> 39728082
      - name: Verify plugin loaded
        run: docker exec -i theia ls -la /home/theia/.theia/plugins

      - name: Verify Theia accessible
        run: curl --fail http://localhost:3000

      - name: Prep integration test files
        run: yarn workspace vscode-extension-for-zowe build:integration

      - run: yarn workspace vscode-extension-for-zowe test:theia<|MERGE_RESOLUTION|>--- conflicted
+++ resolved
@@ -52,15 +52,6 @@
 
       - run: yarn lint
 
-<<<<<<< HEAD
-      # - name: Upload vsix
-      #   uses: actions/upload-artifact@v1
-      #   with:
-      #     name: vscode-extension-for-zowe.vsix
-      #     path: /plugins/vscode-extension-for-zowe.vsix
-
-=======
->>>>>>> 39728082
       - name: Verify plugin loaded
         run: docker exec -i theia ls -la /home/theia/.theia/plugins
 
