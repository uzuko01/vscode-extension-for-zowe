--- conflicted
+++ resolved
@@ -10,11 +10,7 @@
 */
 
 import * as vscode from "vscode";
-<<<<<<< HEAD
 import { ZosmfSession, IJob, DeleteJobs } from "@brightside/core";
-=======
-import { ZosmfSession, IJob } from "@brightside/core";
->>>>>>> 59d9cfca
 import { IProfileLoaded, Logger } from "@brightside/imperative";
 // tslint:disable-next-line: no-duplicate-imports
 import { Profiles } from "./Profiles";
@@ -69,14 +65,8 @@
     public createId = new JobIdFilterDescriptor();
 
     constructor() {
-<<<<<<< HEAD
         super(ZosJobsProvider.persistenceSchema,
-                new Job(localize("Favorites", "Favorites"), vscode.TreeItemCollapsibleState.Collapsed, null, null, null));
-
-        this.mFavoriteSession = new Job(localize("Favorites", "Favorites"),vscode.TreeItemCollapsibleState.Collapsed, null, null, null);
-=======
-        this.mFavoriteSession = new Job(localize("FavoriteSession", "Favorites"), vscode.TreeItemCollapsibleState.Collapsed, null, null, null, null);
->>>>>>> 59d9cfca
+                new Job(localize("Favorites", "Favorites"), vscode.TreeItemCollapsibleState.Collapsed, null, null, null, null));
         this.mFavoriteSession.contextValue = extension.FAVORITE_CONTEXT;
         this.mFavoriteSession.iconPath = applyIcons(this.mFavoriteSession);
         this.mSessionNodes = [this.mFavoriteSession];
@@ -136,11 +126,7 @@
 
     public async deleteJob(node: IZoweJobTreeNode) {
         try {
-<<<<<<< HEAD
-            await DeleteJobs.deleteJob(node.getSession(), node.job.jobname, node.job.jobid);
-=======
-            await ZoweExplorerApiRegister.getJesApi(node.profile).deleteJob(node.job.jobname, node.job.jobid);
->>>>>>> 59d9cfca
+            await ZoweExplorerApiRegister.getJesApi(node.getProfile()).deleteJob(node.job.jobname, node.job.jobid);
             vscode.window.showInformationMessage(localize("deleteJob.job", "Job ") + node.job.jobname + "(" + node.job.jobid + ")" +
             localize("deleteJob.delete", " deleted"));
             this.removeFavorite(this.createJobsFavorite(node));
@@ -221,11 +207,7 @@
         const favSessionContext = extension.JOBS_SESSION_CONTEXT + extension.FAV_SUFFIX;
         const favJob = new Job("[" + node.getProfileName() + "]: " +
             this.createSearchLabel(node.owner, node.prefix, node.searchId),
-<<<<<<< HEAD
-        vscode.TreeItemCollapsibleState.None, node.getParent(), node.getSession(), node.job);
-=======
-        vscode.TreeItemCollapsibleState.None, node.mParent, node.session, node.job, node.profile);
->>>>>>> 59d9cfca
+        vscode.TreeItemCollapsibleState.None, node.getParent(), node.getSession(), node.job, node.getProfile());
         favJob.owner = node.owner;
         favJob.prefix = node.prefix;
         favJob.searchId = node.searchId;
@@ -543,11 +525,7 @@
     private createJobsFavorite(node: IZoweJobTreeNode): IZoweJobTreeNode {
         const favJob = new Job("[" + node.getSessionNode().label + "]: " +
                 node.label.substring(0, node.label.lastIndexOf(")") + 1),
-<<<<<<< HEAD
-                    vscode.TreeItemCollapsibleState.Collapsed, node.getParent(), node.getSession(), node.job);
-=======
-                    vscode.TreeItemCollapsibleState.Collapsed, node.mParent, node.session, node.job, node.profile);
->>>>>>> 59d9cfca
+                    vscode.TreeItemCollapsibleState.Collapsed, node.getParent(), node.getSession(), node.job, node.getProfile());
         favJob.contextValue = extension.JOBS_JOB_CONTEXT + extension.FAV_SUFFIX;
         favJob.command = { command: "zowe.zosJobsSelectjob", title: "", arguments: [favJob] };
         favJob.iconPath = applyIcons(favJob);
@@ -566,13 +544,8 @@
             }
             // Uses loaded profile to create a zosmf session with brightside
             const session = ZosmfSession.createBasicZosmfSession(zosmfProfile.profile);
-<<<<<<< HEAD
-            // Creates ZoweDatasetNode to track new session and pushes it to mSessionNodes
-            const node = new Job(zosmfProfile.name, vscode.TreeItemCollapsibleState.Collapsed, null, session, null);
-=======
             // Creates ZoweNode to track new session and pushes it to mSessionNodes
             const node = new Job(zosmfProfile.name, vscode.TreeItemCollapsibleState.Collapsed, null, session, null, zosmfProfile);
->>>>>>> 59d9cfca
             node.contextValue = extension.JOBS_SESSION_CONTEXT;
             node.iconPath = applyIcons(node);
             node.dirty = true;
