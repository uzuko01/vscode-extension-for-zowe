--- conflicted
+++ resolved
@@ -501,14 +501,9 @@
                 const prof = this.getProfile();
                 const response = await ZoweExplorerApiRegister.getUssApi(prof).getContents(this.fullPath, {
                     file: ussDocumentFilePath,
-<<<<<<< HEAD
                     binary: this.binary || await ZoweExplorerApiRegister.getUssApi(this.getProfile()).isFileTagBinOrAscii(this.fullPath),
-                    returnEtag: true
-=======
-                    binary: this.binary,
                     returnEtag: true,
                     encoding: prof?.profile.encoding
->>>>>>> 07e21e32
                 });
                 this.setEtag(response.apiResponse.etag);
                 this.downloaded = true;
