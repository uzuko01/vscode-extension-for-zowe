/*
* This program and the accompanying materials are made available under the terms of the *
* Eclipse Public License v2.0 which accompanies this distribution, and is available at *
* https://www.eclipse.org/legal/epl-v20.html                                      *
*                                                                                 *
* SPDX-License-Identifier: EPL-2.0                                                *
*                                                                                 *
* Copyright Contributors to the Zowe Project.                                     *
*                                                                                 *
*/

import * as vscode from "vscode";
import * as globals from "../globals";
import * as path from "path";
import { IProfileLoaded, Logger, Session } from "@zowe/imperative";
import { FilterItem, FilterDescriptor, resolveQuickPickHelper, errorHandling } from "../utils";
import { sortTreeItems, getAppName } from "../shared/utils";
import { IZoweTree } from "../api/IZoweTree";
import { IZoweUSSTreeNode } from "../api/IZoweTreeNode";
import { ZoweUSSNode } from "./ZoweUSSNode";
import { Profiles, ValidProfileEnum } from "../Profiles";
import { ZoweTreeProvider } from "../abstract/ZoweTreeProvider";
import { ZoweExplorerApiRegister } from "../api/ZoweExplorerApiRegister";
import { getIconByNode } from "../generators/icons";
import * as contextually from "../shared/context";
import * as nls from "vscode-nls";
import { DefaultProfileManager } from "../profiles/DefaultProfileManager";
import { resetValidationSettings } from "../shared/actions";
import { PersistentFilters } from "../PersistentFilters";

// Set up localization
nls.config({ messageFormat: nls.MessageFormat.bundle, bundleFormat: nls.BundleFormat.standalone })();
const localize: nls.LocalizeFunc = nls.loadMessageBundle();

/**
 * Creates the USS tree that contains nodes of sessions and data sets
 *
 * @export
 */
export async function createUSSTree(log: Logger) {
    const tree = new USSTree();
    await tree.initializeFavorites(log);
    await tree.addSession();
    return tree;
}

/**
 * A tree that contains nodes of sessions and USS Files
 *
 * @export
 * @class USSTree
 * @implements {vscode.TreeDataProvider}
 */
export class USSTree extends ZoweTreeProvider implements IZoweTree<IZoweUSSTreeNode> {
    public static readonly defaultDialogText: string = "\uFF0B " + localize("filterPrompt.option.prompt.search", "Create a new filter");
    private static readonly persistenceSchema: globals.PersistenceSchemaEnum = globals.PersistenceSchemaEnum.USS;
    public mFavoriteSession: ZoweUSSNode;
    public mSessionNodes: IZoweUSSTreeNode[] = [];
    public mFavorites: IZoweUSSTreeNode[] = [];
    private treeView: vscode.TreeView<IZoweUSSTreeNode>;

    constructor() {
        super(USSTree.persistenceSchema, new ZoweUSSNode(localize("Favorites", "Favorites"),
            vscode.TreeItemCollapsibleState.Collapsed, null, null, null));
        this.mFavoriteSession.contextValue = globals.FAVORITE_CONTEXT;
        const icon = getIconByNode(this.mFavoriteSession);
        if (icon) {
            this.mFavoriteSession.iconPath = icon.path;
        }
        this.mSessionNodes = [this.mFavoriteSession as IZoweUSSTreeNode];
        this.treeView = vscode.window.createTreeView("zowe.uss.explorer", {treeDataProvider: this});
    }

    /**
     * Method for renaming a USS Node. This could be a Favorite Node
     *
     * @param originalNode
     * @param {string} filePath
     */
    public async rename(originalNode: IZoweUSSTreeNode) {
        // Get the favorited & non-favorited versions of the node, if available
        let oldFavorite;
        if (contextually.isFavorite(originalNode)) {
            oldFavorite = originalNode;
            originalNode = this.findNonFavoritedNode(originalNode);
        } else {
            oldFavorite = this.findFavoritedNode(originalNode);
        }

        // Get new label & path
        let originalFullPath;
        let originalName;
        let parentPath;
        if (originalNode) {
            originalFullPath = originalNode.fullPath;
            originalName = originalNode.label;
            parentPath = originalNode.fullPath.substr(0, originalNode.fullPath.indexOf(originalNode.label));
        } else {
            // Tree is not expanded, so original node cannot be found
            originalFullPath = oldFavorite.fullPath;
            originalName = oldFavorite.label;
            parentPath = oldFavorite.fullPath.substr(0, oldFavorite.fullPath.indexOf(originalName));
        }
        const newName = await vscode.window.showInputBox({ value: originalName });
        let newNamePath = path.join(parentPath + newName);
        newNamePath = newNamePath.replace(/\\/g, "/"); // Added to cover Windows backslash issue

        if (newName && newNamePath !== originalFullPath) {
            try {
                // Rename original node
                if (originalNode) {
                    const hasClosedTab = await originalNode.rename(newNamePath);
                    await ZoweExplorerApiRegister.getUssApi(originalNode.getProfile()).rename(originalFullPath, newNamePath);
                    await originalNode.refreshAndReopen(hasClosedTab);
                } else {
                    // Tree is not expanded, so original node cannot be found
                    const hasClosedTab = await oldFavorite.rename(newNamePath);
                    await ZoweExplorerApiRegister.getUssApi(oldFavorite.getProfile()).rename(originalFullPath, newNamePath);
                    await oldFavorite.refreshAndReopen(hasClosedTab);
                }

                // Rename favorite, if available
                if (oldFavorite) {
                    this.removeFavorite(oldFavorite);
                    await oldFavorite.rename(newNamePath);
                    this.addFavorite(oldFavorite);
                }
            } catch (err) {
                errorHandling(err, originalNode.mProfileName, localize("renameUSSNode.error", "Unable to rename node: ") + err.message);
                throw (err);
            }
        }
    }
    public open(node: IZoweUSSTreeNode, preview: boolean) {
        throw new Error("Method not implemented.");
    }
    public copy(node: IZoweUSSTreeNode) {
        throw new Error("Method not implemented.");
    }
    public paste(node: IZoweUSSTreeNode) {
        throw new Error("Method not implemented.");
    }
    public delete(node: IZoweUSSTreeNode) {
        throw new Error("Method not implemented.");
    }
    public saveFile(document: vscode.TextDocument) {
        throw new Error("Method not implemented.");
    }
    public refreshPS(node: IZoweUSSTreeNode) {
        throw new Error("Method not implemented.");
    }
    public uploadDialog(node: IZoweUSSTreeNode) {
        throw new Error("Method not implemented.");
    }

    /**
     * Finds the equivalent node as a favorite.
     * Used to ensure functions like delete, rename are synced between non-favorite nodes and their favorite equivalents.
     *
     * @param node
     */
    public findFavoritedNode(node: IZoweUSSTreeNode) {
        // Get node's profile node in favorites
        const profileName = node.getProfileName();
        const profileNodeInFavorites = this.findMatchingProfileInArray(this.mFavorites, profileName);
        if (!profileNodeInFavorites){
            return;
        }
        return profileNodeInFavorites.children.find(
            (temp) => (temp.label === node.getLabel()) && (temp.contextValue.includes(node.contextValue))
        );
    }

    /**
     * Finds the equivalent node not as a favorite
     *
     * @param node
     */
    public findNonFavoritedNode(node: IZoweUSSTreeNode): IZoweUSSTreeNode {
        const profileName = node.getProfileName();
        const sessionNode = this.mSessionNodes.find((session) => session.label.includes(profileName));
        return sessionNode.children.find((temp) => temp.label === node.label);
    }

    /**
     * Returns the tree view for the current USSTree
     *
     * @returns {vscode.TreeView<ZoweUSSNode>}
     */
    public getTreeView(): vscode.TreeView<IZoweUSSTreeNode> {
        return this.treeView;
    }

    /**
     * Takes argument of type IZoweUSSTreeNode and retrieves all of the first level children
     *
     * @param {IZoweUSSTreeNode} [element] - Optional parameter; if not passed, returns root session nodes
     * @returns {IZoweUSSTreeNode[] | Promise<IZoweUSSTreeNode[]>}
     */
    public async getChildren(element?: IZoweUSSTreeNode | undefined): Promise<IZoweUSSTreeNode[]> {
        if (element) {
            if (contextually.isFavoriteContext(element)) {
                return this.mFavorites;
            }
<<<<<<< HEAD
            const newSession = await Profiles.getInstance().checkCurrentProfile(element.getProfile());
            if (newSession) { return element.getChildren(); }
=======
            if (element.contextValue && element.contextValue === globals.FAV_PROFILE_CONTEXT){
                const favsForProfile = this.loadProfilesForFavorites(this.log, element);
                return favsForProfile;
            }
            return element.getChildren();
>>>>>>> 7e5c736d
        }
        return this.mSessionNodes;
    }

    /**
     * Adds a new session to the uss files tree
     *
     * @param {string} [sessionName] - optional; loads persisted profiles or default if not passed
     */
    public async addSession(sessionName?: string, profileType?: string) {
        const setting = PersistentFilters.getDirectValue("Zowe-Automatic-Validation") as boolean;
        // Loads profile associated with passed sessionName, persisted profiles or default if none passed
        if (sessionName) {
            const profile: IProfileLoaded = Profiles.getInstance().loadNamedProfile(sessionName);
            if (profile) {
                await this.addSingleSession(profile);
            }
            for (const node of this.mSessionNodes) {
                const name = node.getProfileName();
                if (name === profile.name){
                    await resetValidationSettings(node, setting);
                }
            }
        } else {
            const allProfiles: IProfileLoaded[] = Profiles.getInstance().allProfiles;
            for (const theProfile of allProfiles) {
                // If session is already added, do nothing
                if (this.mSessionNodes.find((tempNode) => tempNode.label.trim() === theProfile.name)) {
                    continue;
                }
                for (const session of this.mHistory.getSessions()) {
                    if (session === theProfile.name) {
                        await this.addSingleSession(theProfile);
                        for (const node of this.mSessionNodes) {
                            const name = node.getProfileName();
                            if (name === theProfile.name){
                                await resetValidationSettings(node, setting);
                            }
                        }
                    }
                }
            }
            if (this.mSessionNodes.length === 1) {
                await this.addSingleSession(DefaultProfileManager.getInstance().getDefaultProfile(profileType));
            }
        }
        this.refresh();
    }

    /**
     * Removes a session from the list in the uss files tree
     *
     * @param {IZoweUSSTreeNode} [node]
     */
    public hideSession(node: IZoweUSSTreeNode) {
        this.mSessionNodes = this.mSessionNodes.filter((tempNode) => tempNode.label.trim() !== node.label.trim());
        this.mHistory.removeSession(node.label);
        this.refresh();
    }

    /**
     * Adds a node to the USS favorites list
     *
     * @param {IZoweUSSTreeNode} node
     */
    public async addFavorite(node: IZoweUSSTreeNode) {
        let temp: ZoweUSSNode;
        const label = node.fullPath;
        // Get node's profile node in favorites
        const profileName = node.getProfileName();
        let profileNodeInFavorites = this.findMatchingProfileInArray(this.mFavorites, profileName);
        if (profileNodeInFavorites === undefined) {
            // If favorite node for profile doesn't exist yet, create a new one for it
            profileNodeInFavorites = this.createProfileNodeForFavs(profileName);
        }
        if (contextually.isUssSession(node)) {
            // Favorite a USS search
            temp = new ZoweUSSNode(label, vscode.TreeItemCollapsibleState.None, profileNodeInFavorites,
                node.getSession(), null, false, node.getSessionNode().getProfileName());
            temp.fullPath = node.fullPath;
            this.saveSearch(temp);
            temp.command = { command: "zowe.uss.fullPath", title: "", arguments: [temp] };

        } else {
            // Favorite USS files and directories
            temp = new ZoweUSSNode(label, node.collapsibleState, profileNodeInFavorites,
                node.getSession(), node.getParent().fullPath, false, node.getSessionNode().getProfileName());
            temp.contextValue = contextually.asFavorite(temp);
            if (contextually.isFavoriteTextOrBinary(temp)) {
                temp.command = { command: "zowe.uss.ZoweUSSNode.open", title: "Open", arguments: [temp] };
            }
        }
        const icon = getIconByNode(temp);
        if (icon) {
            temp.iconPath = icon.path;
        }
        if (!profileNodeInFavorites.children.find((tempNode) => tempNode.label === temp.label)) {
            profileNodeInFavorites.children.push(temp);
            sortTreeItems(profileNodeInFavorites.children, globals.USS_SESSION_CONTEXT + globals.FAV_SUFFIX);
            sortTreeItems(this.mFavorites, globals.FAV_PROFILE_CONTEXT);
            await this.updateFavorites();
            this.refreshElement(this.mFavoriteSession);
        }
    }

    /**
     * Adds a search node to the USS favorites list
     *
     * @param {IZoweUSSTreeNode} node
     */
    public async saveSearch(node: IZoweUSSTreeNode) {
        const fullPathLabel = node.fullPath;
        node.label = node.tooltip = fullPathLabel;
        node.contextValue = globals.USS_SESSION_CONTEXT + globals.FAV_SUFFIX;
        await this.checkCurrentProfile(node);
        return node;
    }

    /**
     * Removes a node from the favorites list
     *
     * @param {IZoweUSSTreeNode} node
     */
    public async removeFavorite(node: IZoweUSSTreeNode) {
        // Get node's profile node in favorites
        const profileName = node.getProfileName();
        const profileNodeInFavorites = this.findMatchingProfileInArray(this.mFavorites, profileName);
        profileNodeInFavorites.children = profileNodeInFavorites.children.filter((temp) =>
            !((temp.label === node.label) && (temp.contextValue.startsWith(node.contextValue)))
        );
        await this.updateFavorites();
        this.refreshElement(this.mFavoriteSession);
    }

    public async updateFavorites() {
        const favoritesArray = [];
        this.mFavorites.forEach((profileNode) => {
            profileNode.children.forEach((fav) => {
                const favoriteEntry = "[" + profileNode.label.trim() + "]: " + fav.fullPath + "{" + contextually.getBaseContext(fav) + "}";
                favoritesArray.push(favoriteEntry);
            });
        });
        this.mHistory.updateFavorites(favoritesArray);
    }

    /**
     * Fetches an array of all nodes loaded in the tree
     *
     */
    public async getAllLoadedItems() {
        if (this.log) {
            this.log.debug(localize("enterPattern.log.debug.prompt", "Prompting the user to choose a member from the filtered list"));
        }
        const loadedNodes: IZoweUSSTreeNode[] = [];
        const sessions = await this.getChildren();

        // Add all data sets loaded in the tree to an array
        for (const session of sessions) {
                if (!session.contextValue.includes(globals.FAVORITE_CONTEXT)) {
                const nodes = await session.getChildren();

                const checkForChildren = async (nodeToCheck: IZoweUSSTreeNode) => {
                    const children = nodeToCheck.children;
                    if (children.length !== 0) {
                        for (const child of children) { await checkForChildren(child); }
                    }
                    loadedNodes.push(nodeToCheck);
                };

                if (nodes) {
                    for (const node of nodes) { await checkForChildren(node); }
                }
            }
        }
        return loadedNodes;
    }

    /**
     * Prompts the user for a path, and populates the [TreeView]{@link vscode.TreeView} based on the path
     *
     * @param {IZoweUSSTreeNode} node - The session node
     * @returns {Promise<void>}
     */
    public async filterPrompt(node: IZoweUSSTreeNode) {
        if (this.log) {
            this.log.debug(localize("filterPrompt.log.debug.promptUSSPath", "Prompting the user for a USS path"));
        }
        await this.checkCurrentProfile(node, true);
        let remotepath: string;
        if ((Profiles.getInstance().validProfile === ValidProfileEnum.VALID) ||
        (Profiles.getInstance().validProfile === ValidProfileEnum.UNVERIFIED)) {
            let sessionNode = node.getSessionNode();
            if (contextually.isSessionNotFav(node)) {
                if (this.mHistory.getSearchHistory().length > 0) {

                    const createPick = new FilterDescriptor(USSTree.defaultDialogText);
                    const items: vscode.QuickPickItem[] = this.mHistory.getSearchHistory().map((element) => new FilterItem(element));
                    if (globals.ISTHEIA) {
                        const options1: vscode.QuickPickOptions = {
                            placeHolder: localize("searchHistory.options.prompt", "Select a filter")
                        };
                        // get user selection
                        const choice = (await vscode.window.showQuickPick([createPick, ...items], options1));
                        if (!choice) {
                            vscode.window.showInformationMessage(localize("enterPattern.pattern", "No selection made."));
                            return;
                        }
                        remotepath = choice === createPick ? "" : choice.label;
                    } else {
                        const quickpick = vscode.window.createQuickPick();
                        quickpick.placeholder = localize("searchHistory.options.prompt", "Select a filter");
                        quickpick.items = [createPick, ...items];
                        quickpick.ignoreFocusOut = true;
                        quickpick.show();
                        const choice = await resolveQuickPickHelper(quickpick);
                        quickpick.hide();
                        if (!choice) {
                            vscode.window.showInformationMessage(localize("enterPattern.pattern", "No selection made."));
                            return;
                        }
                        if (choice instanceof FilterDescriptor) {
                            if (quickpick.value) {
                                remotepath = quickpick.value;
                            }
                        } else {
                            remotepath = choice.label;
                        }
                    }
                }
                // manually entering a search - switch to an input box
                const options: vscode.InputBoxOptions = {
                    prompt: localize("filterPrompt.option.prompt.search",
                        "Create a new filter"),
                    value: remotepath
                };
                // get user input
                remotepath = await vscode.window.showInputBox(options);
                if (!remotepath || remotepath.length === 0) {
                    vscode.window.showInformationMessage(localize("filterPrompt.enterPath", "You must enter a path."));
                    return;
                }
            } else {
                // executing search from saved search in favorites
                remotepath = node.label.trim();
                const profileName = node.getProfileName();
                await this.addSession(profileName);
                const faveNode = node;
                sessionNode = this.mSessionNodes.find((tempNode) =>
                    tempNode.getProfileName() === profileName
                );
                if ((!sessionNode.getSession().ISession.user) || (!sessionNode.getSession().ISession.password)) {
                    sessionNode.getSession().ISession.user = faveNode.getSession().ISession.user;
                    sessionNode.getSession().ISession.password = faveNode.getSession().ISession.password;
                    sessionNode.getSession().ISession.base64EncodedAuth = faveNode.getSession().ISession.base64EncodedAuth;
                }
            }
            // Sanitization: Replace multiple preceding forward slashes with just one forward slash
            const sanitizedPath = remotepath.replace(/\/\/+/, "/");
            sessionNode.tooltip = sessionNode.fullPath = sanitizedPath;
            sessionNode.collapsibleState = vscode.TreeItemCollapsibleState.Expanded;
            const icon = getIconByNode(sessionNode);
            if (icon) {
                sessionNode.iconPath = icon.path;
            }
            // update the treeview with the new path
            sessionNode.label = `${sessionNode.getProfileName()} [${sanitizedPath}]`;
            sessionNode.dirty = true;
            this.addSearchHistory(sanitizedPath);
        }
    }

    /**
     * Find profile node that matches specified profile name in a tree nodes array (e.g. this.mFavorites or this.mSessionNodes).
     * @param ussFileProvider - The array of tree nodes to search through (e.g. this.mFavorites)
     * @param profileName - The name of the profile you are looking for
     * @returns {IZoweUSSTreeNode | undefined} Returns matching profile node if found. Otherwise, returns undefined.
     */
    public findMatchingProfileInArray(ussFileProvider: IZoweUSSTreeNode[], profileName: string): IZoweUSSTreeNode|undefined {
        return ussFileProvider.find((treeNode) => treeNode.label === profileName );
    }

    /**
     * Creates and returns new profile node, and pushes it to mFavorites
     * @param profileName Name of profile
     * @returns {ZoweUSSNode}
     */
    public createProfileNodeForFavs(profileName: string): ZoweUSSNode {
        const favProfileNode = new ZoweUSSNode(profileName, vscode.TreeItemCollapsibleState.Collapsed,
            this.mFavoriteSession, null, undefined, undefined);
        favProfileNode.contextValue = globals.FAV_PROFILE_CONTEXT;
        const icon = getIconByNode(favProfileNode);
        if (icon) {
            favProfileNode.iconPath = icon.path;
        }
        this.mFavorites.push(favProfileNode);
        return favProfileNode;
    }

    /**
     * Initializes the Favorites tree based on favorites held in persistent store.
     * Includes creating profile nodes in Favorites, as well as profile-less child favorite nodes.
     * Profile loading only occurs in loadProfilesForFavorites when the profile node in Favorites is clicked on.
     * @param log
     */
    public async initializeFavorites(log: Logger) {
        this.log = log;
        this.log.debug(localize("initializeFavorites.log.debug", "Initializing profiles with USS favorites."));
        const lines: string[] = this.mHistory.readFavorites();
<<<<<<< HEAD
        for (const line of lines) {
=======
        if (lines.length === 0) {
            this.log.debug(localize("initializeFavorites.no.favorites", "No USS favorites found."));
            return;
        }
        lines.forEach(async (line) => {
>>>>>>> 7e5c736d
            const profileName = line.substring(1, line.lastIndexOf("]"));
            const favLabel = (line.substring(line.indexOf(":") + 1, line.indexOf("{"))).trim();
            // The profile node used for grouping respective favorited items. (Undefined if not created yet.)
            let profileNodeInFavorites = this.findMatchingProfileInArray(this.mFavorites, profileName);
            if (profileNodeInFavorites === undefined) {
                // If favorite node for profile doesn't exist yet, create a new one for it
                profileNodeInFavorites = this.createProfileNodeForFavs(profileName);
            }
            // Initialize and attach favorited item nodes under their respective profile node in Favorrites
            const favChildNodeForProfile = await this.initializeFavChildNodeForProfile(favLabel, line, profileNodeInFavorites);
            profileNodeInFavorites.children.push(favChildNodeForProfile);
        });
    }

    /**
     * Creates an individual favorites node WITHOUT profiles or sessions, to be added to the specified profile node in Favorites during activation.
     * This allows label and contextValue to be passed into these child nodes.
     * @param label The favorited file/folder's label
     * @param contextValue The favorited file/folder's context value
     * @param parentNode The profile node in this.mFavorites that the favorite belongs to
     * @returns IZoweUssTreeNode
     */
    public async initializeFavChildNodeForProfile(label: string, line: string, parentNode: IZoweUSSTreeNode) {
        const favoriteSearchPattern = /^\[.+\]\:\s.*\{ussSession\}$/;
        const directorySearchPattern = /^\[.+\]\:\s.*\{directory\}$/;
        let node: ZoweUSSNode;
        if (directorySearchPattern.test(line)) {
            node = new ZoweUSSNode(label, vscode.TreeItemCollapsibleState.Collapsed, parentNode,
                null, "", false, null);
        } else if (favoriteSearchPattern.test(line)) {
            node = new ZoweUSSNode(label, vscode.TreeItemCollapsibleState.None, parentNode,
                null, null, false, null);
            node.contextValue = globals.USS_SESSION_CONTEXT;
            node.fullPath = label;
            node.label = node.tooltip = label;
            // add a command to execute the search
            node.command = { command: "zowe.uss.fullPath", title: "", arguments: [node] };
        } else {
            node = new ZoweUSSNode(label, vscode.TreeItemCollapsibleState.None, parentNode,
                null, "", false, null);
            node.command = {command: "zowe.uss.ZoweUSSNode.open",
                            title: localize("initializeUSSFavorites.lines.title", "Open"), arguments: [node]};
        }
        node.contextValue = contextually.asFavorite(node);
        const icon = getIconByNode(node);
        if (icon) {
            node.iconPath = icon.path;
        }
        return node;
    }

    /**
     * Loads profile for the profile node in Favorites that was clicked on, as well as for its children favorites.
     * @param log
     * @param parentNode
     */
    public async loadProfilesForFavorites(log: Logger, parentNode: IZoweUSSTreeNode) {
        const profileName = parentNode.label;
        const updatedFavsForProfile: IZoweUSSTreeNode[] = [];
        let profile: IProfileLoaded;
        let session: Session;
        this.log = log;
        this.log.debug(localize("loadProfilesForFavorites.log.debug", "Loading profile: {0} for USS favorites", profileName));
        // Load profile for parent profile node in this.mFavorites array
        if (!parentNode.getProfile() || !parentNode.getSession()) {
             // If no profile/session yet, then add session and profile to parent profile node in this.mFavorites array:
            try {
<<<<<<< HEAD
                const profile = Profiles.getInstance().loadNamedProfile(sesName);
                const session = await ZoweExplorerApiRegister.getUssApi(profile).getSession();
                let node: ZoweUSSNode;
                if (directorySearchPattern.test(line)) {
                    node = new ZoweUSSNode(nodeName,
                        vscode.TreeItemCollapsibleState.Collapsed,
                        this.mFavoriteSession, session, "",
                        false, profileName);
                } else if (favoriteSearchPattern.test(line)) {
                    const label = "[" + sesName + "]: " + nodeName;
                    node = new ZoweUSSNode(label, vscode.TreeItemCollapsibleState.None,
                        this.mFavoriteSession, session, null, false, profileName);
                    node.contextValue = globals.USS_SESSION_CONTEXT;
                    node.fullPath = nodeName;
                    node.label = node.tooltip = label;
                    // add a command to execute the search
                    node.command = { command: "zowe.uss.fullPath", title: "", arguments: [node] };
                } else {
                    node = new ZoweUSSNode(nodeName,
                        vscode.TreeItemCollapsibleState.None,
                        this.mFavoriteSession, session, "",
                        false, profileName);
                    node.command = {command: "zowe.uss.ZoweUSSNode.open",
                                    title: localize("initializeUSSFavorites.lines.title", "Open"), arguments: [node]};
                }
                node.contextValue = contextually.asFavorite(node);
                const icon = getIconByNode(node);
                if (icon) {
                    node.iconPath = icon.path;
                }
                this.mFavorites.push(node);
            } catch(e) {
=======
                profile = Profiles.getInstance().loadNamedProfile(profileName);
                session = ZoweExplorerApiRegister.getUssApi(profile).getSession();
                parentNode.setProfileToChoice(profile);
                parentNode.setSessionToChoice(session);
                // Set mProfileName for the getProfileName function, but after initialization of child fav nodes.
                // This way, it won't try to load profile in constructor for child fav nodes too early.
                parentNode.mProfileName = profileName;
            } catch(error) {
>>>>>>> 7e5c736d
                const errMessage: string =
                localize("initializeUSSFavorites.error.profile1",
                    "Error: You have Zowe USS favorites that refer to a non-existent CLI profile named: ") + profileName +
                    localize("intializeUSSFavorites.error.profile2",
                    ". To resolve this, you can create a profile with this name, ") +
                    localize("initializeUSSFavorites.error.profile3",
                    "or remove the favorites with this profile name from the Zowe-USS-Persistent setting, which can be found in your ") +
                    getAppName(globals.ISTHEIA) + localize("initializeUSSFavorites.error.profile4", " user settings.");
                errorHandling(error, null, errMessage);
                return;
            }
        }
<<<<<<< HEAD
=======
        profile = parentNode.getProfile();
        session = parentNode.getSession();
            // Pass loaded profile/session to the parent node's favorites children.
        const profileInFavs = this.findMatchingProfileInArray(this.mFavorites, profileName);
        const favsForProfile = profileInFavs.children;
        for (const favorite of favsForProfile ) {
            // If profile and session already exists for favorite node, add to updatedFavsForProfile and go to next array item
            if (favorite.getProfile() && favorite.getSession()) {
                updatedFavsForProfile.push(favorite);
                continue;
            }
            // If no profile/session for favorite node yet, then add session and profile to favorite node:
            favorite.setProfileToChoice(profile);
            favorite.setSessionToChoice(session);
            updatedFavsForProfile.push(favorite);
        }
        // This updates the profile node's children in the this.mFavorites array, as well.
        return updatedFavsForProfile;
>>>>>>> 7e5c736d
    }

    public async addFileHistory(criteria: string) {
        this.mHistory.addFileHistory(criteria);
        this.refresh();
    }

    public getFileHistory(): string[] {
        return this.mHistory.getFileHistory();
    }

    public removeFileHistory(name: string) {
        this.mHistory.removeFileHistory(name);
    }

    /**
     * Opens a USS item & reveals it in the tree
     *
     */
    public async openItemFromPath(itemPath: string, sessionNode: IZoweUSSTreeNode) {
        // USS file was selected
        const nodePath = itemPath.substring(itemPath.indexOf("/") + 1).trim().split("/");
        const selectedNodeName = nodePath[nodePath.length - 1];

        // Update the tree filter & expand the tree
        sessionNode.collapsibleState = vscode.TreeItemCollapsibleState.Expanded;
        sessionNode.tooltip = sessionNode.fullPath = `/${nodePath.slice(0, nodePath.length - 1).join("/")}`;
        sessionNode.label = `${sessionNode.getProfileName()} [/${nodePath.join("/")}]`;
        sessionNode.dirty = true;
        this.addSearchHistory(`[${sessionNode.getProfileName()}]: /${nodePath.join("/")}`);
        await sessionNode.getChildren();

        // Reveal the searched item in the tree
        const selectedNode: IZoweUSSTreeNode = sessionNode.children.find((elt) => elt.label === selectedNodeName);
        if (selectedNode) {
            selectedNode.openUSS(false, true, this);
        } else {
            vscode.window.showInformationMessage(localize("findUSSItem.unsuccessful", "File does not exist. It may have been deleted."));
            this.removeFileHistory(`[${sessionNode.getProfileName()}]: ${itemPath}`);
        }
    }

    /**
     * Adds a single session to the USS tree
     *
     */
    private async addSingleSession(profileLoaded: IProfileLoaded) {
        if (profileLoaded) {
            // If session is already added, do nothing
            if (this.mSessionNodes.find((tempNode) => tempNode.label.trim() === profileLoaded.name)) {
                return;
            }
            let session;
            try {
                // Uses loaded profile to create a session with the USS API
                const getSessStatus = await ZoweExplorerApiRegister.getInstance().getCommonApi(profileLoaded);
                if (getSessStatus.getValidSession) {
                    session = await ZoweExplorerApiRegister.getCommonApi(profileLoaded).getValidSession(profileLoaded,
                                                                                                            profileLoaded.name,
                                                                                                            false);
                } else {
                    session = await ZoweExplorerApiRegister.getCommonApi(profileLoaded).getSession(profileLoaded);
                }
            } catch (error) {
                // When no password is entered, we should silence the error message for not providing it
                // since password is optional in Zowe Explorer
                if (error.message !== "Must have user & password OR base64 encoded credentials") { await errorHandling(error); }
            }
            // Creates ZoweNode to track new session and pushes it to mSessionNodes
            const node = new ZoweUSSNode(profileLoaded.name, vscode.TreeItemCollapsibleState.Collapsed, null, session, "", false,
                             profileLoaded.name);
            node.contextValue = globals.USS_SESSION_CONTEXT;
            const icon = getIconByNode(node);
            if (icon) {
                node.iconPath = icon.path;
            }
            node.dirty = true;
            this.mSessionNodes.push(node);
            this.mHistory.addSession(profileLoaded.name);
        }
    }
}<|MERGE_RESOLUTION|>--- conflicted
+++ resolved
@@ -202,16 +202,8 @@
             if (contextually.isFavoriteContext(element)) {
                 return this.mFavorites;
             }
-<<<<<<< HEAD
             const newSession = await Profiles.getInstance().checkCurrentProfile(element.getProfile());
             if (newSession) { return element.getChildren(); }
-=======
-            if (element.contextValue && element.contextValue === globals.FAV_PROFILE_CONTEXT){
-                const favsForProfile = this.loadProfilesForFavorites(this.log, element);
-                return favsForProfile;
-            }
-            return element.getChildren();
->>>>>>> 7e5c736d
         }
         return this.mSessionNodes;
     }
@@ -520,15 +512,11 @@
         this.log = log;
         this.log.debug(localize("initializeFavorites.log.debug", "Initializing profiles with USS favorites."));
         const lines: string[] = this.mHistory.readFavorites();
-<<<<<<< HEAD
-        for (const line of lines) {
-=======
         if (lines.length === 0) {
             this.log.debug(localize("initializeFavorites.no.favorites", "No USS favorites found."));
             return;
         }
         lines.forEach(async (line) => {
->>>>>>> 7e5c736d
             const profileName = line.substring(1, line.lastIndexOf("]"));
             const favLabel = (line.substring(line.indexOf(":") + 1, line.indexOf("{"))).trim();
             // The profile node used for grouping respective favorited items. (Undefined if not created yet.)
@@ -596,40 +584,6 @@
         if (!parentNode.getProfile() || !parentNode.getSession()) {
              // If no profile/session yet, then add session and profile to parent profile node in this.mFavorites array:
             try {
-<<<<<<< HEAD
-                const profile = Profiles.getInstance().loadNamedProfile(sesName);
-                const session = await ZoweExplorerApiRegister.getUssApi(profile).getSession();
-                let node: ZoweUSSNode;
-                if (directorySearchPattern.test(line)) {
-                    node = new ZoweUSSNode(nodeName,
-                        vscode.TreeItemCollapsibleState.Collapsed,
-                        this.mFavoriteSession, session, "",
-                        false, profileName);
-                } else if (favoriteSearchPattern.test(line)) {
-                    const label = "[" + sesName + "]: " + nodeName;
-                    node = new ZoweUSSNode(label, vscode.TreeItemCollapsibleState.None,
-                        this.mFavoriteSession, session, null, false, profileName);
-                    node.contextValue = globals.USS_SESSION_CONTEXT;
-                    node.fullPath = nodeName;
-                    node.label = node.tooltip = label;
-                    // add a command to execute the search
-                    node.command = { command: "zowe.uss.fullPath", title: "", arguments: [node] };
-                } else {
-                    node = new ZoweUSSNode(nodeName,
-                        vscode.TreeItemCollapsibleState.None,
-                        this.mFavoriteSession, session, "",
-                        false, profileName);
-                    node.command = {command: "zowe.uss.ZoweUSSNode.open",
-                                    title: localize("initializeUSSFavorites.lines.title", "Open"), arguments: [node]};
-                }
-                node.contextValue = contextually.asFavorite(node);
-                const icon = getIconByNode(node);
-                if (icon) {
-                    node.iconPath = icon.path;
-                }
-                this.mFavorites.push(node);
-            } catch(e) {
-=======
                 profile = Profiles.getInstance().loadNamedProfile(profileName);
                 session = ZoweExplorerApiRegister.getUssApi(profile).getSession();
                 parentNode.setProfileToChoice(profile);
@@ -638,7 +592,6 @@
                 // This way, it won't try to load profile in constructor for child fav nodes too early.
                 parentNode.mProfileName = profileName;
             } catch(error) {
->>>>>>> 7e5c736d
                 const errMessage: string =
                 localize("initializeUSSFavorites.error.profile1",
                     "Error: You have Zowe USS favorites that refer to a non-existent CLI profile named: ") + profileName +
@@ -651,8 +604,6 @@
                 return;
             }
         }
-<<<<<<< HEAD
-=======
         profile = parentNode.getProfile();
         session = parentNode.getSession();
             // Pass loaded profile/session to the parent node's favorites children.
@@ -671,7 +622,6 @@
         }
         // This updates the profile node's children in the this.mFavorites array, as well.
         return updatedFavsForProfile;
->>>>>>> 7e5c736d
     }
 
     public async addFileHistory(criteria: string) {
