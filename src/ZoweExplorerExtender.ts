/*
* This program and the accompanying materials are made available under the terms of the *
* Eclipse Public License v2.0 which accompanies this distribution, and is available at *
* https://www.eclipse.org/legal/epl-v20.html                                      *
*                                                                                 *
* SPDX-License-Identifier: EPL-2.0                                                *
*                                                                                 *
* Copyright Contributors to the Zowe Project.                                     *
*                                                                                 *
*/

import * as PromiseQueue from "promise-queue";
import { IProfileLoaded } from "@zowe/imperative";
import { IZoweTreeNode, IZoweDatasetTreeNode } from "./api/IZoweTreeNode";
import { ZoweExplorerApi } from "./api/ZoweExplorerApi";
import { Profiles } from "./Profiles";
import { getProfile, getLinkedProfile } from "./utils/profileLink";
<<<<<<< HEAD
import { DatasetTree, createDatasetTree } from "./dataset/DatasetTree";
import * as globals from "./globals";
=======
import { IZoweTree } from "./api/IZoweTree";
>>>>>>> 20a0baca

/**
 * The Zowe Explorer API Register singleton that gets exposed to other VS Code
 * extensions to contribute their implementations.
 * @export
 */
export class ZoweExplorerExtender implements ZoweExplorerApi.IApiExplorerExtender {
    datasetTree: IZoweTree<IZoweDatasetTreeNode>;
    ZoweExplorerExtenderInst: ZoweExplorerExtender;
    static ZoweExplorerExtenderInst: ZoweExplorerExtender;

    /**
     * Access the singleton instance.
     * @static
     * @returns {ZoweExplorerExtender} the ZoweExplorerExtender singleton instance
     */
    public static createInstance(datasetTree: IZoweTree<IZoweDatasetTreeNode>): ZoweExplorerExtender {
      this.ZoweExplorerExtenderInst = ZoweExplorerExtender.instance;
      this.ZoweExplorerExtenderInst.datasetTree = datasetTree;
      return this.ZoweExplorerExtenderInst;
    }

    public static getInstance(datasetTree?: IZoweTree<IZoweDatasetTreeNode>): ZoweExplorerExtender {
      if (datasetTree || !this.ZoweExplorerExtenderInst) {
        return this.createInstance(datasetTree);
      }
      return this.ZoweExplorerExtenderInst;
    }

    // Queue of promises to process sequentially when multiple extension register in parallel
    private static refreshProfilesQueue = new PromiseQueue(1, Infinity);

    /**
     * This object represents a collection of the APIs that get exposed to other VS Code
     * extensions that want to contribute alternative implementations such as alternative ways
     * of retrieving files and data from z/OS.
     */
    private static instance: ZoweExplorerExtender = new ZoweExplorerExtender();

    /**
     * This method can be used by other VS Code Extensions to access the primary profile.
     *
     * @param primaryNode represents the Tree item that is being used
     * @return The requested profile
     *
     */
    public getProfile(primaryNode: IZoweTreeNode): IProfileLoaded  {
        return getProfile(primaryNode);
    }

    /**
     * This method can be used by other VS Code Extensions to access an alternative
     * profile types that can be employed in conjunction with the primary profile to provide
     * alternative support.
     *
     * @param primaryNode represents the Tree item that is being used
     * @return The requested profile
     */
    public getLinkedProfile(primaryNode: IZoweTreeNode, type: string): Promise<IProfileLoaded> {
        return getLinkedProfile(primaryNode, type);
    }

    /**
     * After an extenders registered all its API extensions it
     * might want to request that profiles should get reloaded
     * to make them automatically appears in the Explorer drop-
     * down dialogs.
     *
     * @param profileType optional profile type that the extender can specify
     */
    public async reloadProfiles(profileType?: string): Promise<void> {
        // sequentially reload the internal profiles cache to satisfy all the newly added profile types
<<<<<<< HEAD
        await ZoweExplorerExtender.refreshProfilesQueue.add(() => Profiles.getInstance().refresh());

        if (profileType) {
            // Get all profiles for profile type (settings do not specify types for saved profiles):
            const profilesForType = Profiles.getInstance().getProfiles(profileType);
            // tslint:disable-next-line: no-console
            console.log(profilesForType);

            // Re-initialize ..Or, see addZoweSession in extension.ts for example use
            // await createDatasetTree(globals.LOG);
        }
=======
        await ZoweExplorerExtender.refreshProfilesQueue.add( () => Profiles.getInstance().refresh());
        const profilesForType = Profiles.getInstance().getProfiles('rse');
        // tslint:disable-next-line: no-console
        console.log(profilesForType);
        // this.ZoweExplorerExtenderInst.datasetTree.addSession();
        this.datasetTree.addSession();
>>>>>>> 20a0baca
    }
}<|MERGE_RESOLUTION|>--- conflicted
+++ resolved
@@ -15,12 +15,7 @@
 import { ZoweExplorerApi } from "./api/ZoweExplorerApi";
 import { Profiles } from "./Profiles";
 import { getProfile, getLinkedProfile } from "./utils/profileLink";
-<<<<<<< HEAD
-import { DatasetTree, createDatasetTree } from "./dataset/DatasetTree";
-import * as globals from "./globals";
-=======
 import { IZoweTree } from "./api/IZoweTree";
->>>>>>> 20a0baca
 
 /**
  * The Zowe Explorer API Register singleton that gets exposed to other VS Code
@@ -93,25 +88,11 @@
      */
     public async reloadProfiles(profileType?: string): Promise<void> {
         // sequentially reload the internal profiles cache to satisfy all the newly added profile types
-<<<<<<< HEAD
-        await ZoweExplorerExtender.refreshProfilesQueue.add(() => Profiles.getInstance().refresh());
-
-        if (profileType) {
-            // Get all profiles for profile type (settings do not specify types for saved profiles):
-            const profilesForType = Profiles.getInstance().getProfiles(profileType);
-            // tslint:disable-next-line: no-console
-            console.log(profilesForType);
-
-            // Re-initialize ..Or, see addZoweSession in extension.ts for example use
-            // await createDatasetTree(globals.LOG);
-        }
-=======
         await ZoweExplorerExtender.refreshProfilesQueue.add( () => Profiles.getInstance().refresh());
         const profilesForType = Profiles.getInstance().getProfiles('rse');
         // tslint:disable-next-line: no-console
         console.log(profilesForType);
         // this.ZoweExplorerExtenderInst.datasetTree.addSession();
         this.datasetTree.addSession();
->>>>>>> 20a0baca
     }
 }