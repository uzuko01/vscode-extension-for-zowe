--- conflicted
+++ resolved
@@ -244,11 +244,7 @@
                 }
             }
             if (this.mSessionNodes.length === 1) {
-<<<<<<< HEAD
                 await this.addSingleSession(Profiles.getInstance().getDefaultProfile());
-=======
-                this.addSingleSession(Profiles.getInstance().getDefaultProfile(profileType));
->>>>>>> 33f90885
             }
         }
         this.refresh();
