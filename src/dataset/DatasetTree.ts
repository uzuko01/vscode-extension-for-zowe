/*
* This program and the accompanying materials are made available under the terms of the *
* Eclipse Public License v2.0 which accompanies this distribution, and is available at *
* https://www.eclipse.org/legal/epl-v20.html                                      *
*                                                                                 *
* SPDX-License-Identifier: EPL-2.0                                                *
*                                                                                 *
* Copyright Contributors to the Zowe Project.                                     *
*                                                                                 *
*/

import * as vscode from "vscode";
import * as globals from "../globals";
import * as dsActions from "./actions";
import { IProfileLoaded, Logger, IProfile, ISession } from "@zowe/imperative";
import { Profiles, ValidProfileEnum } from "../Profiles";
import { ZoweExplorerApiRegister } from "../api/ZoweExplorerApiRegister";
import { FilterDescriptor, FilterItem, resolveQuickPickHelper, errorHandling } from "../utils";
import { sortTreeItems, getAppName, getDocumentFilePath } from "../shared/utils";
import { IZoweTree } from "../api/IZoweTree";
import { IZoweDatasetTreeNode } from "../api/IZoweTreeNode";
import { ZoweTreeProvider } from "../abstract/ZoweTreeProvider";
import { ZoweDatasetNode } from "./ZoweDatasetNode";
import { getIconByNode } from "../generators/icons";
import * as fs from "fs";
import * as contextually from "../shared/context";

import * as nls from "vscode-nls";
<<<<<<< HEAD
// Set up localization
nls.config({ messageFormat: nls.MessageFormat.bundle, bundleFormat: nls.BundleFormat.standalone })();
const localize: nls.LocalizeFunc = nls.loadMessageBundle();
=======
import { closeOpenedTextFile } from "../utils/workspace";
const localize = nls.config({messageFormat: nls.MessageFormat.file})();
>>>>>>> a5366684

/**
 * Creates the Dataset tree that contains nodes of sessions and data sets
 *
 * @export
 */
export async function createDatasetTree(log: Logger) {
    const tree = new DatasetTree();
    await tree.initialize(log);
    await tree.addSession();
    return tree;
}

/**
 * A tree that contains nodes of sessions and data sets
 *
 * @export
 * @class DatasetTree
 * @implements {vscode.TreeDataProvider}
 */
export class DatasetTree extends ZoweTreeProvider implements IZoweTree<IZoweDatasetTreeNode> {
    private static readonly persistenceSchema: globals.PersistenceSchemaEnum = globals.PersistenceSchemaEnum.Dataset;
    private static readonly defaultDialogText: string = "\uFF0B " + localize("defaultFilterPrompt.option.prompt.search",
        "Create a new filter. Comma separate multiple entries (pattern 1, pattern 2, ...)");
    public mFavoriteSession: ZoweDatasetNode;

    public mSessionNodes: IZoweDatasetTreeNode[] = [];
    public mFavorites: IZoweDatasetTreeNode[] = [];
    private treeView: vscode.TreeView<IZoweDatasetTreeNode>;

    constructor() {
        super(DatasetTree.persistenceSchema, new ZoweDatasetNode(localize("Favorites", "Favorites"),
            vscode.TreeItemCollapsibleState.Collapsed, null, null, null));
        this.mFavoriteSession.contextValue = globals.FAVORITE_CONTEXT;
        const icon = getIconByNode(this.mFavoriteSession);
        if (icon) {
            this.mFavoriteSession.iconPath = icon.path;
        }
        this.mSessionNodes = [this.mFavoriteSession];
        this.treeView = vscode.window.createTreeView("zowe.explorer", {treeDataProvider: this});
    }

    /**
     * Rename data set
     *
     * @export
     * @param node - The node
     */
    public async rename(node: IZoweDatasetTreeNode) {
        await Profiles.getInstance().checkCurrentProfile(node.getProfile());
        if (Profiles.getInstance().validProfile === ValidProfileEnum.VALID) {
            return contextually.isDsMember(node) ? this.renameDataSetMember(node) : this.renameDataSet(node);
        }
    }

    public open(node: IZoweDatasetTreeNode, preview: boolean) {
        throw new Error("Method not implemented.");
    }
    public copy(node: IZoweDatasetTreeNode) {
        throw new Error("Method not implemented.");
    }
    public paste(node: IZoweDatasetTreeNode) {
        throw new Error("Method not implemented.");
    }
    public delete(node: IZoweDatasetTreeNode) {
        throw new Error("Method not implemented.");
    }
    public saveSearch(node: IZoweDatasetTreeNode) {
        throw new Error("Method not implemented.");
    }
    public saveFile(document: vscode.TextDocument) {
        throw new Error("Method not implemented.");
    }
    public refreshPS(node: IZoweDatasetTreeNode) {
        throw new Error("Method not implemented.");
    }
    public uploadDialog(node: IZoweDatasetTreeNode) {
        throw new Error("Method not implemented.");
    }
    public filterPrompt(node: IZoweDatasetTreeNode) {
        return this.datasetFilterPrompt(node);
    }

    /**
     * Takes argument of type IZoweDatasetTreeNode and retrieves all of the first level children
     *
     * @param [element] - Optional parameter; if not passed, returns root session nodes
     * @returns {IZoweDatasetTreeNode[] | Promise<IZoweDatasetTreeNode[]>}
     */
    public async getChildren(element?: IZoweDatasetTreeNode | undefined): Promise<IZoweDatasetTreeNode[]> {
        if (element) {
            if (contextually.isFavoriteContext(element)) {
                return this.mFavorites;
            }
            await Profiles.getInstance().checkCurrentProfile(element.getProfile());
            return element.getChildren();
        }
        return this.mSessionNodes;
    }


    /**
     * Initializes the tree based on favorites held in persistent store
     *
     * @param log
     */
    public async initialize(log: Logger) {
        this.log = log;
        this.log.debug(localize("initializeFavorites.log.debug", "initializing favorites"));
        const lines: string[] = this.mHistory.readFavorites();
        for (const line of lines) {
            if (line === "") {
                continue;
            }
            // validate line
            const favoriteDataSetPattern = /^\[.+\]\:\s[a-zA-Z#@\$][a-zA-Z0-9#@\$\-]{0,7}(\.[a-zA-Z#@\$][a-zA-Z0-9#@\$\-]{0,7})*\{p?ds\}$/;
            const favoriteSearchPattern = /^\[.+\]\:\s.*\{session}$/;
            if (favoriteDataSetPattern.test(line)) {
                const sesName = line.substring(1, line.lastIndexOf("]")).trim();
                try {
                    const profile = Profiles.getInstance().loadNamedProfile(sesName);
                    const session = ZoweExplorerApiRegister.getMvsApi(profile).getSession();
                    let node: ZoweDatasetNode;
                    if (line.substring(line.indexOf("{") + 1, line.lastIndexOf("}")) === globals.DS_PDS_CONTEXT) {
                        node = new ZoweDatasetNode(line.substring(0, line.indexOf("{")), vscode.TreeItemCollapsibleState.Collapsed,
                            this.mFavoriteSession, session, undefined, undefined, profile);
                    } else {
                        node = new ZoweDatasetNode(line.substring(0, line.indexOf("{")), vscode.TreeItemCollapsibleState.None,
                            this.mFavoriteSession, session, undefined, undefined, profile);
                        node.command = {command: "zowe.ZoweNode.openPS", title: "", arguments: [node]};
                    }
                    node.contextValue = contextually.asFavorite(node);
                    const icon = getIconByNode(node);
                    if (icon) {
                        node.iconPath = icon.path;
                    }
                    this.mFavorites.push(node);
                } catch (e) {
                    const errMessage: string =
                        localize("initializeFavorites.error.profile1",
                            "Error: You have Zowe Data Set favorites that refer to a non-existent CLI profile named: ") + sesName +
                        localize("intializeFavorites.error.profile2",
                            ". To resolve this, you can create a profile with this name, ") +
                        localize("initializeFavorites.error.profile3",
                            "or remove the favorites with this profile name from the Zowe-DS-Persistent setting, which can be found in your ") +
                        getAppName(globals.ISTHEIA) + localize("initializeFavorites.error.profile4", " user settings.");
                    await errorHandling(e, null, errMessage);
                    continue;
                }
            } else if (favoriteSearchPattern.test(line)) {
                const sesName = line.substring(1, line.lastIndexOf("]")).trim();
                let profile: IProfileLoaded;
                try {
                    profile = Profiles.getInstance().loadNamedProfile(sesName);
                } catch (error) {
                    const errMessage: string =
                        localize("loadNamedProfile.error.profileName",
                            "Initialization Error: Could not find profile named: ") +
                        +sesName +
                        localize("loadNamedProfile.error.period", ".");
                    await errorHandling(error, null, errMessage);
                    continue;
                }
                const session = ZoweExplorerApiRegister.getMvsApi(profile).getSession();
                const node = new ZoweDatasetNode(line.substring(0, line.lastIndexOf("{")),
                    vscode.TreeItemCollapsibleState.None, this.mFavoriteSession, session, undefined, undefined, profile);
                node.command = {command: "zowe.pattern", title: "", arguments: [node]};
                node.contextValue = globals.DS_SESSION_CONTEXT + globals.FAV_SUFFIX;
                const icon = getIconByNode(node);
                if (icon) {
                    node.iconPath = icon.path;
                }
                this.mFavorites.push(node);
            } else {
                vscode.window.showErrorMessage(localize("initializeFavorites.fileCorrupted", "Favorites file corrupted: ") + line);
            }
        }
    }

    /**
     * Returns the tree view for the current DatasetTree
     *
     * @returns {vscode.TreeView<IZoweDatasetTreeNode>}
     */
    public getTreeView(): vscode.TreeView<IZoweDatasetTreeNode> {
        return this.treeView;
    }

    /**
     * Adds a new session to the data set tree
     *
     * @param {string} [sessionName] - optional; loads default profile if not passed
     */
    public async addSession(sessionName?: string) {
        // Loads profile associated with passed sessionName, default if none passed
        if (sessionName) {
            const zosmfProfile: IProfileLoaded = Profiles.getInstance().loadNamedProfile(sessionName);
            if (zosmfProfile) {
                this.addSingleSession(zosmfProfile);
            }
        } else {
            const profiles: IProfileLoaded[] = Profiles.getInstance().allProfiles;
            for (const zosmfProfile of profiles) {
                // If session is already added, do nothing
                if (this.mSessionNodes.find((tempNode) => tempNode.label.trim() === zosmfProfile.name)) {
                    continue;
                }
                for (const session of this.mHistory.getSessions()) {
                    if (session === zosmfProfile.name) {
                        this.addSingleSession(zosmfProfile);
                    }
                }
            }
            if (this.mSessionNodes.length === 1) {
                this.addSingleSession(Profiles.getInstance().getDefaultProfile());
            }
        }
        this.refresh();
    }

    /**
     * Removes a session from the list in the data set tree
     *
     * @param node
     */
    public deleteSession(node: IZoweDatasetTreeNode) {
        this.mSessionNodes = this.mSessionNodes.filter((tempNode) => tempNode.label.trim() !== node.label.trim());
        let revisedLabel = node.label;
        if (revisedLabel.includes("[")) {
            revisedLabel = revisedLabel.substring(0, revisedLabel.indexOf(" ["));
        }
        this.mHistory.removeSession(revisedLabel);
        this.refresh();
    }

    /**
     * Adds a node to the favorites list
     *
     * @param  node
     */
    public async addFavorite(node: IZoweDatasetTreeNode) {
        let temp: ZoweDatasetNode;
        if (contextually.isDsMember(node)) {
            if (contextually.isFavoritePds(node.getParent())) {
                vscode.window.showInformationMessage(localize("addFavorite", "PDS already in favorites"));
                return;
            }
            this.addFavorite(node.getParent());
            return;
        } else if (contextually.isDsSession(node)) {
            temp = new ZoweDatasetNode("[" + node.getSessionNode().label.trim() + "]: " + node.pattern, vscode.TreeItemCollapsibleState.None,
                this.mFavoriteSession, node.getSession(), node.contextValue, node.getEtag(), node.getProfile());

            await this.checkCurrentProfile(node);

            temp.contextValue = globals.DS_SESSION_CONTEXT + globals.FAV_SUFFIX;
            const icon = getIconByNode(temp);
            if (icon) {
                temp.iconPath = icon.path;
            }
            // add a command to execute the search
            temp.command = {command: "zowe.pattern", title: "", arguments: [temp]};
        } else {    // pds | ds
            temp = new ZoweDatasetNode("[" + node.getSessionNode().label.trim() + "]: " + node.label, node.collapsibleState,
                this.mFavoriteSession, node.getSession(), node.contextValue, node.getEtag(), node.getProfile());
            temp.contextValue = contextually.asFavorite(temp);
            if (contextually.isFavoriteDs(temp)) {
                temp.command = {command: "zowe.ZoweNode.openPS", title: "", arguments: [temp]};
            }

            const icon = getIconByNode(temp);
            if (icon) {
                temp.iconPath = icon.path;
            }
        }
        if (!this.mFavorites.find((tempNode) =>
            (tempNode.label === temp.label) && (tempNode.contextValue === temp.contextValue)
        )) {
            this.mFavorites.push(temp);
            sortTreeItems(this.mFavorites, globals.DS_SESSION_CONTEXT + globals.FAV_SUFFIX);
            await this.updateFavorites();
            this.refreshElement(this.mFavoriteSession);
        }
    }

    /**
     * Renames a node based on the profile and it's label
     *
     * @param profileLabel
     * @param beforeLabel
     * @param afterLabel
     */

    public async renameNode(profileLabel: string, beforeLabel: string, afterLabel: string) {
        const sessionNode = this.mSessionNodes.find((session) => session.label.trim() === profileLabel.trim());
        if (sessionNode) {
            const matchingNode = sessionNode.children.find((node) => node.label === beforeLabel);
            if (matchingNode) {
                matchingNode.label = afterLabel;
                matchingNode.tooltip = afterLabel;
                this.refreshElement(matchingNode);
            }
        }
    }

    /**
     * Renames a node from the favorites list
     *
     * @param node
     */
    public async renameFavorite(node: IZoweDatasetTreeNode, newLabel: string) {
        const matchingNode = this.mFavorites.find(
            (temp) => (temp.label === node.label) && (temp.contextValue.startsWith(node.contextValue))
        );
        if (matchingNode) {
            const prefix = matchingNode.label.substring(0, matchingNode.label.indexOf(":") + 2);
            matchingNode.label = prefix + newLabel;
            matchingNode.tooltip = prefix + newLabel;
            this.refreshElement(matchingNode);
        }
    }

    /**
     * Finds the equivalent node as a favorite
     *
     * @param node
     */
    public findFavoritedNode(node: IZoweDatasetTreeNode) {
        return this.mFavorites.find(
            (temp) => (temp.label === `[${node.getParent().getLabel()}]: ${node.label}`) && (temp.contextValue.includes(node.contextValue))
        );
    }

    /**
     * Finds the equivalent node not as a favorite
     *
     * @param node
     */
    public findNonFavoritedNode(node: IZoweDatasetTreeNode) {
        const profileLabel = node.label.substring(1, node.label.indexOf("]"));
        const nodeLabel = node.label.substring(node.label.indexOf(":") + 2);
        const sessionNode = this.mSessionNodes.find((session) => session.label.trim() === profileLabel);
        return sessionNode.children.find((temp) => temp.label === nodeLabel);
    }

    /**
     * Removes a node from the favorites list
     *
     * @param node
     */
    public async removeFavorite(node: IZoweDatasetTreeNode) {
        this.mFavorites = this.mFavorites.filter((temp) =>
            !((temp.label === node.label) && (temp.contextValue.startsWith(node.contextValue)))
        );
        this.refresh();
        await this.updateFavorites();
        this.refreshElement(this.mFavoriteSession);
    }

    public async updateFavorites() {
        const settings = this.mFavorites.map((fav) =>
        fav.label + "{" + contextually.getBaseContext(fav) + "}"
        );
        this.mHistory.updateFavorites(settings);
    }

    public async onDidChangeConfiguration(e) {
        // Empties the persistent favorites & history arrays, if the user has set persistence to False
        if (e.affectsConfiguration(DatasetTree.persistenceSchema)) {
            const setting: any = {...vscode.workspace.getConfiguration().get(DatasetTree.persistenceSchema)};
            if (!setting.persistence) {
                setting.favorites = [];
                setting.history = [];
                await vscode.workspace.getConfiguration().update(DatasetTree.persistenceSchema, setting, vscode.ConfigurationTarget.Global);
            }
        }
    }

    public async addHistory(criteria: string) {
        this.mHistory.addHistory(criteria);
        this.refresh();
    }

    public getHistory() {
        return this.mHistory.getHistory();
    }

    public async addRecall(criteria: string) {
        this.mHistory.addRecall(criteria);
        this.refresh();
    }

    public getRecall(): string[] {
        return this.mHistory.getRecall();
    }

    public removeRecall(name: string) {
        this.mHistory.removeRecall(name);
    }

    public async createFilterString(newFilter: string, node: IZoweDatasetTreeNode) {
        // Store previous filters (before refreshing)
        let theFilter = this.getHistory()[0] || null;

        // Check if filter is currently applied
        if (node.pattern !== "" && theFilter) {
            const currentFilters = node.pattern.split(",");

            // Check if current filter includes the new node
            const matchedFilters = currentFilters.filter((filter) => {
                const regex = new RegExp(filter.trim().replace(`*`, "") + "$");
                return regex.test(newFilter);
            });

            if (matchedFilters.length === 0) {
                // remove the last segement with a dot of the name for the new filter
                theFilter = `${node.pattern},${newFilter}`;
            } else { theFilter = node.pattern; }
        } else {
            // No filter is currently applied
            theFilter = newFilter;
        }
        return theFilter;
    }

    /**
     * Opens a data set & reveals it in the tree
     *
     */
    public async openItemFromPath(itemPath: string, sessionNode: IZoweDatasetTreeNode) {
        let parentNode: IZoweDatasetTreeNode = null;
        let memberNode: IZoweDatasetTreeNode;
        let parentName = null;
        let memberName = null;

        // Get node names from path
        if (itemPath.indexOf("(") > -1) {
            parentName = itemPath.substring(itemPath.indexOf(" ") + 1, itemPath.indexOf("(")).trim();
            memberName = itemPath.substring(itemPath.indexOf("(") + 1, itemPath.indexOf(")"));
        } else {
            parentName = itemPath.substring(itemPath.indexOf(" ") + 1);
        }

        // Update tree filter to include selected node, and expand session node in tree
        sessionNode.tooltip = sessionNode.pattern = await this.createFilterString(parentName, sessionNode);
        sessionNode.collapsibleState = vscode.TreeItemCollapsibleState.Expanded;
        sessionNode.label = sessionNode.label.trim() + " ";
        sessionNode.label = sessionNode.label.trim();
        sessionNode.dirty = true;
        await this.refresh();
        let children = await sessionNode.getChildren();

        // Find parent node in tree
        parentNode = children.find((child) => child.label.trim() === parentName);
        if (parentNode) {
            parentNode.label = parentNode.tooltip = parentNode.pattern = parentName;
            parentNode.dirty = true;
        } else {
            vscode.window.showInformationMessage(localize("findParentNode.unsuccessful", "Node does not exist. It may have been deleted."));
            this.removeRecall(itemPath);
            return;
        }

        // If parent node has a child, expand parent node, and find child in tree
        if (itemPath.indexOf("(") > -1) {
            parentNode.collapsibleState = vscode.TreeItemCollapsibleState.Expanded;
            children = await parentNode.getChildren();
            memberNode = children.find((child) => child.label.trim() === memberName);
            if (!memberNode) {
                vscode.window.showInformationMessage(localize("findParentNode.unsuccessful", "Node does not exist. It may have been deleted."));
                this.removeRecall(itemPath);
                return;
            } else {
                memberNode.getParent().label = memberNode.getParent().label.trim() + " ";
                memberNode.getParent().label = memberNode.getParent().label.trim();
                memberNode.getParent().collapsibleState = vscode.TreeItemCollapsibleState.Expanded;
                this.addHistory(`${parentName}(${memberName})`);
                dsActions.openPS(memberNode, true, this);
            }
        } else {
            this.addHistory(parentName);
            dsActions.openPS(parentNode, true, this);
        }
    }

    public async searchInLoadedItems() {
        this.log.debug(localize("enterPattern.log.debug.prompt", "Prompting the user to choose a member from the filtered list"));
        const loadedItems: IZoweDatasetTreeNode[] = [];
        const sessions = await this.getChildren();

        // Add all data sets loaded in the tree to an array
        for (const session of sessions) {
            if (!session.contextValue.includes(globals.FAVORITE_CONTEXT)) {
                if (session.children) {
                    for (const node of session.children) {
                        if (node.contextValue !== globals.INFORMATION_CONTEXT) {
                            loadedItems.push(node);
                            for (const member of node.children) {
                                if (member.contextValue !== globals.INFORMATION_CONTEXT) {
                                    loadedItems.push(member);
                                }
                            }
                        }
                    }
                }
            }
        }
        return loadedItems;
    }

    public async datasetFilterPrompt(node: IZoweDatasetTreeNode) {
        this.log.debug(localize("enterPattern.log.debug.prompt", "Prompting the user for a data set pattern"));
        let pattern: string;
        await this.checkCurrentProfile(node);

        if (Profiles.getInstance().validProfile === ValidProfileEnum.VALID) {
            if (contextually.isSessionNotFav(node)) {
                if (this.mHistory.getHistory().length > 0) {
                    const createPick = new FilterDescriptor(DatasetTree.defaultDialogText);
                    const items: vscode.QuickPickItem[] = this.mHistory.getHistory().map((element) => new FilterItem(element));
                    if (globals.ISTHEIA) {
                        const options1: vscode.QuickPickOptions = {
                            placeHolder: localize("searchHistory.options.prompt", "Select a filter")
                        };
                        // get user selection
                        const choice = (await vscode.window.showQuickPick([createPick, ...items], options1));
                        if (!choice) {
                            vscode.window.showInformationMessage(localize("enterPattern.pattern", "No selection made."));
                            return;
                        }
                        pattern = choice === createPick ? "" : choice.label;
                    } else {
                        const quickpick = vscode.window.createQuickPick();
                        quickpick.items = [createPick, ...items];
                        quickpick.placeholder = localize("searchHistory.options.prompt", "Select a filter");
                        quickpick.ignoreFocusOut = true;
                        quickpick.show();
                        const choice = await resolveQuickPickHelper(quickpick);
                        quickpick.hide();
                        if (!choice) {
                            vscode.window.showInformationMessage(localize("enterPattern.pattern", "No selection made."));
                            return;
                        }
                        if (choice instanceof FilterDescriptor) {
                            if (quickpick.value) { pattern = quickpick.value; }
                        } else { pattern = choice.label; }
                    }
                }
                const options2: vscode.InputBoxOptions = {
                    prompt: localize("enterPattern.options.prompt",
                        "Search data sets by entering patterns: use a comma to separate multiple patterns"),
                    value: pattern,
                };
                // get user input
                pattern = await vscode.window.showInputBox(options2);
                if (!pattern) {
                    vscode.window.showInformationMessage(localize("datasetFilterPrompt.enterPattern", "You must enter a pattern."));
                    return;
                }
            } else {
                // executing search from saved search in favorites
                pattern = node.label.trim().substring(node.getLabel().indexOf(":") + 2);
                const session = node.label.trim().substring(node.label.trim().indexOf("[") + 1, node.label.trim().indexOf("]"));
                await this.addSession(session);
                const faveNode = node;
                node = this.mSessionNodes.find((tempNode) => tempNode.label.trim() === session);
                if ((!node.getSession().ISession.user) || (!node.getSession().ISession.password)) {
                    node.getSession().ISession.user = faveNode.getSession().ISession.user;
                    node.getSession().ISession.password = faveNode.getSession().ISession.password;
                    node.getSession().ISession.base64EncodedAuth = faveNode.getSession().ISession.base64EncodedAuth;
                }
            }
            // update the treeview with the new pattern
            node.label = node.label.trim() + " ";
            node.label.trim();
            node.tooltip = node.pattern = pattern.toUpperCase();
            node.collapsibleState = vscode.TreeItemCollapsibleState.Expanded;
            node.dirty = true;
            const icon = getIconByNode(node);
            if (icon) {
                node.iconPath = icon.path;
            }
            this.addHistory(node.pattern);
        }
    }

    /**
     * Rename data set member
     *
     * @param node - The node
     */
    private async renameDataSetMember(node: IZoweDatasetTreeNode) {
        const beforeMemberName = node.label.trim();
        let dataSetName;
        let profileLabel;

        if (contextually.isFavorite(node.getParent())) {
            profileLabel = node.getParent().getLabel().substring(0, node.getParent().getLabel().indexOf(":") + 2);
            dataSetName = node.getParent().getLabel().substring(node.getParent().getLabel().indexOf(":") + 2);
        } else {
            dataSetName = node.getParent().getLabel();
        }
        const afterMemberName = await vscode.window.showInputBox({value: beforeMemberName});
        const beforeFullPath = getDocumentFilePath(`${node.getParent().getLabel()}(${node.getLabel()})`, node);
        const closedOpenedInstance = await closeOpenedTextFile(beforeFullPath);

        this.log.debug(localize("renameDataSet.log.debug", "Renaming data set ") + afterMemberName);
        if (afterMemberName) {
            try {
                await ZoweExplorerApiRegister.getMvsApi(node.getProfile()).renameDataSetMember(dataSetName, beforeMemberName, afterMemberName);
                node.label = afterMemberName;
            } catch (err) {
                this.log.error(localize("renameDataSet.log.error", "Error encountered when renaming data set! ") + JSON.stringify(err));
                await errorHandling(err, profileLabel, localize("renameDataSet.error", "Unable to rename data set: ") + err.message);
                throw err;
            }
            let otherParent;
            if (contextually.isFavorite(node)) {
                otherParent = this.findNonFavoritedNode(node.getParent());
            } else {
                otherParent = this.findFavoritedNode(node.getParent());
            }
            if (otherParent) {
                const otherMember = otherParent.children.find((child) => child.label === beforeMemberName);
                if (otherMember) {
                    otherMember.label = afterMemberName;
                    this.refreshElement(otherMember);
                }
            }
            this.refreshElement(node);
            if (fs.existsSync(beforeFullPath)) {
                fs.unlinkSync(beforeFullPath);
            }
            if (closedOpenedInstance) {
                vscode.commands.executeCommand("zowe.ZoweNode.openPS", node);
            }
        }
    }


    /**
     * Rename data set
     *
     * @param node - The node
     */
    private async renameDataSet(node: IZoweDatasetTreeNode) {
        let beforeDataSetName = node.label.trim();
        let favPrefix = "";
        let isFavourite;

        if (contextually.isFavorite(node)) {
            isFavourite = true;
            favPrefix = node.label.substring(0, node.label.indexOf(":") + 2);
            beforeDataSetName = node.label.substring(node.label.indexOf(":") + 2);
        }
        const afterDataSetName = await vscode.window.showInputBox({value: beforeDataSetName});
        const beforeFullPath = getDocumentFilePath(node.getLabel(), node);
        const closedOpenedInstance = await closeOpenedTextFile(beforeFullPath);

        this.log.debug(localize("renameDataSet.log.debug", "Renaming data set ") + afterDataSetName);
        if (afterDataSetName) {
            try {
                await ZoweExplorerApiRegister.getMvsApi(node.getProfile()).renameDataSet(beforeDataSetName, afterDataSetName);
                node.label = `${favPrefix}${afterDataSetName}`;
                node.tooltip = `${favPrefix}${afterDataSetName}`;

                if (isFavourite) {
                    const profile = favPrefix.substring(1, favPrefix.indexOf("]"));
                    this.renameNode(profile, beforeDataSetName, afterDataSetName);
                } else {
                    const temp = node.label;
                    node.label = "[" + node.getSessionNode().label.trim() + "]: " + beforeDataSetName;
                    this.renameFavorite(node, afterDataSetName);
                    node.label = temp;
                }
                this.refreshElement(node);
                this.updateFavorites();

                if (fs.existsSync(beforeFullPath)) {
                  fs.unlinkSync(beforeFullPath);
                }

                if (closedOpenedInstance) {
                    vscode.commands.executeCommand("zowe.ZoweNode.openPS", node);
                }
            } catch (err) {
                this.log.error(localize("renameDataSet.log.error", "Error encountered when renaming data set! ") + JSON.stringify(err));
                await errorHandling(err, favPrefix, localize("renameDataSet.error", "Unable to rename data set: ") + err.message);
                throw err;
            }
        }
    }

    /**
     * Adds a single session to the data set tree
     *
     */
    private addSingleSession(profile: IProfileLoaded) {
        if (profile) {
            // If session is already added, do nothing
            if (this.mSessionNodes.find((tempNode) => tempNode.label.trim() === profile.name)) {
                return;
            }
            // Uses loaded profile to create a session with the MVS API
            const session = ZoweExplorerApiRegister.getMvsApi(profile).getSession();
            // Creates ZoweDatasetNode to track new session and pushes it to mSessionNodes
            const node = new ZoweDatasetNode(
                profile.name, vscode.TreeItemCollapsibleState.Collapsed, null, session, undefined, undefined, profile);
            node.contextValue = globals.DS_SESSION_CONTEXT;
            const icon = getIconByNode(node);
            if (icon) {
                node.iconPath = icon.path;
            }
            this.mSessionNodes.push(node);
            this.mHistory.addSession(profile.name);
        }
    }
}<|MERGE_RESOLUTION|>--- conflicted
+++ resolved
@@ -24,16 +24,12 @@
 import { getIconByNode } from "../generators/icons";
 import * as fs from "fs";
 import * as contextually from "../shared/context";
-
+import { closeOpenedTextFile } from "../utils/workspace";
 import * as nls from "vscode-nls";
-<<<<<<< HEAD
+
 // Set up localization
 nls.config({ messageFormat: nls.MessageFormat.bundle, bundleFormat: nls.BundleFormat.standalone })();
 const localize: nls.LocalizeFunc = nls.loadMessageBundle();
-=======
-import { closeOpenedTextFile } from "../utils/workspace";
-const localize = nls.config({messageFormat: nls.MessageFormat.file})();
->>>>>>> a5366684
 
 /**
  * Creates the Dataset tree that contains nodes of sessions and data sets
