--- conflicted
+++ resolved
@@ -378,10 +378,6 @@
  */
 export async function showDSAttributes(parent: IZoweDatasetTreeNode, datasetProvider: IZoweTree<IZoweDatasetTreeNode>) {
     await datasetProvider.checkCurrentProfile(parent);
-<<<<<<< HEAD
-    if (Profiles.getInstance().validProfile === ValidProfileEnum.VALID) {
-        const label = parent.label.trim();
-=======
     if ((Profiles.getInstance().validProfile === ValidProfileEnum.VALID) ||
     (Profiles.getInstance().validProfile === ValidProfileEnum.UNVERIFIED)) {
         let label = parent.label.trim();
@@ -389,7 +385,6 @@
             label = parent.label.trim().substring(parent.label.trim().indexOf(":") + 2);
         }
 
->>>>>>> 644164ca
         globals.LOG.debug(localize("showDSAttributes.debug", "showing attributes of data set ") + label);
         let attributes: any;
         try {
@@ -581,24 +576,14 @@
     let label = "";
     let fav = false;
     try {
-<<<<<<< HEAD
-        if (node.getParent().contextValue.includes(globals.FAV_SUFFIX)) {
+        const parentContext = node.getParent().contextValue;
+        if (parentContext.includes(globals.FAV_SUFFIX)) {
             label = node.getLabel();
             fav = true;
-            if (node.getParent().contextValue.includes(globals.DS_PDS_CONTEXT + globals.FAV_SUFFIX)) {
+            if (parentContext.includes(globals.DS_PDS_CONTEXT + globals.FAV_SUFFIX)) {
                 label = node.getParent().getLabel() + "(" + node.getLabel() + ")";
             }
-        } else if (node.getParent().contextValue.includes(globals.DS_SESSION_CONTEXT)) {
-=======
-        const parentContext = node.getParent().contextValue;
-        if (parentContext.includes(globals.FAVORITE_CONTEXT)) {
-            label = node.label.substring(node.label.indexOf(":") + 1).trim();
-            fav = true;
-        } else if (parentContext.includes(globals.DS_PDS_CONTEXT + globals.FAV_SUFFIX)) {
-            label = node.getParent().getLabel().substring(node.getParent().getLabel().indexOf(":") + 1).trim() + "(" + node.getLabel() + ")";
-            fav = true;
         } else if (parentContext.includes(globals.DS_SESSION_CONTEXT)) {
->>>>>>> 644164ca
             label = node.getLabel();
         } else if (parentContext.includes(globals.DS_PDS_CONTEXT)) {
             label = node.getParent().getLabel() + "(" + node.getLabel() + ")";
