--- conflicted
+++ resolved
@@ -487,14 +487,9 @@
         globals.LOG.error(localize("submitJcl.log.error.nullSession", "Session for submitting JCL was null or undefined!"));
         return;
     }
-<<<<<<< HEAD
     await Profiles.getInstance().checkCurrentProfile(sessProfile, true);
-    if (Profiles.getInstance().validProfile === ValidProfileEnum.VALID) {
-=======
-    await Profiles.getInstance().checkCurrentProfile(sessProfile);
     if ((Profiles.getInstance().validProfile === ValidProfileEnum.VALID) ||
     (Profiles.getInstance().validProfile === ValidProfileEnum.UNVERIFIED)){
->>>>>>> 7a87c377
         try {
             const job = await ZoweExplorerApiRegister.getJesApi(sessProfile).submitJcl(doc.getText());
             const args = [sessProfileName, job.jobid];
@@ -520,14 +515,9 @@
     let sesName: string;
     let sessProfile: IProfileLoaded;
     const profiles = Profiles.getInstance();
-<<<<<<< HEAD
     profiles.checkCurrentProfile(node.getProfile(), true);
-    if (Profiles.getInstance().validProfile === ValidProfileEnum.VALID) {
-=======
-    await profiles.checkCurrentProfile(node.getProfile());
     if ((Profiles.getInstance().validProfile === ValidProfileEnum.VALID) ||
     (Profiles.getInstance().validProfile === ValidProfileEnum.UNVERIFIED)) {
->>>>>>> 7a87c377
         switch (true) {
              // For favorited or non-favorited sequential DS:
             case contextually.isFavorite(node):
@@ -768,14 +758,9 @@
  * @param {IZoweDatasetTreeNode} node - The node to paste to
  */
 export async function hMigrateDataSet(node: ZoweDatasetNode) {
-<<<<<<< HEAD
     await Profiles.getInstance().checkCurrentProfile(node.getProfile(), true);
-    if (Profiles.getInstance().validProfile === ValidProfileEnum.VALID) {
-=======
-    await Profiles.getInstance().checkCurrentProfile(node.getProfile());
     if ((Profiles.getInstance().validProfile === ValidProfileEnum.VALID) ||
     (Profiles.getInstance().validProfile === ValidProfileEnum.UNVERIFIED)){
->>>>>>> 7a87c377
         const { dataSetName } = dsUtils.getNodeLabels(node);
         vscode.window.showInformationMessage(localize("hMigrate.requestSent1", "Migration of dataset: ") + dataSetName +
         localize("hMigrate.requestSent2", " requested."));
@@ -793,14 +778,9 @@
  * @param {IZoweDatasetTreeNode} node - The node to paste to
  */
 export async function hRecallDataSet(node: ZoweDatasetNode) {
-<<<<<<< HEAD
     await Profiles.getInstance().checkCurrentProfile(node.getProfile(), true);
-    if (Profiles.getInstance().validProfile === ValidProfileEnum.VALID) {
-=======
-    await Profiles.getInstance().checkCurrentProfile(node.getProfile());
     if ((Profiles.getInstance().validProfile === ValidProfileEnum.VALID) ||
     (Profiles.getInstance().validProfile === ValidProfileEnum.UNVERIFIED)) {
->>>>>>> 7a87c377
         const { dataSetName } = dsUtils.getNodeLabels(node);
         vscode.window.showInformationMessage(localize("hRecall.requestSent1", "Recall of dataset: ") + dataSetName +
         localize("hRecall.requestSent2", " requested."));
@@ -825,14 +805,9 @@
     let beforeProfileName;
     let beforeMemberName;
 
-<<<<<<< HEAD
     await Profiles.getInstance().checkCurrentProfile(node.getProfile(), true);
-    if (Profiles.getInstance().validProfile === ValidProfileEnum.VALID) {
-=======
-    await Profiles.getInstance().checkCurrentProfile(node.getProfile());
     if ((Profiles.getInstance().validProfile === ValidProfileEnum.VALID) ||
     (Profiles.getInstance().validProfile === ValidProfileEnum.UNVERIFIED)) {
->>>>>>> 7a87c377
         if (node.contextValue.includes(globals.DS_PDS_CONTEXT)) {
             memberName = await vscode.window.showInputBox({placeHolder: localize("renameDataSet.name", "Name of Data Set Member")});
             if (!memberName) {
