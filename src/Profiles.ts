/*
* This program and the accompanying materials are made available under the terms of the *
* Eclipse Public License v2.0 which accompanies this distribution, and is available at *
* https://www.eclipse.org/legal/epl-v20.html                                      *
*                                                                                 *
* SPDX-License-Identifier: EPL-2.0                                                *
*                                                                                 *
* Copyright Contributors to the Zowe Project.                                     *
*                                                                                 *
*/

import { IProfileLoaded, Logger, CliProfileManager, IProfile, IUpdateProfile, ISession } from "@zowe/imperative";
import * as path from "path";
import * as vscode from "vscode";
import * as globals from "./globals";
import * as contextually from "./shared/context";
import { ZoweExplorerApiRegister } from "./api/ZoweExplorerApiRegister";
import { errorHandling, getZoweDir, FilterDescriptor, FilterItem, resolveQuickPickHelper, setProfile, setSession } from "./utils";
import { IZoweTree } from "./api/IZoweTree";
import { DefaultProfileManager } from "./profiles/DefaultProfileManager";
import { IZoweNodeType, IZoweUSSTreeNode, IZoweDatasetTreeNode, IZoweJobTreeNode, IZoweTreeNode } from "./api/IZoweTreeNode";
import * as nls from "vscode-nls";
import { collectProfileDetails, getBaseProfile } from "./profiles/utils";

// Set up localization
nls.config({ messageFormat: nls.MessageFormat.bundle, bundleFormat: nls.BundleFormat.standalone })();
const localize: nls.LocalizeFunc = nls.loadMessageBundle();

interface IProfileValidation {
    status: string;
    name: string;
}

interface IValidationSetting {
    name: string;
    setting: boolean;
    type: string;
}

export enum ValidProfileEnum {
    UNVERIFIED = 1,
    VALID = 0,
    INVALID = -1
}
export class Profiles {
    // Processing stops if there are no profiles detected
    public static async createInstance(log: Logger): Promise<Profiles> {
        Profiles.loader = new Profiles(log);
        await Profiles.loader.refresh();
        return Profiles.loader;
    }

    public static getInstance(): Profiles { return Profiles.loader; }

    private static loader: Profiles;

    public profilesForValidation: IProfileValidation[] = [];
    public profilesValidationSetting: IValidationSetting[] = [];
    public allProfiles: IProfileLoaded[] = [];
    public loadedProfile: IProfileLoaded;
    public validProfile: ValidProfileEnum = ValidProfileEnum.INVALID;
    private dsSchema: string = "Zowe-DS-Persistent";
    private ussSchema: string = "Zowe-USS-Persistent";
    private jobsSchema: string = "Zowe-Jobs-Persistent";
    private allTypes: string[];
    private profilesByType = new Map<string, IProfileLoaded[]>();
    private profileManagerByType = new Map<string, CliProfileManager>();
    private constructor(private log: Logger) { }

    /**
     * Check to see if the current profile is valid, invalid, or unverified (not allowed to be validated)
     *
     * @export
     * @param {boolean} prompt - should the user be prompted for any details missing from the profile?
     */
    public async checkCurrentProfile(profileLoaded: IProfileLoaded, nodeType?: string, prompt?: boolean): Promise<any> {
        try {

            const baseProfile = await getBaseProfile();
<<<<<<< HEAD
            if (!baseProfile.profile.tokenValue || (profileLoaded.profile.host && baseProfile.profile.host !== profileLoaded.profile.host)) {
=======
            if (!baseProfile || !baseProfile.profile.tokenValue ||
                (profileLoaded.profile.host && baseProfile.profile.host !== profileLoaded.profile.host)) {
>>>>>>> 1b987293
                await this.promptCredentials(profileLoaded);
            } else {
                const getSessStatus = await ZoweExplorerApiRegister.getInstance().getCommonApi(profileLoaded);
                if (getSessStatus.getValidSession) {
<<<<<<< HEAD
                    const session = await getSessStatus.getValidSession(profileLoaded, profileLoaded.name);
=======
                    await getSessStatus.getValidSession(profileLoaded, profileLoaded.name);
>>>>>>> 1b987293
                }
            }

            const profileStatus: IProfileValidation = await this.getProfileSetting(profileLoaded, nodeType, prompt);
            if (profileStatus.status === "unverified") {
                this.validProfile = ValidProfileEnum.UNVERIFIED;
                return profileStatus;
            }

            if (profileStatus.status === "inactive") {
                // Credentials are invalid
                this.validProfile = ValidProfileEnum.INVALID;
                return profileStatus;
            } else {
                // Credentials are valid
                this.validProfile = ValidProfileEnum.VALID;
                return profileStatus;
            }
        } catch (error) {
            errorHandling(error, profileLoaded.name,
                localize("checkCurrentProfile.error", "Error encountered in {0}", `checkCurrentProfile.optionalProfiles!`));
            return { status: "inactive", name: profileLoaded.name, session: null };
        }
    }

    /**
     * Gets the verification setting for a profile...should it be verified or no?
     * If the profile SHOULD be validated, this function will also call validateProfile to do the validation
     *
     * @export
     * @param {boolean} prompt - should the user be prompted for any details missing from the profile?
     */
    public async getProfileSetting(theProfile: IProfileLoaded, nodeType?: string, prompt?: boolean): Promise<IProfileValidation> {
        let profileStatus: IProfileValidation;
        let found: boolean = false;
        this.profilesValidationSetting.filter(async (instance) => {
            if ((instance.name === theProfile.name) && (nodeType && instance.type === nodeType) && (instance.setting === false)) {
                // Don't allow validation if the user doesn't want it
                profileStatus = {
                    status: "unverified",
                    name: instance.name
                };
                if (this.profilesForValidation.length > 0) {
                    // Check to see if the profile has been validated before
                    this.profilesForValidation.filter((profile) => {
                        if ((profile.name === theProfile.name) && (profile.status === "unverified")) {
                            found = true;
                        }
                        if ((profile.name === theProfile.name) && (profile.status !== "unverified")) {
                            found = true;
                            const index = this.profilesForValidation.lastIndexOf(profile);
                            this.profilesForValidation.splice(index, 1, profileStatus);
                        }
                    });
                }
                if (!found) {
                    this.profilesForValidation.push(profileStatus);
                }
            }
        });
        if (profileStatus === undefined) {
            // If the profile has not been validated, and is allowed to be validated, call validateProfiles
            profileStatus = await this.validateProfiles(theProfile, prompt);
        }
        return profileStatus;
    }

    /**
     * Handles the validation of a profile by calling getStatus
     *
     * @export
     * @param {boolean} prompt - should the user be prompted for any details missing from the profile?
     */
    public async validateProfiles(theProfile: IProfileLoaded, prompt?: boolean) {
        let filteredProfile: IProfileValidation;
        let profileStatus;
        const getSessStatus = await ZoweExplorerApiRegister.getInstance().getCommonApi(theProfile);

        // Filter profilesForValidation to check if the profile is already validated as active
        this.profilesForValidation.filter((profile) => {
            if ((profile.name === theProfile.name) && (profile.status === "active")){
                filteredProfile = {
                    status: profile.status,
                    name: profile.name
                };
            }
        });

        // Filter profilesForValidation to check if the profile is already validated as inactive
        this.profilesForValidation.filter((profile) => {
            if ((profile.name === theProfile.name) && (profile.status === "inactive")){
                filteredProfile = {
                    status: profile.status,
                    name: profile.name
                };
            }
        });

        // If not yet validated or inactive, call getStatus and validate the profile
        // status will be stored in profilesForValidation
        if (filteredProfile === undefined) {
            try {
                if (getSessStatus.getStatus) {
                    profileStatus = await vscode.window.withProgress({
                        location: vscode.ProgressLocation.Notification,
                        title: localize("Profiles.validateProfiles.validationProgress", "Validating {0} Profile.", theProfile.name),
                        cancellable: true
                    }, async (progress, token) => {
                        token.onCancellationRequested(() => {
                            // will be returned as undefined
                            vscode.window.showInformationMessage(
                                localize("Profiles.validateProfiles.validationCancelled", "Validating {0} was cancelled.", theProfile.name));
                        });
                        return getSessStatus.getStatus(theProfile, theProfile.type, prompt);
                    });
                } else {
                    profileStatus = "unverified";
                }

                filteredProfile = { status: profileStatus, name: theProfile.name };

                // Remove the old profile status and replace it with the new one
                let oldProfileStatusIndex = this.profilesForValidation.findIndex((profile) => profile.name === theProfile.name);
                while (oldProfileStatusIndex > -1) {
                    this.profilesForValidation.splice(oldProfileStatusIndex, 1);
                    oldProfileStatusIndex = this.profilesForValidation.findIndex((profile) => profile.name === theProfile.name);
                }
                this.profilesForValidation.push(filteredProfile);
            } catch (error) {
                this.log.debug("Validate Error - Invalid Profile: " + error);
                filteredProfile = { status: "inactive", name: theProfile.name };
                let oldProfileStatusIndex = this.profilesForValidation.findIndex((profile) => profile.name === theProfile.name);
                while (oldProfileStatusIndex > -1) {
                    this.profilesForValidation.splice(oldProfileStatusIndex, 1);
                    oldProfileStatusIndex = this.profilesForValidation.findIndex((profile) => profile.name === theProfile.name);
                }
                this.profilesForValidation.push(filteredProfile);
            }
        }
        return filteredProfile;
    }

    public async disableValidation(node: IZoweNodeType, treeProvider: IZoweTree<IZoweTreeNode>): Promise<IZoweNodeType> {
        await this.disableValidationContext(node);
        return node;
    }

    public async disableValidationContext(node: IZoweNodeType) {
        const theProfile: IProfileLoaded = node.getProfile();
        this.validationArraySetup(theProfile, false, node);
        if (node.contextValue.includes(`${globals.VALIDATE_SUFFIX}true`)) {
            node.contextValue = node.contextValue.replace(/(_validate=true)/g, "").replace(/(_Active)/g, "").replace(/(_Inactive)/g, "");
            node.contextValue = node.contextValue + `${globals.VALIDATE_SUFFIX}false`;
        } else if (node.contextValue.includes(`${globals.VALIDATE_SUFFIX}false`)) {
            return node;
        } else {
            node.contextValue = node.contextValue + `${globals.VALIDATE_SUFFIX}false`;
        }
        return node;
    }

    public async enableValidation(node: IZoweNodeType, treeProvider: IZoweTree<IZoweTreeNode>): Promise<IZoweNodeType> {
        await this.enableValidationContext(node);
        return node;
    }

    public async enableValidationContext(node: IZoweNodeType) {
        const theProfile: IProfileLoaded = node.getProfile();
        this.validationArraySetup(theProfile, true, node);
        if (node.contextValue.includes(`${globals.VALIDATE_SUFFIX}false`)) {
            node.contextValue = node.contextValue.replace(/(_validate=false)/g, "").replace(/(_Unverified)/g, "");
            node.contextValue = node.contextValue + `${globals.VALIDATE_SUFFIX}true`;
        } else if (node.contextValue.includes(`${globals.VALIDATE_SUFFIX}true`)) {
            return node;
        } else {
            node.contextValue = node.contextValue + `${globals.VALIDATE_SUFFIX}true`;
        }
        return node;
    }

    public async validationArraySetup(theProfile: IProfileLoaded, validationSetting: boolean, node: IZoweNodeType): Promise<IValidationSetting> {
        let found: boolean = false;
        let profileSetting: IValidationSetting;
        if (this.profilesValidationSetting.length > 0) {
            this.profilesValidationSetting.filter((instance) => {
                if ((instance.name === theProfile.name) && (instance.type === contextually.getNodeCategory(node)) &&
                    (instance.setting === validationSetting)) {
                    found = true;
                    profileSetting = {
                        name: instance.name,
                        setting: instance.setting,
                        type: instance.type
                    };
                }
                if ((instance.name === theProfile.name) && (instance.type === contextually.getNodeCategory(node)) &&
                    (instance.setting !== validationSetting)) {
                    found = true;
                    profileSetting = {
                        name: instance.name,
                        setting: validationSetting,
                        type: instance.type
                    };
                    const index = this.profilesValidationSetting.lastIndexOf(instance);
                    this.profilesValidationSetting.splice(index, 1, profileSetting);
                }
            });
            if (!found) {
                profileSetting = {
                    name: theProfile.name,
                    setting: validationSetting,
                    type: contextually.getNodeCategory(node)
                };
                this.profilesValidationSetting.push(profileSetting);
            }
        } else {
            profileSetting = {
                name: theProfile.name,
                setting: validationSetting,
                type: contextually.getNodeCategory(node)
            };
            this.profilesValidationSetting.push(profileSetting);
        }
        return profileSetting;
    }

    public loadNamedProfile(name: string, type?: string): IProfileLoaded {
        for (const profile of this.allProfiles) {
            if (profile.name === name && (type ? profile.type === type : true)) { return profile; }
        }
        throw new Error(localize("loadNamedProfile.error.profileName", "Could not find profile named: {0}.", name));
    }

    public getProfiles(type: string = "zosmf"): IProfileLoaded[] { return this.profilesByType.get(type); }

    public async refresh(): Promise<void> {
        this.allProfiles = [];
        this.allTypes = [];

        // Set the default base profile (base is not a type included in registeredApiTypes)
        let profileManager = await this.getCliProfileManager("base");
        if (profileManager) {
            try {
                const baseProfile = await profileManager.load({ loadDefault: true });
                DefaultProfileManager.getInstance().setDefaultProfile("base", baseProfile);
                this.allProfiles.push(baseProfile);
            } catch (err) {
                if (!err.message.includes(`No default profile set for type "base"`)) {
                    vscode.window.showErrorMessage(localize("profiles.refresh", "Error: {0}", err.message));
                }
            }
        }

        // Handle all API profiles
        for (const type of ZoweExplorerApiRegister.getInstance().registeredApiTypes()) {
            profileManager = await this.getCliProfileManager(type);
            const profilesForType = await profileManager.loadAll({ typeOnly: true });
            if (profilesForType && profilesForType.length > 0) {
                this.allProfiles.push(...profilesForType);
                this.profilesByType.set(type, profilesForType);
                let defaultProfile: IProfileLoaded;

                try { defaultProfile = await profileManager.load({ loadDefault: true }); }
                catch (error) { vscode.window.showInformationMessage(error.message); }

                DefaultProfileManager.getInstance().setDefaultProfile(type, defaultProfile);
            }
            // This is in the loop because I need an instantiated profile manager config
            if (profileManager.configurations && this.allTypes.length === 0) {
                for (const element of profileManager.configurations) { this.allTypes.push(element.type); }
            }
        }
        while (this.profilesForValidation.length > 0) {
            this.profilesForValidation.pop();
        }
    }

    /**
     * Adds a new Profile to the provided treeview by clicking the 'Plus' button and
     * selecting which profile you would like to add from the drop-down that appears.
     * The profiles that are in the tree view already will not appear in the
     * drop-down.
     *
     * @export
     * @param {USSTree} zoweFileProvider - either the USS, MVS, JES tree
     */
    public async createZoweSession(zoweFileProvider: IZoweTree<IZoweTreeNode>) {
        const allProfiles = (await Profiles.getInstance()).allProfiles;
        const createNewProfile = "Create a New Connection to z/OS";
        let chosenProfile: string = "";

        // Get all profiles
        let profileNamesList = allProfiles.map((profile) => {
            return profile.name;
        });
        // Filter to list of the APIs available for current tree explorer
        profileNamesList = profileNamesList.filter((profileName) => {
            const profile = Profiles.getInstance().loadNamedProfile(profileName);
            if (zoweFileProvider.getTreeType() === globals.PersistenceSchemaEnum.USS) {
                const ussProfileTypes = ZoweExplorerApiRegister.getInstance().registeredUssApiTypes();
                return ussProfileTypes.includes(profile.type);
            }
            if (zoweFileProvider.getTreeType() === globals.PersistenceSchemaEnum.Dataset) {
                const mvsProfileTypes = ZoweExplorerApiRegister.getInstance().registeredMvsApiTypes();
                return mvsProfileTypes.includes(profile.type);
            }
            if (zoweFileProvider.getTreeType() === globals.PersistenceSchemaEnum.Job) {
                const jesProfileTypes = ZoweExplorerApiRegister.getInstance().registeredJesApiTypes();
                return jesProfileTypes.includes(profile.type);
            }
        });
        if (profileNamesList) {
            profileNamesList = profileNamesList.filter((profileName) =>
                // Find all cases where a profile is not already displayed
                !zoweFileProvider.mSessionNodes.find((sessionNode) => sessionNode.getProfileName() === profileName)
            );
        }
        const createPick = new FilterDescriptor("\uFF0B " + createNewProfile);
        const items: vscode.QuickPickItem[] = profileNamesList.map((element) => new FilterItem(element));
        const quickpick = vscode.window.createQuickPick();
        const placeholder = localize("addSession.quickPickOption",
            "Choose \"Create new...\" to define a new profile or select an existing profile to Add to the USS Explorer");

        if (globals.ISTHEIA) {
            const options: vscode.QuickPickOptions = {
                placeHolder: placeholder
            };
            // get user selection
            const choice = (await vscode.window.showQuickPick([createPick, ...items], options));
            if (!choice) {
                vscode.window.showInformationMessage(localize("enterPattern.pattern", "No selection made."));
                return;
            }
            chosenProfile = choice === createPick ? "" : choice.label;
        } else {
            quickpick.items = [createPick, ...items];
            quickpick.placeholder = placeholder;
            quickpick.ignoreFocusOut = true;
            quickpick.show();
            const choice = await resolveQuickPickHelper(quickpick);
            quickpick.hide();
            if (!choice) {
                vscode.window.showInformationMessage(localize("enterPattern.pattern", "No selection made."));
                return;
            }
            if (choice instanceof FilterDescriptor) {
                chosenProfile = "";
            } else {
                chosenProfile = choice.label;
            }
        }

        if (chosenProfile === "") {
            let newprofile: any;
            let profileName: string;
            if (quickpick.value) { profileName = quickpick.value; }

            const options = {
                placeHolder: localize("createZoweSession.option.prompt.profileName.placeholder", "Connection Name"),
                prompt: localize("createZoweSession.option.prompt.profileName", "Enter a name for the connection"),
                value: profileName
            };
            profileName = await vscode.window.showInputBox(options);
            if (!profileName) {
                vscode.window.showInformationMessage(localize("createZoweSession.enterprofileName",
                    "Profile Name was not supplied. Operation Cancelled"));
                return;
            }
            chosenProfile = profileName.trim();
            globals.LOG.debug(localize("addSession.log.debug.createNewProfile", "User created a new profile"));

            try { newprofile = await Profiles.getInstance().createNewConnection(chosenProfile); }
            catch (error) { await errorHandling(error, chosenProfile, error.message); }
            if (newprofile) {
                try { await Profiles.getInstance().refresh(); }
                catch (error) {
                    await errorHandling(error, newprofile, error.message);
                }
                await zoweFileProvider.addSession(newprofile);
                await zoweFileProvider.refresh();
            }
        } else if (chosenProfile) {
            globals.LOG.debug(localize("createZoweSession.log.debug.selectProfile", "User selected profile ") + chosenProfile);
            await zoweFileProvider.addSession(chosenProfile);
        } else {
            globals.LOG.debug(localize("createZoweSession.log.debug.cancelledSelection", "User cancelled profile selection"));
        }
    }

    public async editSession(profileLoaded: IProfileLoaded, profileName: string): Promise<IProfile | void> {
        const schema = await this.getSchema(profileLoaded.type);
        const updSchemaValues = await collectProfileDetails(null,
                profileLoaded.profile,
                schema);
        if (updSchemaValues) {
            updSchemaValues.name = profileName;
            Object.keys(updSchemaValues).forEach((key) => {
                profileLoaded.profile[key] = updSchemaValues[key];
            });

            const newProfile = await this.updateProfile({ profile: profileLoaded.profile, name: profileName, type: profileLoaded.type });
            vscode.window.showInformationMessage(localize("editConnection.success", "Profile was successfully updated"));

            // Remove any previous validation information for this profile, since it has been edited
            if (newProfile) {
                let profileIndex = this.profilesForValidation.findIndex((profile) => profile.name === newProfile.name);
                while (profileIndex > -1) {
                    this.profilesForValidation.splice(profileIndex, 1);
                    profileIndex = this.profilesForValidation.findIndex((profile) => profile.name === newProfile.name);
                }
            }

            return newProfile;
        } else {
            return null;
        }
    }

    public async getProfileType(profileName?: string): Promise<string> {
        let profileType: string;
        const profTypes = ZoweExplorerApiRegister.getInstance().registeredApiTypes();
        const typeOptions = Array.from(profTypes);
        if (typeOptions.length === 1 && typeOptions[0] === "zosmf") { profileType = typeOptions[0]; }
        else {
            if (profileName) {
                typeOptions.forEach((type) => {
                    const typedProfiles = this.profilesByType.get(type);
                    typedProfiles.forEach((profile) => {
                        if (profile.name === profileName) { profileType = type; }
                    });
                });
            }
            if (!profileType) {
                const quickPickTypeOptions: vscode.QuickPickOptions = {
                    placeHolder: localize("getProfileType.option.prompt.type.placeholder", "Enter the type of this profile"),
                    ignoreFocusOut: true,
                    canPickMany: false
                };
                profileType = await vscode.window.showQuickPick(typeOptions, quickPickTypeOptions);
            }
        }
        return profileType;
    }

    public async getSchema(profileType: string): Promise<{}> {
        const profileManager = await this.getCliProfileManager(profileType);
        const configOptions = Array.from(profileManager.configurations);
        let schema: {};
        for (const val of configOptions) {
            if (val.type === profileType) {
                schema = val.schema.properties;
            }
        }
        return schema;
    }

    /*************************************************************************************************************
     * Refresh Profile and Session
     * @param {sessNode} IZoweTreeNode
     *************************************************************************************************************/
    public refreshTree(sessNode: IZoweTreeNode) {
        const allProf = this.getProfiles();
        for (const profNode of allProf) {
            if (sessNode.getProfileName() === profNode.name) {
                setProfile(sessNode, profNode.profile);
                const SessionProfile = profNode.profile as ISession;
                if (sessNode.getSession().ISession !== SessionProfile) {
                    setSession(sessNode, SessionProfile);
                }
            }
        }
        sessNode.collapsibleState = vscode.TreeItemCollapsibleState.Collapsed;
    }

    public async createNewConnection(profileName: string, requestedProfileType?: string): Promise<string | undefined> {
        const newProfileName = profileName.trim();
        if (newProfileName === undefined || newProfileName === "") {
            vscode.window.showInformationMessage(localize("createNewConnection.profileName",
                "Profile name was not supplied. Operation Cancelled"));
            return undefined;
        }

        const profileType = requestedProfileType ? requestedProfileType : await this.getProfileType();
        if (profileType === undefined) {
            vscode.window.showInformationMessage(localize("createNewConnection.profileType",
                "No profile type was chosen. Operation Cancelled"));
            return undefined;
        }

        try {
            const newProfileDetails = await collectProfileDetails(null, null, await this.getSchema(profileType));
            if (newProfileDetails) {
                newProfileDetails.name = newProfileName;
                if (!newProfileDetails.user) { delete newProfileDetails.user; }
                if (!newProfileDetails.password) { delete newProfileDetails.password; }
                if (!newProfileDetails.basePath) { delete newProfileDetails.basePath; }

                for (const profile of this.allProfiles) {
                    if (profile.name.toLowerCase() === profileName.toLowerCase()) {
                        vscode.window.showErrorMessage(localize("createNewConnection.duplicateProfileName",
                            "Profile name already exists. Please create a profile using a different name"));
                        return undefined;
                    }
                }
                await this.saveProfile(newProfileDetails, newProfileDetails.name, profileType);
                vscode.window.showInformationMessage("Profile " + newProfileDetails.name + " was created.");
                return newProfileDetails.name;
            }
        } catch (error) {
            await errorHandling(error);
        }
    }

    public async getDeleteProfile(): Promise<IProfileLoaded> {
        const allProfiles: IProfileLoaded[] = this.allProfiles;
        const profileNamesList = allProfiles.map((temprofile) => {
            return temprofile.name;
        });

        if (!profileNamesList.length) {
            vscode.window.showInformationMessage(localize("deleteProfile.noProfilesLoaded", "No profiles available"));
            return;
        }

        const quickPickList: vscode.QuickPickOptions = {
            placeHolder: localize("deleteProfile.quickPickOption", "Select the profile you want to delete"),
            ignoreFocusOut: true,
            canPickMany: false
        };
        const sesName = await vscode.window.showQuickPick(profileNamesList, quickPickList);

        if (sesName === undefined) {
            vscode.window.showInformationMessage(localize("deleteProfile.undefined.profilename",
                "Operation Cancelled"));
            return;
        }

        return allProfiles.find((temprofile) => temprofile.name === sesName);
    }

    public async deleteProfile(datasetTree: IZoweTree<IZoweDatasetTreeNode>, ussTree: IZoweTree<IZoweUSSTreeNode>,
                               jobsProvider: IZoweTree<IZoweJobTreeNode>, node?: IZoweNodeType) {

        let deleteLabel: string;
        let deletedProfile: IProfileLoaded;
        if (!node) { deletedProfile = await this.getDeleteProfile(); }
        else { deletedProfile = node.getProfile(); }

        if (!deletedProfile) { return; }
        deleteLabel = deletedProfile.name;

        const deleteSuccess = await this.deletePrompt(deletedProfile);
        if (!deleteSuccess) {
            vscode.window.showInformationMessage(localize("deleteProfile.noSelected",
                "Operation Cancelled"));
            return;
        }

        // Delete from data det file history
        const fileHistory: string[] = datasetTree.getFileHistory();
        fileHistory.slice().reverse()
            .filter((ds) => ds.substring(1, ds.indexOf("]")).trim() === deleteLabel.toUpperCase())
            .forEach((ds) => {
                datasetTree.removeFileHistory(ds);
            });

        // Delete from Data Set Favorites
        datasetTree.mFavorites.forEach((favNode) => {
            const findNode = favNode.label.trim();
            // const findNode = favNode.label.substring(1, favNode.label.indexOf("]")).trim();

            if (findNode === deleteLabel) {
                // datasetTree.removeFavorite(favNode);
                datasetTree.mFavorites = datasetTree.mFavorites.filter((tempNode) => tempNode.label.trim() !== findNode);
                favNode.dirty = true;
                datasetTree.refresh();
            }
        });

        // Delete from Data Set Tree
        datasetTree.mSessionNodes.forEach((sessNode) => {
            if (sessNode.getProfileName() === deleteLabel) {
                datasetTree.hideSession(sessNode);
                sessNode.dirty = true;
                datasetTree.refresh();
            }
        });

        // Delete from USS file history
        const fileHistoryUSS: string[] = ussTree.getFileHistory();
        fileHistoryUSS.slice().reverse()
            .filter((uss) => uss.substring(1, uss.indexOf("]")).trim() === deleteLabel.toUpperCase())
            .forEach((uss) => {
                ussTree.removeFileHistory(uss);
            });

        // Delete from USS Favorites
        ussTree.mFavorites.forEach((ses) => {
            const findNode = ses.label.trim();
            if (findNode === deleteLabel) {
                ussTree.mFavorites = ussTree.mFavorites.filter((tempNode) => tempNode.label.trim() !== findNode);
                ses.dirty = true;
                ussTree.refresh();
            }
        });

        // Delete from USS Tree
        ussTree.mSessionNodes.forEach((sessNode) => {
            if (sessNode.getProfileName() === deleteLabel) {
                ussTree.hideSession(sessNode);
                sessNode.dirty = true;
                ussTree.refresh();
            }
        });

        // Delete from Jobs Favorites
        jobsProvider.mFavorites.forEach((ses) => {
            const findNode = ses.label.trim();
            if (findNode === deleteLabel) {
                jobsProvider.mFavorites = jobsProvider.mFavorites.filter((tempNode) => tempNode.label.trim() !== findNode);
                ses.dirty = true;
                jobsProvider.refresh();
            }
        });

        // Delete from Jobs Tree
        jobsProvider.mSessionNodes.forEach((jobNode) => {
            if (jobNode.getProfileName() === deleteLabel) {
                jobsProvider.hideSession(jobNode);
                jobNode.dirty = true;
                jobsProvider.refresh();
            }
        });

        // Delete from Data Set Sessions list
        const dsSetting: any = { ...vscode.workspace.getConfiguration().get(this.dsSchema) };
        let sessDS: string[] = dsSetting.sessions;
        let faveDS: string[] = dsSetting.favorites;
        sessDS = sessDS.filter((element) => {
            return element.trim() !== deleteLabel;
        });
        faveDS = faveDS.filter((element) => {
            return element.substring(1, element.indexOf("]")).trim() !== deleteLabel;
        });
        dsSetting.sessions = sessDS;
        dsSetting.favorites = faveDS;
        await vscode.workspace.getConfiguration().update(this.dsSchema, dsSetting, vscode.ConfigurationTarget.Global);

        // Delete from USS Sessions list
        const ussSetting: any = { ...vscode.workspace.getConfiguration().get(this.ussSchema) };
        let sessUSS: string[] = ussSetting.sessions;
        let faveUSS: string[] = ussSetting.favorites;
        sessUSS = sessUSS.filter((element) => {
            return element.trim() !== deleteLabel;
        });
        faveUSS = faveUSS.filter((element) => {
            return element.substring(1, element.indexOf("]")).trim() !== deleteLabel;
        });
        ussSetting.sessions = sessUSS;
        ussSetting.favorites = faveUSS;
        await vscode.workspace.getConfiguration().update(this.ussSchema, ussSetting, vscode.ConfigurationTarget.Global);

        // Delete from Jobs Sessions list
        const jobsSetting: any = { ...vscode.workspace.getConfiguration().get(this.jobsSchema) };
        let sessJobs: string[] = jobsSetting.sessions;
        let faveJobs: string[] = jobsSetting.favorites;
        sessJobs = sessJobs.filter((element) => {
            return element.trim() !== deleteLabel;
        });
        faveJobs = faveJobs.filter((element) => {
            return element.substring(1, element.indexOf("]")).trim() !== deleteLabel;
        });
        jobsSetting.sessions = sessJobs;
        jobsSetting.favorites = faveJobs;
        await vscode.workspace.getConfiguration().update(this.jobsSchema, jobsSetting, vscode.ConfigurationTarget.Global);

        // Remove from list of all profiles
        const index = this.allProfiles.findIndex((deleteItem: IProfileLoaded) => {
            return JSON.stringify(deleteItem) === JSON.stringify(deletedProfile);
        });
        if (index >= 0) { this.allProfiles.splice(index, 1); }
    }

    public getAllTypes() { return this.allTypes; }

    public async getNamesForType(type: string) {
        const profileManager = await this.getCliProfileManager(type);
        const profilesForType = await profileManager.loadAll({ typeOnly: true });
        return profilesForType.map((profile) => {
            return profile.name;
        });
    }

    public async directLoad(type: string, name: string): Promise<IProfileLoaded> {
        let directProfile: IProfileLoaded;
        const profileManager = await this.getCliProfileManager(type);
        if (profileManager) { directProfile = await profileManager.load({ name }); }

        return directProfile;
    }

    public async getCliProfileManager(type: string): Promise<CliProfileManager> {
        let profileManager = this.profileManagerByType.get(type);
        if (!profileManager) {
            try {
                profileManager = await new CliProfileManager({
                    profileRootDirectory: path.join(getZoweDir(), "profiles"),
                    type
                });
                if (profileManager) { this.profileManagerByType.set(type, profileManager); }
                else { return undefined; }
            } catch (err) {
                return null;
            }
        }
        return profileManager;
    }

    public async promptCredentials(profile: IProfileLoaded, rePrompt?: boolean) {
        const schemaArray = [];
        if (!profile.profile.user) { // && (!baseProfile || (baseProfile && !baseProfile.profile.user))) {
            schemaArray.push("user");
        }
        if (!profile.profile.password) { // && (!baseProfile || (baseProfile && !baseProfile.profile.password))) {
            schemaArray.push("password");
        }
        if (!profile.profile.host) { // && (!baseProfile || (baseProfile && !baseProfile.profile.host))) {
            schemaArray.push("hostname");
        }
        if (!profile.profile.port) { // && (!baseProfile || (baseProfile && !baseProfile.profile.port))) {
            schemaArray.push("port");
        }

        try {
            const newDetails = await collectProfileDetails(schemaArray, null, null);
<<<<<<< HEAD
=======
            // Remove old validation results and add the new one
            let oldProfileStatusIndex = this.profilesForValidation.findIndex((prof) => prof.name === profile.name);
            while (oldProfileStatusIndex > -1) {
                this.profilesForValidation.splice(oldProfileStatusIndex, 1);
                oldProfileStatusIndex = this.profilesForValidation.findIndex((prof) => prof.name === profile.name);
            }
            if (!newDetails) {
                this.profilesForValidation.push({
                    status: "inactive",
                    name: profile.name
                });
                return null;
            }
>>>>>>> 1b987293
            for (const detail of schemaArray) {
                if (detail === "hostname") { profile.profile.host = newDetails[detail]; }
                else { profile.profile[detail] = newDetails[detail]; }
            }
            if (rePrompt) {
            const saveButton = localize("promptCredentials.saveCredentials.button", "Save Credentials");
            const doNotSaveButton = localize("promptCredentials.doNotSave.button", "Do Not Save");
            const infoMsg = localize("promptCredentials.saveCredentials.infoMessage", "Save entered credentials for future use with profile: {0}? Saving credentials will update the local yaml file.", profile.name);
            await vscode.window.showInformationMessage(infoMsg, ...[saveButton, doNotSaveButton]).then((selection) => {
                if (selection === saveButton) {
                    rePrompt = false;
                }
            });
            await this.updateProfile(profile, rePrompt);
            }
            return profile;
        } catch (error) {
            await errorHandling(error);
        }
    }

    private async deletePrompt(deletedProfile: IProfileLoaded) {
        const profileName = deletedProfile.name;
        this.log.debug(localize("deleteProfile.log.debug", "Deleting profile ") + profileName);
        const quickPickOptions: vscode.QuickPickOptions = {
            placeHolder: localize("deleteProfile.quickPickOption", "Delete {0}? This will permanently remove it from your system.", profileName),
            ignoreFocusOut: true,
            canPickMany: false
        };
        // confirm that the user really wants to delete
        if (await vscode.window.showQuickPick([localize("deleteProfile.showQuickPick.delete", "Delete"),
        localize("deleteProfile.showQuickPick.cancel", "Cancel")], quickPickOptions) !==
            localize("deleteProfile.showQuickPick.delete", "Delete")) {
            this.log.debug(localize("deleteProfile.showQuickPick.log.debug", "User picked Cancel. Cancelling delete of profile"));
            return;
        }

        try {
            this.deleteProfileOnDisk(deletedProfile);
        } catch (error) {
            this.log.error(localize("deleteProfile.delete.log.error", "Error encountered when deleting profile! ") + JSON.stringify(error));
            await errorHandling(error, profileName, error.message);
            throw error;
        }

        vscode.window.showInformationMessage(localize("deleteProfile.success.info", "Profile {0} was deleted.", profileName));
        return profileName;
    }

    private async deleteProfileOnDisk(ProfileInfo) {
        let zosmfProfile: IProfile;
        try {
            zosmfProfile = await (await this.getCliProfileManager(ProfileInfo.type))
                .delete({ profile: ProfileInfo, name: ProfileInfo.name, type: ProfileInfo.type });
        } catch (error) { vscode.window.showErrorMessage(error.message); }

        return zosmfProfile.profile;
    }

    // ** Functions that Calls Get CLI Profile Manager  */

    private async updateProfile(ProfileInfo, rePrompt?: boolean): Promise<IProfile | void> {
        if (ProfileInfo.type !== undefined) {
            const profileManager = await this.getCliProfileManager(ProfileInfo.type);
            this.loadedProfile = (await profileManager.load({ name: ProfileInfo.name }));
        } else {
            for (const type of ZoweExplorerApiRegister.getInstance().registeredApiTypes()) {
                const profileManager = await this.getCliProfileManager(type);
                this.loadedProfile = (await profileManager.load({ name: ProfileInfo.name }));
            }
        }

        const OrigProfileInfo = this.loadedProfile.profile;
        const NewProfileInfo = ProfileInfo.profile;

        const profileArray = Object.keys(NewProfileInfo);
        for (const value of profileArray) {
            if (value === "user" || value === "password") {
                if (!rePrompt) {
                    if (NewProfileInfo.user) { OrigProfileInfo.user = NewProfileInfo.user; }
                    if (NewProfileInfo.password) { OrigProfileInfo.password = NewProfileInfo.password; }
                }
            } else {
                OrigProfileInfo[value] = NewProfileInfo[value];
            }
            if (NewProfileInfo[value] === null ) { delete OrigProfileInfo[value]; }
        }

        const updateParms: IUpdateProfile = {
            name: this.loadedProfile.name,
            merge: false,
            profile: OrigProfileInfo as IProfile
        };
        try {
            const updatedProfile = await (await this.getCliProfileManager(this.loadedProfile.type)).update(updateParms);
            return updatedProfile.profile;
        } catch (error) {
            errorHandling(error);
        }
    }

    private async saveProfile(ProfileInfo, ProfileName, ProfileType) {
        let newProfile: IProfile;
        try {
            newProfile = await (await this.getCliProfileManager(ProfileType)).save({ profile: ProfileInfo, name: ProfileName, type: ProfileType });
        } catch (error) {
            vscode.window.showErrorMessage(error.message);
        }
        return newProfile.profile;
    }
}<|MERGE_RESOLUTION|>--- conflicted
+++ resolved
@@ -77,21 +77,13 @@
         try {
 
             const baseProfile = await getBaseProfile();
-<<<<<<< HEAD
-            if (!baseProfile.profile.tokenValue || (profileLoaded.profile.host && baseProfile.profile.host !== profileLoaded.profile.host)) {
-=======
             if (!baseProfile || !baseProfile.profile.tokenValue ||
                 (profileLoaded.profile.host && baseProfile.profile.host !== profileLoaded.profile.host)) {
->>>>>>> 1b987293
                 await this.promptCredentials(profileLoaded);
             } else {
                 const getSessStatus = await ZoweExplorerApiRegister.getInstance().getCommonApi(profileLoaded);
                 if (getSessStatus.getValidSession) {
-<<<<<<< HEAD
-                    const session = await getSessStatus.getValidSession(profileLoaded, profileLoaded.name);
-=======
                     await getSessStatus.getValidSession(profileLoaded, profileLoaded.name);
->>>>>>> 1b987293
                 }
             }
 
@@ -826,8 +818,6 @@
 
         try {
             const newDetails = await collectProfileDetails(schemaArray, null, null);
-<<<<<<< HEAD
-=======
             // Remove old validation results and add the new one
             let oldProfileStatusIndex = this.profilesForValidation.findIndex((prof) => prof.name === profile.name);
             while (oldProfileStatusIndex > -1) {
@@ -841,7 +831,6 @@
                 });
                 return null;
             }
->>>>>>> 1b987293
             for (const detail of schemaArray) {
                 if (detail === "hostname") { profile.profile.host = newDetails[detail]; }
                 else { profile.profile[detail] = newDetails[detail]; }
