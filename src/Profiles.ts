--- conflicted
+++ resolved
@@ -388,48 +388,6 @@
         return allProfiles.find((temprofile) => temprofile.name === sesName);
     }
 
-<<<<<<< HEAD
-    public async deletePrompt(deletedProfile: IProfileLoaded) {
-        const profileName = deletedProfile.name;
-        this.log.debug(localize("deleteProfile.log.debug", "Deleting profile ") + profileName);
-        const quickPickOptions: vscode.QuickPickOptions = {
-            placeHolder: localize("deleteProfile.quickPickOption", "Are you sure you want to permanently delete ") + profileName,
-            ignoreFocusOut: true,
-            canPickMany: false
-        };
-        // confirm that the user really wants to delete
-        if (await vscode.window.showQuickPick([localize("deleteProfile.showQuickPick.yes", "Yes"),
-            localize("deleteProfile.showQuickPick.no", "No")], quickPickOptions) !== localize("deleteProfile.showQuickPick.yes", "Yes")) {
-            this.log.debug(localize("deleteProfile.showQuickPick.log.debug", "User picked no. Cancelling delete of profile"));
-            return;
-        }
-
-        const profileType = ZoweExplorerApiRegister.getMvsApi(deletedProfile).getProfileTypeName();
-        try {
-            this.deleteProf(deletedProfile);
-        } catch (error) {
-            this.log.error(localize("deleteProfile.delete.log.error", "Error encountered when deleting profile! ") + JSON.stringify(error));
-            await errorHandling(error, profileName, error.message);
-            throw error;
-        }
-
-        vscode.window.showInformationMessage("Profile " + profileName + " was deleted.");
-        return profileName;
-    }
-
-    public async deleteProf(ProfileInfo) {
-        let zosmfProfile: IProfile;
-        try {
-            zosmfProfile = await (await this.getCliProfileManager(ProfileInfo.type))
-            .delete({ profile: ProfileInfo, name: ProfileInfo.name, type: ProfileInfo.type});
-        } catch (error) {
-            vscode.window.showErrorMessage(error.message);
-        }
-        return zosmfProfile.profile;
-    }
-
-=======
->>>>>>> 2d09a64c
     public async deleteProfile(datasetTree: IZoweTree<IZoweDatasetTreeNode>, ussTree: IZoweTree<IZoweUSSTreeNode>,
                                jobsProvider: IZoweTree<IZoweJobTreeNode>, node?: IZoweNodeType) {
 
@@ -614,7 +572,7 @@
         }
 
         try {
-            this.deleteProfileOnDisk(deletedProfile, profileName, deletedProfile.type);
+            this.deleteProfileOnDisk(deletedProfile);
         } catch (error) {
             this.log.error(localize("deleteProfile.delete.log.error", "Error encountered when deleting profile! ") + JSON.stringify(error));
             await errorHandling(error, profileName, error.message);
@@ -625,11 +583,11 @@
         return profileName;
     }
 
-    private async deleteProfileOnDisk(ProfileInfo, ProfileName, ProfileType) {
+    private async deleteProfileOnDisk(ProfileInfo) {
         let zosmfProfile: IProfile;
         try {
-            zosmfProfile = await (await this.getCliProfileManager(ProfileType))
-            .delete({ profile: ProfileInfo, name: ProfileName, type: ProfileType });
+            zosmfProfile = await (await this.getCliProfileManager(ProfileInfo.type))
+            .delete({ profile: ProfileInfo, name: ProfileInfo.name, type: ProfileInfo.type });
         } catch (error) {
             vscode.window.showErrorMessage(error.message);
         }
