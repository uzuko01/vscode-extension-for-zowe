--- conflicted
+++ resolved
@@ -10,38 +10,14 @@
 */
 
 import { IconHierarchyType, IconId, IIconItem } from "../index";
-<<<<<<< HEAD
-import * as globals from "../../../globals";
 import { getIconPathInResources } from "../../../shared/utils";
-=======
-import { getIconPathInResources } from "../../../utils/icon";
-import { isDocument } from "../../../utils/context";
->>>>>>> 2cb86b96
+import { isDocument } from "../../../shared/context";
 
 const icon: IIconItem = {
     id: IconId.document,
     type: IconHierarchyType.base,
     path: getIconPathInResources("document.svg"),
-<<<<<<< HEAD
-    check: (node) => {
-        // TODO: Move contexts to constants file and do constructor as well
-        const contexts = [globals.DS_DS_CONTEXT,
-            globals.DS_DS_CONTEXT + globals.FAV_SUFFIX,
-            globals.DS_MEMBER_CONTEXT,
-            globals.DS_TEXT_FILE_CONTEXT,
-            globals.DS_TEXT_FILE_CONTEXT + globals.FAV_SUFFIX,
-            globals.JOBS_SPOOL_CONTEXT,
-            globals.DS_MIGRATED_FILE_CONTEXT,
-            globals.DS_MIGRATED_FILE_CONTEXT + globals.FAV_SUFFIX,
-            globals.DS_BINARY_FILE_CONTEXT,
-            globals.DS_BINARY_FILE_CONTEXT + globals.FAV_SUFFIX
-        ];
-
-        return contexts.indexOf(node.contextValue) > -1;
-    }
-=======
     check: (node) => isDocument(node)
->>>>>>> 2cb86b96
 };
 
 export default icon;