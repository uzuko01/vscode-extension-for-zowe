--- conflicted
+++ resolved
@@ -10,31 +10,14 @@
 */
 
 import { IconHierarchyType, IconId, IIconItem } from "../index";
-<<<<<<< HEAD
 import { getIconPathInResources } from "../../../shared/utils";
-import * as globals from "../../../globals";
-=======
-import { getIconPathInResources } from "../../../utils/icon";
-import { isFavoriteSearch } from "../../../utils/context";
->>>>>>> 2cb86b96
+import { isFavoriteSearch } from "../../../shared/context";
 
 const icon: IIconItem = {
     id: IconId.pattern,
     type: IconHierarchyType.base,
     path: getIconPathInResources("pattern.svg"),
-<<<<<<< HEAD
-    check: (node) => {
-        const contexts = [
-            globals.DS_SESSION_CONTEXT + globals.FAV_SUFFIX,
-            globals.JOBS_SESSION_CONTEXT + globals.FAV_SUFFIX,
-            globals.USS_SESSION_CONTEXT + globals.FAV_SUFFIX
-        ];
-
-        return contexts.indexOf(node.contextValue) > -1;
-    }
-=======
     check: (node) => isFavoriteSearch(node)
->>>>>>> 2cb86b96
 };
 
 export default icon;