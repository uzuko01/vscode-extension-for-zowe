/*
* This program and the accompanying materials are made available under the terms of the *
* Eclipse Public License v2.0 which accompanies this distribution, and is available at *
* https://www.eclipse.org/legal/epl-v20.html                                      *
*                                                                                 *
* SPDX-License-Identifier: EPL-2.0                                                *
*                                                                                 *
* Copyright Contributors to the Zowe Project.                                     *
*                                                                                 *
*/

import { IconHierarchyType, IconId, IIconItem } from "../index";
<<<<<<< HEAD
import { getIconPathInResources } from "../../../shared/utils";
import * as globals from "../../../globals";
=======
import { getIconPathInResources } from "../../../utils/icon";
import { isFolder } from "../../../utils/context";
>>>>>>> 2cb86b96

const icon: IIconItem = {
    id: IconId.folder,
    type: IconHierarchyType.base,
    path: getIconPathInResources("folder-closed.svg"),
<<<<<<< HEAD
    check: (node) => {
        const contexts = [
            globals.DS_PDS_CONTEXT,
            globals.DS_PDS_CONTEXT + globals.FAV_SUFFIX,
            globals.USS_DIR_CONTEXT,
            globals.USS_DIR_CONTEXT + globals.FAV_SUFFIX,
            globals.JOBS_JOB_CONTEXT,
            globals.JOBS_JOB_CONTEXT + globals.FAV_SUFFIX];
        return contexts.indexOf(node.contextValue) > -1;
    }
=======
    check: (node) => isFolder(node)
>>>>>>> 2cb86b96
};

export default icon;<|MERGE_RESOLUTION|>--- conflicted
+++ resolved
@@ -10,32 +10,14 @@
 */
 
 import { IconHierarchyType, IconId, IIconItem } from "../index";
-<<<<<<< HEAD
 import { getIconPathInResources } from "../../../shared/utils";
-import * as globals from "../../../globals";
-=======
-import { getIconPathInResources } from "../../../utils/icon";
-import { isFolder } from "../../../utils/context";
->>>>>>> 2cb86b96
+import { isFolder } from "../../../shared/context";
 
 const icon: IIconItem = {
     id: IconId.folder,
     type: IconHierarchyType.base,
     path: getIconPathInResources("folder-closed.svg"),
-<<<<<<< HEAD
-    check: (node) => {
-        const contexts = [
-            globals.DS_PDS_CONTEXT,
-            globals.DS_PDS_CONTEXT + globals.FAV_SUFFIX,
-            globals.USS_DIR_CONTEXT,
-            globals.USS_DIR_CONTEXT + globals.FAV_SUFFIX,
-            globals.JOBS_JOB_CONTEXT,
-            globals.JOBS_JOB_CONTEXT + globals.FAV_SUFFIX];
-        return contexts.indexOf(node.contextValue) > -1;
-    }
-=======
     check: (node) => isFolder(node)
->>>>>>> 2cb86b96
 };
 
 export default icon;