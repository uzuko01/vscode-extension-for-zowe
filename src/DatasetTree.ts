/*
* This program and the accompanying materials are made available under the terms of the *
* Eclipse Public License v2.0 which accompanies this distribution, and is available at *
* https://www.eclipse.org/legal/epl-v20.html                                      *
*                                                                                 *
* SPDX-License-Identifier: EPL-2.0                                                *
*                                                                                 *
* Copyright Contributors to the Zowe Project.                                     *
*                                                                                 *
*/

import { IProfileLoaded, Logger } from "@zowe/imperative";
import * as vscode from "vscode";
import * as nls from "vscode-nls";
import * as extension from "../src/extension";
import { Profiles } from "./Profiles";
import { ZoweExplorerApiRegister } from "./api/ZoweExplorerApiRegister";
import { sortTreeItems, FilterDescriptor, FilterItem, getAppName, resolveQuickPickHelper, errorHandling } from "./utils";
import { IZoweTree } from "./api/IZoweTree";
import { IZoweDatasetTreeNode } from "./api/IZoweTreeNode";
import { ZoweTreeProvider } from "./abstract/ZoweTreeProvider";
import { ZoweDatasetNode } from "./ZoweDatasetNode";
import { getIconByNode } from "./generators/icons";

const localize = nls.config({messageFormat: nls.MessageFormat.file})();

/**
 * Creates the Dataset tree that contains nodes of sessions and data sets
 *
 * @export
 */
export async function createDatasetTree(log: Logger) {
    const tree = new DatasetTree();
    await tree.initialize(log);
    await tree.addSession();
    return tree;
}

/**
 * A tree that contains nodes of sessions and data sets
 *
 * @export
 * @class DatasetTree
 * @implements {vscode.TreeDataProvider}
 */
export class DatasetTree extends ZoweTreeProvider implements IZoweTree<IZoweDatasetTreeNode> {
    private static readonly persistenceSchema: string = "Zowe-DS-Persistent";
    private static readonly defaultDialogText: string = "\uFF0B " + localize("defaultFilterPrompt.option.prompt.search",
        "Create a new filter. Comma separate multiple entries (pattern 1, pattern 2, ...)");
    public mFavoriteSession: ZoweDatasetNode;

    public mSessionNodes: IZoweDatasetTreeNode[] = [];
    public mFavorites: IZoweDatasetTreeNode[] = [];
    private treeView: vscode.TreeView<IZoweDatasetTreeNode>;

    constructor() {
        super(DatasetTree.persistenceSchema, new ZoweDatasetNode(localize("Favorites", "Favorites"),
            vscode.TreeItemCollapsibleState.Collapsed, null, null, null));
        this.mFavoriteSession.contextValue = extension.FAVORITE_CONTEXT;
        const icon = getIconByNode(this.mFavoriteSession);
        if (icon) {
            this.mFavoriteSession.iconPath = icon.path;
        }
        this.mSessionNodes = [this.mFavoriteSession];
        this.treeView = vscode.window.createTreeView("zowe.explorer", {treeDataProvider: this});
    }

    /**
     * Rename data sets
     *
     * @export
     * @param {ZoweDatasetNode} node - The node
     * @param {DatasetTree} datasetProvider - the tree which contains the nodes
     */
    public async rename(node: IZoweDatasetTreeNode) {
        switch (node.contextValue) {
            case extension.DS_DS_CONTEXT:
            case (extension.DS_DS_CONTEXT + extension.FAV_SUFFIX):
            case extension.DS_PDS_CONTEXT:
            case (extension.DS_PDS_CONTEXT + extension.FAV_SUFFIX):
                return extension.renameDataSet(node, this);
            case extension.DS_MEMBER_CONTEXT:
            case (extension.DS_MEMBER_CONTEXT + extension.FAV_SUFFIX):
                return extension.renameDataSetMember(node, this);
        }
    }

    public open(node: IZoweDatasetTreeNode, preview: boolean) {
        throw new Error("Method not implemented.");
    }
    public copy(node: IZoweDatasetTreeNode) {
        throw new Error("Method not implemented.");
    }
    public paste(node: IZoweDatasetTreeNode) {
        throw new Error("Method not implemented.");
    }
    public delete(node: IZoweDatasetTreeNode) {
        throw new Error("Method not implemented.");
    }
    public saveSearch(node: IZoweDatasetTreeNode) {
        throw new Error("Method not implemented.");
    }
    public saveFile(document: vscode.TextDocument) {
        throw new Error("Method not implemented.");
    }
    public refreshPS(node: IZoweDatasetTreeNode) {
        throw new Error("Method not implemented.");
    }
    public uploadDialog(node: IZoweDatasetTreeNode) {
        throw new Error("Method not implemented.");
    }
    public filterPrompt(node: IZoweDatasetTreeNode) {
        return this.datasetFilterPrompt(node);
    }

    /**
     * Takes argument of type IZoweDatasetTreeNode and retrieves all of the first level children
     *
     * @param {IZoweDatasetTreeNode} [element] - Optional parameter; if not passed, returns root session nodes
     * @returns {IZoweDatasetTreeNode[] | Promise<IZoweDatasetTreeNode[]>}
     */
    public async getChildren(element?: IZoweDatasetTreeNode | undefined): Promise<IZoweDatasetTreeNode[]> {
        if (element) {
            if (element.contextValue === extension.FAVORITE_CONTEXT) {
                return this.mFavorites;
            }
            return element.getChildren();
        }
        return this.mSessionNodes;
    }

    /**
     * Initializes the tree based on favorites held in persistent store
     *
     * @param {Logger} log
     */
    public async initialize(log: Logger) {
        this.log = log;
        this.log.debug(localize("initializeFavorites.log.debug", "initializing favorites"));
        const lines: string[] = this.mHistory.readFavorites();
        for (const line of lines) {
            if (line === "") {
                continue;
            }
            // validate line
            const favoriteDataSetPattern = /^\[.+\]\:\s[a-zA-Z#@\$][a-zA-Z0-9#@\$\-]{0,7}(\.[a-zA-Z#@\$][a-zA-Z0-9#@\$\-]{0,7})*\{p?ds\}$/;
            const favoriteSearchPattern = /^\[.+\]\:\s.*\{session\}$/;
            if (favoriteDataSetPattern.test(line)) {
                const sesName = line.substring(1, line.lastIndexOf("]")).trim();
                try {
                    const profile = Profiles.getInstance().loadNamedProfile(sesName);
                    const session = ZoweExplorerApiRegister.getMvsApi(profile).getSession();
                    let node: ZoweDatasetNode;
                    if (line.substring(line.indexOf("{") + 1, line.lastIndexOf("}")) === extension.DS_PDS_CONTEXT) {
                        node = new ZoweDatasetNode(line.substring(0, line.indexOf("{")), vscode.TreeItemCollapsibleState.Collapsed,
                            this.mFavoriteSession, session, undefined, undefined, profile);
                    } else {
                        node = new ZoweDatasetNode(line.substring(0, line.indexOf("{")), vscode.TreeItemCollapsibleState.None,
                            this.mFavoriteSession, session, undefined, undefined, profile);
                        node.command = {command: "zowe.ZoweNode.openPS", title: "", arguments: [node]};
                    }
                    node.contextValue += extension.FAV_SUFFIX;
                    const icon = getIconByNode(node);
                    if (icon) {
                        node.iconPath = icon.path;
                    }
                    this.mFavorites.push(node);
                } catch (e) {
                    const errMessage: string =
                        localize("initializeFavorites.error.profile1",
                            "Error: You have Zowe Data Set favorites that refer to a non-existent CLI profile named: ") + sesName +
                        localize("intializeFavorites.error.profile2",
                            ". To resolve this, you can create a profile with this name, ") +
                        localize("initializeFavorites.error.profile3",
                            "or remove the favorites with this profile name from the Zowe-DS-Persistent setting, which can be found in your ") +
                        getAppName(extension.ISTHEIA) + localize("initializeFavorites.error.profile4", " user settings.");
                    await errorHandling(e, null, errMessage);
                    continue;
                }
            } else if (favoriteSearchPattern.test(line)) {
                const sesName = line.substring(1, line.lastIndexOf("]")).trim();
                let profile: IProfileLoaded;
                try {
                    profile = Profiles.getInstance().loadNamedProfile(sesName);
                } catch (error) {
                    const errMessage: string =
                        localize("loadNamedProfile.error.profileName",
                            "Initialization Error: Could not find profile named: ") +
                        +sesName +
                        localize("loadNamedProfile.error.period", ".");
                    await errorHandling(error, null, errMessage);
                    continue;
                }
                const session = ZoweExplorerApiRegister.getMvsApi(profile).getSession();
                const node = new ZoweDatasetNode(line.substring(0, line.lastIndexOf("{")),
                    vscode.TreeItemCollapsibleState.None, this.mFavoriteSession, session, undefined, undefined, profile);
                node.command = {command: "zowe.pattern", title: "", arguments: [node]};
                node.contextValue = extension.DS_SESSION_CONTEXT + extension.FAV_SUFFIX;
                const icon = getIconByNode(node);
                if (icon) {
                    node.iconPath = icon.path;
                }
                this.mFavorites.push(node);
            } else {
                vscode.window.showErrorMessage(localize("initializeFavorites.fileCorrupted", "Favorites file corrupted: ") + line);
            }
        }
    }

    /**
     * Returns the tree view for the current DatasetTree
     *
     * @returns {vscode.TreeView<IZoweDatasetTreeNode>}
     */
<<<<<<< HEAD
    public refresh(): void {
        this.mOnDidChangeTreeData.fire();
    }

    /**
     * Called whenever the tree needs to be refreshed, and fires the data change event
     *
     */
    public refreshElement(element: ZoweNode, ignoreDirty = false): void {
        if (!ignoreDirty) {
            element.dirty = true;
        }
        this.mOnDidChangeTreeData.fire(element);
    }

    /**
     * Returns the parent node or null if it has no parent
     *
     * @param {ZoweNode} element
     * @returns {vscode.ProviderResult<ZoweNode>}
     */
    public getParent(element: ZoweNode): vscode.ProviderResult<ZoweNode> {
        return element.mParent;
=======
    public getTreeView(): vscode.TreeView<IZoweDatasetTreeNode> {
        return this.treeView;
>>>>>>> 0c333cfc
    }

    /**
     * Adds a new session to the data set tree
     *
     * @param {string} [sessionName] - optional; loads default profile if not passed
     */
    public async addSession(sessionName?: string) {
        // Loads profile associated with passed sessionName, default if none passed
        if (sessionName) {
            const zosmfProfile: IProfileLoaded = Profiles.getInstance().loadNamedProfile(sessionName);
            if (zosmfProfile) {
                this.addSingleSession(zosmfProfile);
            }
        } else {
            const profiles: IProfileLoaded[] = Profiles.getInstance().allProfiles;
            for (const zosmfProfile of profiles) {
                // If session is already added, do nothing
                if (this.mSessionNodes.find((tempNode) => tempNode.label.trim() === zosmfProfile.name)) {
                    continue;
                }
                for (const session of this.mHistory.getSessions()) {
                    if (session === zosmfProfile.name) {
                        this.addSingleSession(zosmfProfile);
                    }
                }
            }
            if (this.mSessionNodes.length === 1) {
                this.addSingleSession(Profiles.getInstance().getDefaultProfile());
            }
        }
        this.refresh();
    }

    /**
     * Removes a session from the list in the data set tree
     *
     * @param {IZoweDatasetTreeNode} [node]
     */
    public deleteSession(node: IZoweDatasetTreeNode) {
        this.mSessionNodes = this.mSessionNodes.filter((tempNode) => tempNode.label.trim() !== node.label.trim());
        let revisedLabel = node.label;
        if (revisedLabel.includes("[")) {
            revisedLabel = revisedLabel.substring(0, revisedLabel.indexOf(" ["));
        }
        this.mHistory.removeSession(revisedLabel);
        this.refresh();
    }

    /**
     * Adds a node to the favorites list
     *
     * @param {IZoweDatasetTreeNode} node
     */
    public async addFavorite(node: IZoweDatasetTreeNode) {
        let temp: ZoweDatasetNode;
        if (node.contextValue === extension.DS_MEMBER_CONTEXT) {
            if (node.getParent().contextValue === extension.DS_PDS_CONTEXT + extension.FAV_SUFFIX) {
                vscode.window.showInformationMessage(localize("addFavorite", "PDS already in favorites"));
                return;
            }
            this.addFavorite(node.getParent());
            return;
        } else if (node.contextValue === extension.DS_SESSION_CONTEXT) {
            temp = new ZoweDatasetNode("[" + node.getSessionNode().label.trim() + "]: " + node.pattern, vscode.TreeItemCollapsibleState.None,
                this.mFavoriteSession, node.getSession(), node.contextValue, node.getEtag(), node.getProfile());
            temp.contextValue = extension.DS_SESSION_CONTEXT + extension.FAV_SUFFIX;
            const icon = getIconByNode(temp);
            if (icon) {
                temp.iconPath = icon.path;
            }
            // add a command to execute the search
            temp.command = {command: "zowe.pattern", title: "", arguments: [temp]};
        } else {    // pds | ds
            temp = new ZoweDatasetNode("[" + node.getSessionNode().label.trim() + "]: " + node.label, node.collapsibleState,
                this.mFavoriteSession, node.getSession(), node.contextValue, node.getEtag(), node.getProfile());
            temp.contextValue += extension.FAV_SUFFIX;
            if (temp.contextValue === extension.DS_DS_CONTEXT + extension.FAV_SUFFIX) {
                temp.command = {command: "zowe.ZoweNode.openPS", title: "", arguments: [temp]};
            }

            const icon = getIconByNode(temp);
            if (icon) {
                temp.iconPath = icon.path;
            }
        }
        if (!this.mFavorites.find((tempNode) =>
            (tempNode.label === temp.label) && (tempNode.contextValue === temp.contextValue)
        )) {
            this.mFavorites.push(temp);
            sortTreeItems(this.mFavorites, extension.DS_SESSION_CONTEXT + extension.FAV_SUFFIX);
            await this.updateFavorites();
            this.refreshElement(this.mFavoriteSession);
        }
    }

    /**
     * Renames a node based on the profile and it's label
     *
     * @param {string} profileLabel
     * @param {string} beforeLabel
     * @param {string} afterLabel
     */

    public async renameNode(profileLabel: string, beforeLabel: string, afterLabel: string) {
        const sessionNode = this.mSessionNodes.find((session) => session.label === `${profileLabel} `);
        if (sessionNode) {
            const matchingNode = sessionNode.children.find((node) => node.label === beforeLabel);
            if (matchingNode) {
                matchingNode.label = afterLabel;
                this.refreshElement(matchingNode);
            }
        }
    }

    /**
     * Renames a node from the favorites list
     *
     * @param {IZoweDatasetTreeNode} node
     */
    public async renameFavorite(node: IZoweDatasetTreeNode, newLabel: string) {
        const matchingNode = this.mFavorites.find(
            (temp) => (temp.label === node.label) && (temp.contextValue.startsWith(node.contextValue))
        );
        if (matchingNode) {
            const prefix = matchingNode.label.substring(0, matchingNode.label.indexOf(":") + 2);
            matchingNode.label = prefix + newLabel;
            this.refreshElement(matchingNode);
        }
    }

    /**
     * Finds the equivalent node as a favorite
     *
     * @param {IZoweDatasetTreeNode} node
     */
    public findFavoritedNode(node: IZoweDatasetTreeNode) {
        return this.mFavorites.find(
            (temp) => (temp.label === `[${node.getParent().getLabel()}]: ${node.label}`) && (temp.contextValue.includes(node.contextValue))
        );
    }

    /**
     * Finds the equivalent node not as a favorite
     *
     * @param {IZoweDatasetTreeNode} node
     */
    public findNonFavoritedNode(node: IZoweDatasetTreeNode) {
        const profileLabel = node.label.substring(1, node.label.indexOf("]"));
        const nodeLabel = node.label.substring(node.label.indexOf(":") + 2);
        const sessionNode = this.mSessionNodes.find((session) => session.label.trim() === profileLabel);
        return sessionNode.children.find((temp) => temp.label === nodeLabel);
    }

    /**
     * Removes a node from the favorites list
     *
     * @param {IZoweDatasetTreeNode} node
     */
    public async removeFavorite(node: IZoweDatasetTreeNode) {
        this.mFavorites = this.mFavorites.filter((temp) =>
            !((temp.label === node.label) && (temp.contextValue.startsWith(node.contextValue)))
        );
        this.refresh();
        await this.updateFavorites();
        this.refreshElement(this.mFavoriteSession);
    }

    public async updateFavorites() {
        const settings = this.mFavorites.map((fav) =>
            fav.label + "{" + fav.contextValue.substring(0, fav.contextValue.indexOf(extension.FAV_SUFFIX)) + "}"
        );
        this.mHistory.updateFavorites(settings);
    }

    public async onDidChangeConfiguration(e) {
        if (e.affectsConfiguration(DatasetTree.persistenceSchema)) {
            const setting: any = {...vscode.workspace.getConfiguration().get(DatasetTree.persistenceSchema)};
            if (!setting.persistence) {
                setting.favorites = [];
                setting.history = [];
                await vscode.workspace.getConfiguration().update(DatasetTree.persistenceSchema, setting, vscode.ConfigurationTarget.Global);
            }
        }
    }

    public async addHistory(criteria: string) {
        this.mHistory.addHistory(criteria);
        this.refresh();
    }

    public getHistory() {
        return this.mHistory.getHistory();
    }

    public async datasetFilterPrompt(node: IZoweDatasetTreeNode) {
        this.log.debug(localize("enterPattern.log.debug.prompt", "Prompting the user for a data set pattern"));
        let pattern: string;
        let usrNme: string;
        let passWrd: string;
        let baseEncd: string;
        let sesNamePrompt: string;
        if (node.contextValue.endsWith(extension.FAV_SUFFIX)) {
            sesNamePrompt = node.label.substring(1, node.label.indexOf("]"));
        } else {
            sesNamePrompt = node.label;
        }
        if ((!node.getSession().ISession.user) || (!node.getSession().ISession.password)) {
            try {
                const values = await Profiles.getInstance().promptCredentials(sesNamePrompt);
                if (values !== undefined) {
                    usrNme = values [0];
                    passWrd = values [1];
                    baseEncd = values [2];
                }
            } catch (error) {
                await errorHandling(error, node.getProfileName(),
                    localize("datasetTree.error", "Error encountered in ") + `datasetFilterPrompt.optionalProfiles!`);
            }
            if (usrNme !== undefined && passWrd !== undefined && baseEncd !== undefined) {
                node.getSession().ISession.user = usrNme;
                node.getSession().ISession.password = passWrd;
                node.getSession().ISession.base64EncodedAuth = baseEncd;
                this.validProfile = 0;
            } else {
                return;
            }
            await this.refreshElement(node);
            await this.refresh();
        } else {
            this.validProfile = 0;
        }
        if (this.validProfile === 0) {
            if (node.contextValue === extension.DS_SESSION_CONTEXT) {
                if (this.mHistory.getHistory().length > 0) {
                    const createPick = new FilterDescriptor(DatasetTree.defaultDialogText);
                    const items: vscode.QuickPickItem[] = this.mHistory.getHistory().map((element) => new FilterItem(element));
                    if (extension.ISTHEIA) {
                        const options1: vscode.QuickPickOptions = {
                            placeHolder: localize("searchHistory.options.prompt", "Select a filter")
                        };
                        // get user selection
                        const choice = (await vscode.window.showQuickPick([createPick, ...items], options1));
                        if (!choice) {
                            vscode.window.showInformationMessage(localize("enterPattern.pattern", "No selection made."));
                            return;
                        }
                        pattern = choice === createPick ? "" : choice.label;
                    } else {
                        const quickpick = vscode.window.createQuickPick();
                        quickpick.items = [createPick, ...items];
                        quickpick.placeholder = localize("searchHistory.options.prompt", "Select a filter");
                        quickpick.ignoreFocusOut = true;
                        quickpick.show();
                        const choice = await resolveQuickPickHelper(quickpick);
                        quickpick.hide();
                        if (!choice) {
                            vscode.window.showInformationMessage(localize("enterPattern.pattern", "No selection made."));
                            return;
                        }
                        if (choice instanceof FilterDescriptor) {
                            if (quickpick.value) {
                                pattern = quickpick.value;
                            }
                        } else {
                            pattern = choice.label;
                        }
                    }
                }
                if (!pattern) {
                    // manually entering a search
                    const options2: vscode.InputBoxOptions = {
                        prompt: localize("enterPattern.options.prompt",
                            "Search data sets by entering patterns: use a comma to separate multiple patterns"),
                        value: node.pattern,
                    };
                    // get user input
                    pattern = await vscode.window.showInputBox(options2);
                    if (!pattern) {
                        vscode.window.showInformationMessage(localize("datasetFilterPrompt.enterPattern", "You must enter a pattern."));
                        return;
                    }
                }
            } else {
                // executing search from saved search in favorites
                pattern = node.label.trim().substring(node.getLabel().indexOf(":") + 2);
                const session = node.label.trim().substring(node.label.trim().indexOf("[") + 1, node.label.trim().indexOf("]"));
                await this.addSession(session);
                const faveNode = node;
                node = this.mSessionNodes.find((tempNode) => tempNode.label.trim() === session);
                if ((!node.getSession().ISession.user) || (!node.getSession().ISession.password)) {
                    node.getSession().ISession.user = faveNode.getSession().ISession.user;
                    node.getSession().ISession.password = faveNode.getSession().ISession.password;
                    node.getSession().ISession.base64EncodedAuth = faveNode.getSession().ISession.base64EncodedAuth;
                }
            }
            // update the treeview with the new pattern
            node.label = node.label.trim() + " ";
            node.label.trim();
            node.tooltip = node.pattern = pattern.toUpperCase();
            node.collapsibleState = vscode.TreeItemCollapsibleState.Expanded;
            node.dirty = true;
            const icon = getIconByNode(node);
            if (icon) {
                node.iconPath = icon.path;
            }
            this.addHistory(node.pattern);
        }
    }

    /**
     * Adds a single session to the data set tree
     *
     */
    private addSingleSession(profile: IProfileLoaded) {
        if (profile) {
            // If session is already added, do nothing
            if (this.mSessionNodes.find((tempNode) => tempNode.label.trim() === profile.name)) {
                return;
            }
            // Uses loaded profile to create a session with the MVS API
            const session = ZoweExplorerApiRegister.getMvsApi(profile).getSession();
            // Creates ZoweDatasetNode to track new session and pushes it to mSessionNodes
            const node = new ZoweDatasetNode(
                profile.name, vscode.TreeItemCollapsibleState.Collapsed, null, session, undefined, undefined, profile);
            node.contextValue = extension.DS_SESSION_CONTEXT;
            const icon = getIconByNode(node);
            if (icon) {
                node.iconPath = icon.path;
            }
            this.mSessionNodes.push(node);
            this.mHistory.addSession(profile.name);
        }
    }
}<|MERGE_RESOLUTION|>--- conflicted
+++ resolved
@@ -212,34 +212,8 @@
      *
      * @returns {vscode.TreeView<IZoweDatasetTreeNode>}
      */
-<<<<<<< HEAD
-    public refresh(): void {
-        this.mOnDidChangeTreeData.fire();
-    }
-
-    /**
-     * Called whenever the tree needs to be refreshed, and fires the data change event
-     *
-     */
-    public refreshElement(element: ZoweNode, ignoreDirty = false): void {
-        if (!ignoreDirty) {
-            element.dirty = true;
-        }
-        this.mOnDidChangeTreeData.fire(element);
-    }
-
-    /**
-     * Returns the parent node or null if it has no parent
-     *
-     * @param {ZoweNode} element
-     * @returns {vscode.ProviderResult<ZoweNode>}
-     */
-    public getParent(element: ZoweNode): vscode.ProviderResult<ZoweNode> {
-        return element.mParent;
-=======
     public getTreeView(): vscode.TreeView<IZoweDatasetTreeNode> {
         return this.treeView;
->>>>>>> 0c333cfc
     }
 
     /**
