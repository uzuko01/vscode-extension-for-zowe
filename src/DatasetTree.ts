--- conflicted
+++ resolved
@@ -46,16 +46,9 @@
 export class DatasetTree extends ZoweTreeProvider implements IZoweTree<IZoweDatasetTreeNode> {
 
     private static readonly persistenceSchema: string = "Zowe-DS-Persistent";
-<<<<<<< HEAD
     private static readonly defaultDialogText: string = "\uFF0B " + localize("defaultFilterPrompt.option.prompt.search",
         "Create a new filter. Comma separate multiple entries (pattern 1, pattern 2, ...)");
-    public mSessionNodes: ZoweNode[];
-    public mFavoriteSession: ZoweNode;
-    public mFavorites: ZoweNode[] = [];
-=======
-    private static readonly defaultDialogText: string = "\uFF0B " + localize("defaultFilterPrompt.option.prompt.search", "Create a new filter. Comma separate multiple entries (pattern 1, pattern 2, ...)");
     public mFavoriteSession: ZoweDatasetNode;
->>>>>>> 438e7636
 
     public mSessionNodes: IZoweDatasetTreeNode[] = [];
     public mFavorites: IZoweDatasetTreeNode[] = [];
@@ -164,7 +157,7 @@
     /**
      * Returns the tree view for the current DatasetTree
      *
-     * @returns {vscode.TreeView<ZoweNode>}
+     * @returns {vscode.TreeView<IZoweDatasetTreeNode>}
      */
     public getTreeView(): vscode.TreeView<IZoweDatasetTreeNode> {
         return this.treeView;
@@ -468,61 +461,6 @@
     }
 
     /**
-<<<<<<< HEAD
-     * Change the state of an expandable node
-     * @param provider the tree view provider
-     * @param element the node being flipped
-     * @param isOpen the intended state of the the tree view provider, true or false
-     */
-    public async flipState(element: ZoweNode, isOpen: boolean = false) {
-        if (element.label !== "Favorites") {
-            let usrNme: string;
-            let passWrd: string;
-            let baseEncd: string;
-            let sesNamePrompt: string;
-            if (element.contextValue.endsWith(extension.FAV_SUFFIX)) {
-                sesNamePrompt = element.label.substring(1, element.label.indexOf("]"));
-            } else {
-                sesNamePrompt = element.label;
-            }
-            if ((!element.getSession().ISession.user) || (!element.getSession().ISession.password)) {
-                try {
-                    const values = await Profiles.getInstance().promptCredentials(sesNamePrompt);
-                    if (values !== undefined) {
-                        usrNme = values [0];
-                        passWrd = values [1];
-                        baseEncd = values [2];
-                    }
-                } catch (error) {
-                    await errorHandling(error, element.getProfileName(),
-                        localize("datasetTree.error", "Error encountered in ") + `flipState.optionalProfiles!`);
-                }
-                if (usrNme !== undefined && passWrd !== undefined && baseEncd !== undefined) {
-                    element.getSession().ISession.user = usrNme;
-                    element.getSession().ISession.password = passWrd;
-                    element.getSession().ISession.base64EncodedAuth = baseEncd;
-                    this.validProfile = 1;
-                } else {
-                    return;
-                }
-                await this.refreshElement(element);
-                await this.refresh();
-            } else {
-                this.validProfile = 1;
-            }
-        } else {
-            this.validProfile = 1;
-        }
-        if (this.validProfile === 1) {
-            element.iconPath = applyIcons(element, isOpen ? extension.ICON_STATE_OPEN : extension.ICON_STATE_CLOSED);
-            element.dirty = true;
-            this.mOnDidChangeTreeData.fire(element);
-        }
-    }
-
-    /**
-=======
->>>>>>> 438e7636
      * Adds a single session to the data set tree
      *
      */
@@ -532,14 +470,9 @@
             if (this.mSessionNodes.find((tempNode) => tempNode.label.trim() === profile.name)) {
                 return;
             }
-<<<<<<< HEAD
-            // Uses loaded profile to create a zosmf session with Zowe
-            const session = zowe.ZosmfSession.createBasicZosmfSession(zosmfProfile.profile);
-=======
             // Uses loaded profile to create a session with the MVS API
             const session = ZoweExplorerApiRegister.getMvsApi(profile).getSession();
->>>>>>> 438e7636
-            // Creates ZoweNode to track new session and pushes it to mSessionNodes
+            // Creates ZoweDatasetNode to track new session and pushes it to mSessionNodes
             const node = new ZoweDatasetNode(
                 profile.name, vscode.TreeItemCollapsibleState.Collapsed, null, session, undefined, undefined, profile);
             node.contextValue = extension.DS_SESSION_CONTEXT;
