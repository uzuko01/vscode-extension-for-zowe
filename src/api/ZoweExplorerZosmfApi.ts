/*
* This program and the accompanying materials are made available under the terms of the *
* Eclipse Public License v2.0 which accompanies this distribution, and is available at *
* https://www.eclipse.org/legal/epl-v20.html                                      *
*                                                                                 *
* SPDX-License-Identifier: EPL-2.0                                                *
*                                                                                 *
* Copyright Contributors to the Zowe Project.                                     *
*                                                                                 *
*/

import * as zowe from "@zowe/cli";
import { Session, IProfileLoaded, ITaskWithStatus, ICommandArguments, ISession, ConnectionPropsForSessCfg } from "@zowe/imperative";
import { ZoweExplorerApi } from "./ZoweExplorerApi";
import * as nls from "vscode-nls";
// import { getValidSession } from "../profiles/utils";
import { errorHandling } from "../utils";
import { DefaultProfileManager } from "../profiles/DefaultProfileManager";
import { collectProfileDetails, getBaseProfile } from "../profiles/utils";
import { Profiles } from "../Profiles";

// Set up localization
nls.config({ messageFormat: nls.MessageFormat.bundle, bundleFormat: nls.BundleFormat.standalone })();
const localize: nls.LocalizeFunc = nls.loadMessageBundle();

// tslint:disable: max-classes-per-file

/**
 * An implementation of the Zowe Explorer API Common interface for zOSMF.
 */
class ZosmfApiCommon implements ZoweExplorerApi.ICommon {
    public static getProfileTypeName(): string {
        return "zosmf";
    }

    private session: Session;
    constructor(public profile?: IProfileLoaded) {
    }

    public getProfileTypeName(): string {
        return ZosmfUssApi.getProfileTypeName();
    }

    public async getSession(profile?: IProfileLoaded): Promise<Session> {
        if (!this.session) {
            this.session = await this.getValidSession((profile||this.profile), (profile||this.profile).name, false);
        }
        return this.session;
    }

    public async getValidSession(serviceProfile: IProfileLoaded,
                                 profileName: string,
                                 prompt?: boolean): Promise<Session | null> {

        // Retrieve baseProfile
        // const baseProfile = DefaultProfileManager.getInstance().getDefaultProfile("base");

        const baseProfile = await getBaseProfile();
        // If user exists in serviceProfile, use serviceProfile to login because it has precedence over baseProfile
        // If no user & no baseProfile, use serviceProfile as default
        // If no user & no token, use serviceProfile as default
        if (serviceProfile.profile.user || !baseProfile || (!serviceProfile.profile.user && !serviceProfile.profile.basePath)) {
            if (prompt) {
                // Select for prompting only fields which are not defined
                const schemaArray = [];
                if (!serviceProfile.profile.user && (!baseProfile || (baseProfile && !baseProfile.profile.user))) {
                    if (!serviceProfile.profile.basePath) {
                        schemaArray.push("user");
                    }
                }
                if (!serviceProfile.profile.password && (!baseProfile || (baseProfile && !baseProfile.profile.password))) {
                    schemaArray.push("password");
                }
                if (!serviceProfile.profile.host && (!baseProfile || (baseProfile && !baseProfile.profile.host))) {
                    schemaArray.push("hostname");
                    if (!serviceProfile.profile.port && (!baseProfile || (baseProfile && !baseProfile.profile.port))) { schemaArray.push("port"); }
                }

                try {
                    const newDetails = await collectProfileDetails(schemaArray, null, null);
                    for (const detail of schemaArray) {
                        if (detail === "hostname") { serviceProfile.profile.host = newDetails[detail]; }
                        else { serviceProfile.profile[detail] = newDetails[detail]; }
                        }
                } catch (error) {
// tslint:disable:no-magic-numbers
// if (error.mDetails && error.mDetails.errorCode === 401) {
//     if (globals.ISTHEIA) {
//         vscode.window.showErrorMessage(error.message);
//         this.getValidSession(serviceProfile, serviceProfile.name, true);
//     } else {
//         vscode.window.showErrorMessage(error.message, "Check Credentials").then(async (selection) => {
//             if (selection) {
//                 delete serviceProfile.profile.user;
//                 delete serviceProfile.profile.password;
//                 await this.getValidSession(serviceProfile, serviceProfile.name, true);
//             }
//         });
//     }
// } else { throw error; }
                await errorHandling(error);
            }
        }
            const cmdArgs: ICommandArguments = {
                $0: "zowe",
                _: [""],
                host: serviceProfile.profile.host ? serviceProfile.profile.host :
                (baseProfile ? baseProfile.profile.host : undefined),
                port: serviceProfile.profile.port ? serviceProfile.profile.port :
                (baseProfile ? baseProfile.profile.port : 0),
                basePath: serviceProfile.profile.basePath ? serviceProfile.profile.basePath :
                (baseProfile ? baseProfile.profile.basePath : undefined),
                rejectUnauthorized: serviceProfile.profile.rejectUnauthorized !== null ?
                serviceProfile.profile.rejectUnauthorized :
                (baseProfile ? baseProfile.profile.rejectUnauthorized : true),
                user: serviceProfile.profile.user ? serviceProfile.profile.user :
                (baseProfile ? baseProfile.profile.user : undefined),
                password: serviceProfile.profile.password ? serviceProfile.profile.password :
                (baseProfile ? baseProfile.profile.password : undefined),
                tokenType: "apimlAuthenticationToken",
                tokenValue: (baseProfile && !serviceProfile.profile.password) ? baseProfile.profile.tokenValue : undefined
            };
            return zowe.ZosmfSession.createBasicZosmfSessionFromArguments(cmdArgs);
        } else if (baseProfile) {
            // baseProfile exists, so APIML login is possible
            const sessCfg = {
<<<<<<< HEAD
            rejectUnauthorized: (serviceProfile.profile.rejectUnauthorized != null ? serviceProfile.profile.rejectUnauthorized :
            baseProfile.profile.rejectUnauthorized),
            basePath: serviceProfile.profile.basePath,
            hostname: serviceProfile.profile.host ? serviceProfile.profile.host : baseProfile.profile.host,
            port: serviceProfile.profile.port ? serviceProfile.profile.port : baseProfile.profile.port,
        };

            const cmdArgs: ICommandArguments = {
            $0: "zowe",
            _: [""],
            tokenType: "apimlAuthenticationToken",
            tokenValue: baseProfile.profile.tokenValue
        };

            try {
            let connectableSessCfg: ISession;
            if (prompt) {
                connectableSessCfg = await ConnectionPropsForSessCfg.addPropsOrPrompt<ISession>(sessCfg,
                cmdArgs,
            {
            requestToken: false,
            doPrompting: prompt,
            getValuesBack: collectProfileDetails
            });
        } else {
        connectableSessCfg = await ConnectionPropsForSessCfg.addPropsOrPrompt<ISession>(sessCfg,
        cmdArgs,
        { requestToken: false, doPrompting: false });
    }

            return new Session(connectableSessCfg);
        } catch (error) {
=======
                rejectUnauthorized: (serviceProfile.profile.rejectUnauthorized != null ? serviceProfile.profile.rejectUnauthorized :
                baseProfile.profile.rejectUnauthorized),
                basePath: serviceProfile.profile.basePath,
                hostname: serviceProfile.profile.host ? serviceProfile.profile.host : baseProfile.profile.host,
                port: serviceProfile.profile.port ? serviceProfile.profile.port : baseProfile.profile.port,
            };

            const cmdArgs: ICommandArguments = {
                $0: "zowe",
                _: [""],
                tokenType: "apimlAuthenticationToken",
                tokenValue: baseProfile.profile.tokenValue
            };

            try {
                let connectableSessCfg: ISession;
                if (prompt) {
                    connectableSessCfg = await ConnectionPropsForSessCfg.addPropsOrPrompt<ISession>(sessCfg,
                        cmdArgs,
                        {
                            requestToken: false,
                            doPrompting: prompt,
                            getValuesBack: collectProfileDetails
                        });
                } else {
                    connectableSessCfg = await ConnectionPropsForSessCfg.addPropsOrPrompt<ISession>(sessCfg,
                        cmdArgs,
                        { requestToken: false, doPrompting: false });
                }
                return new Session(connectableSessCfg);
            } catch (error) {
>>>>>>> 1b987293
// tslint:disable:no-magic-numbers
// if (error.mDetails && error.mDetails.errorCode === 401) {
//     if (globals.ISTHEIA) {
//         vscode.window.showErrorMessage(error.message);
//         this.getValidSession(serviceProfile, serviceProfile.name, true);
//     } else {
//         vscode.window.showErrorMessage(error.message, "Check Credentials").then(async (selection) => {
//             if (selection) {
//                 delete serviceProfile.profile.user;
//                 delete serviceProfile.profile.password;
//                 await this.getValidSession(serviceProfile, serviceProfile.name, true);
//             }
//         });
//     }
// } else { throw error; }
<<<<<<< HEAD
        await errorHandling(error);
=======
            await errorHandling(error);
>>>>>>> 1b987293
        }
    } else {
    // Neither baseProfile nor serviceProfile exists. It is impossible to login with the currently-provided information.
    throw new Error(localize("getValidSession.loginImpossible",
    "Profile {0} is invalid. Please check your login details and try again.", profileName));
    }
}

    public async getStatus(validateProfile?: IProfileLoaded, profileType?: string, prompt?: boolean): Promise<string> {
        // This API call is specific for z/OSMF profiles
        if (profileType === "zosmf") {
            try {
                const validateSession = await this.getValidSession(validateProfile, validateProfile.name, prompt);
                let sessionStatus;
                if (validateSession) { sessionStatus = await zowe.CheckStatus.getZosmfInfo(validateSession); }

                if (sessionStatus) {
                    // Store the valid connection details in the profile
                    Object.keys(validateProfile.profile).forEach((profileKey) => {
                        Object.keys(validateSession.ISession).forEach((sessionKey) => {
                            if (profileKey === sessionKey && !validateProfile.profile[profileKey]) {
                                validateProfile.profile[profileKey] = validateSession.ISession[sessionKey];
                            }
                            if (profileKey === "host" && sessionKey === "hostname" && !validateProfile.profile[profileKey]) {
                                validateProfile.profile[profileKey] = validateSession.ISession[sessionKey];
                            }
                        });
                    });
                    return "active";
                } else {
                    return "inactive";
                }
            } catch (err) {
                throw new Error(err);
            }
        } else {
            return "unverified";
        }
    }
}

/**
 * An implementation of the Zowe Explorer USS API interface for zOSMF.
 */
export class ZosmfUssApi extends ZosmfApiCommon implements ZoweExplorerApi.IUss {

    public async fileList(ussFilePath: string): Promise<zowe.IZosFilesResponse> {
        return zowe.List.fileList(await this.getSession(), ussFilePath);
    }

    public async isFileTagBinOrAscii(ussFilePath: string): Promise<boolean> {
        return zowe.Utilities.isFileTagBinOrAscii(await this.getSession(), ussFilePath);
    }

    public async getContents(inputFilePath: string, options: zowe.IDownloadOptions
    ): Promise<zowe.IZosFilesResponse> {
        return zowe.Download.ussFile(await this.getSession(), inputFilePath, options);
    }


    /**
     * API method to wrap to the newer `putContent`.
     * @deprecated
     */
    public async putContents(inputFilePath: string, ussFilePath: string,
                             binary?: boolean, localEncoding?: string,
                             etag?: string, returnEtag?: boolean): Promise<zowe.IZosFilesResponse> {
        return this.putContent(inputFilePath, ussFilePath, {
            binary,
            localEncoding,
            etag,
            returnEtag
        });
    }

    public async putContent(inputFilePath: string, ussFilePath: string,
                            options: zowe.IUploadOptions): Promise<zowe.IZosFilesResponse> {
        const task: ITaskWithStatus = {
            percentComplete: 0,
            statusMessage: localize("api.zosmfUSSApi.putContents", "Uploading USS file"),
            stageName: 0 // TaskStage.IN_PROGRESS - https://github.com/kulshekhar/ts-jest/issues/281
        };

        options.task = task;
        return zowe.Upload.fileToUssFile(await this.getSession(), inputFilePath, ussFilePath, options);
    }

    public async uploadDirectory(
        inputDirectoryPath: string,
        ussDirectoryPath: string,
        options?: zowe.IUploadOptions
    ): Promise<zowe.IZosFilesResponse> {
        return zowe.Upload.dirToUSSDirRecursive(await this.getSession(), inputDirectoryPath, ussDirectoryPath, options
        );
    }

    public async create(ussPath: string, type: string, mode?: string): Promise<zowe.IZosFilesResponse> {
        return zowe.Create.uss(await this.getSession(), ussPath, type);
    }

    public async delete(ussPath: string, recursive?: boolean): Promise<zowe.IZosFilesResponse> {
        // handle zosmf api issue with file paths
        const fixedName = ussPath.startsWith("/") ?  ussPath.substring(1) :  ussPath;
        return zowe.Delete.ussFile(await this.getSession(), fixedName, recursive);
    }

    public async rename(currentUssPath: string, newUssPath: string): Promise<zowe.IZosFilesResponse> {
        const result = await zowe.Utilities.renameUSSFile(await this.getSession(), currentUssPath, newUssPath);
        return {
            success: true,
            commandResponse: null,
            apiResponse: result
        };
    }
}

/**
 * An implementation of the Zowe Explorer MVS API interface for zOSMF.
 */
export class ZosmfMvsApi extends ZosmfApiCommon implements ZoweExplorerApi.IMvs {

    public async dataSet(filter: string, options?: zowe.IListOptions
        ): Promise<zowe.IZosFilesResponse>{
        return zowe.List.dataSet(await this.getSession(), filter, options);
    }

    public async allMembers(dataSetName: string, options?: zowe.IListOptions
        ): Promise<zowe.IZosFilesResponse> {
        return zowe.List.allMembers(await this.getSession(), dataSetName, options);
    }

    public async getContents(dataSetName: string, options?: zowe.IDownloadOptions
        ): Promise<zowe.IZosFilesResponse> {
        return zowe.Download.dataSet(await this.getSession(), dataSetName, options);
    }

    public async putContents(inputFilePath: string, dataSetName: string, options?: zowe.IUploadOptions
        ): Promise<zowe.IZosFilesResponse> {
        return zowe.Upload.pathToDataSet(await this.getSession(), inputFilePath, dataSetName, options);
    }

    public async createDataSet(dataSetType: zowe.CreateDataSetTypeEnum, dataSetName: string, options?: Partial<zowe.ICreateDataSetOptions>
        ): Promise<zowe.IZosFilesResponse> {
        return zowe.Create.dataSet(await (this.getSession()), dataSetType, dataSetName, options);
    }

    public async createDataSetMember(dataSetName: string, options?: zowe.IUploadOptions
        ): Promise<zowe.IZosFilesResponse> {
        return zowe.Upload.bufferToDataSet(await this.getSession(), Buffer.from(""), dataSetName, options);
    }

    public async allocateLikeDataSet(dataSetName: string, likeDataSetName: string): Promise<zowe.IZosFilesResponse> {
        return zowe.Create.dataSetLike(await this.getSession(), dataSetName, likeDataSetName);
    }

    public async copyDataSetMember(
        { dataSetName: fromDataSetName, memberName: fromMemberName }: zowe.IDataSet,
        { dataSetName: toDataSetName, memberName: toMemberName }: zowe.IDataSet,
        options?: zowe.ICopyDatasetOptions
    ): Promise<zowe.IZosFilesResponse> {
        let newOptions: zowe.ICopyDatasetOptions;
        if (options) {
            if (options.fromDataSet) {
                newOptions = options;
            } else {
              newOptions = {...options, ...{fromDataSet: { dataSetName: fromDataSetName, memberName: fromMemberName }}};
            }
          } else {
            // If we decide to match 1:1 the Zowe.Copy.dataSet implementation, we will need to break the interface definition in the ZoweExploreApi
            newOptions = {fromDataSet: { dataSetName: fromDataSetName, memberName: fromMemberName }};
        }
        return zowe.Copy.dataSet(await this.getSession(),
            { dataSetName: toDataSetName, memberName: toMemberName },
            newOptions
        );
    }

    public async renameDataSet(currentDataSetName: string, newDataSetName: string
        ): Promise<zowe.IZosFilesResponse> {
        return zowe.Rename.dataSet(await this.getSession(), currentDataSetName, newDataSetName);
    }

    public async renameDataSetMember(dataSetName: string, oldMemberName: string, newMemberName: string,
    ): Promise<zowe.IZosFilesResponse> {
        return zowe.Rename.dataSetMember(await this.getSession(), dataSetName, oldMemberName, newMemberName);
    }

    public async hMigrateDataSet(dataSetName: string,
    ): Promise<zowe.IZosFilesResponse> {
        return zowe.HMigrate.dataSet(await this.getSession(), dataSetName);
    }

    public async hRecallDataSet(dataSetName: string,
    ): Promise<zowe.IZosFilesResponse> {
        return zowe.HRecall.dataSet(await this.getSession(), dataSetName);
    }

    public async deleteDataSet(dataSetName: string, options?: zowe.IDeleteDatasetOptions
        ): Promise<zowe.IZosFilesResponse> {
            return zowe.Delete.dataSet(await this.getSession(), dataSetName);
    }
}

/**
 * An implementation of the Zowe Explorer JES API interface for zOSMF.
 */
export class ZosmfJesApi extends ZosmfApiCommon implements ZoweExplorerApi.IJes {

    public async getJobsByOwnerAndPrefix(owner: string, prefix: string): Promise<zowe.IJob[]> {
        return zowe.GetJobs.getJobsByOwnerAndPrefix(await this.getSession(), owner, prefix);
    }

    public async getJob(jobid: string): Promise<zowe.IJob> {
        return zowe.GetJobs.getJob(await this.getSession(), jobid);
    }

    public async getSpoolFiles(jobname: string, jobid: string): Promise<zowe.IJobFile[]> {
        return zowe.GetJobs.getSpoolFiles(await this.getSession(), jobname, jobid);
    }

    public async downloadSpoolContent(parms: zowe.IDownloadAllSpoolContentParms): Promise<void> {
        return zowe.DownloadJobs.downloadAllSpoolContentCommon(await this.getSession(), parms);
    }

    public async getSpoolContentById(jobname: string, jobid: string, spoolId: number): Promise<string> {
        return zowe.GetJobs.getSpoolContentById(await this.getSession(), jobname, jobid, spoolId);
    }

    public async getJclForJob(job: zowe.IJob): Promise<string> {
        return zowe.GetJobs.getJclForJob(await this.getSession(), job);
    }

    public async submitJcl(jcl: string, internalReaderRecfm?: string, internalReaderLrecl?: string): Promise<zowe.IJob> {
        return zowe.SubmitJobs.submitJcl(await this.getSession(), jcl, internalReaderRecfm, internalReaderLrecl);
    }

    public async submitJob(jobDataSet: string): Promise<zowe.IJob> {
        return zowe.SubmitJobs.submitJob(await this.getSession(), jobDataSet);
    }

    public async deleteJob(jobname: string, jobid: string): Promise<void> {
        return zowe.DeleteJobs.deleteJob(await this.getSession(), jobname, jobid);
    }
}<|MERGE_RESOLUTION|>--- conflicted
+++ resolved
@@ -124,40 +124,6 @@
         } else if (baseProfile) {
             // baseProfile exists, so APIML login is possible
             const sessCfg = {
-<<<<<<< HEAD
-            rejectUnauthorized: (serviceProfile.profile.rejectUnauthorized != null ? serviceProfile.profile.rejectUnauthorized :
-            baseProfile.profile.rejectUnauthorized),
-            basePath: serviceProfile.profile.basePath,
-            hostname: serviceProfile.profile.host ? serviceProfile.profile.host : baseProfile.profile.host,
-            port: serviceProfile.profile.port ? serviceProfile.profile.port : baseProfile.profile.port,
-        };
-
-            const cmdArgs: ICommandArguments = {
-            $0: "zowe",
-            _: [""],
-            tokenType: "apimlAuthenticationToken",
-            tokenValue: baseProfile.profile.tokenValue
-        };
-
-            try {
-            let connectableSessCfg: ISession;
-            if (prompt) {
-                connectableSessCfg = await ConnectionPropsForSessCfg.addPropsOrPrompt<ISession>(sessCfg,
-                cmdArgs,
-            {
-            requestToken: false,
-            doPrompting: prompt,
-            getValuesBack: collectProfileDetails
-            });
-        } else {
-        connectableSessCfg = await ConnectionPropsForSessCfg.addPropsOrPrompt<ISession>(sessCfg,
-        cmdArgs,
-        { requestToken: false, doPrompting: false });
-    }
-
-            return new Session(connectableSessCfg);
-        } catch (error) {
-=======
                 rejectUnauthorized: (serviceProfile.profile.rejectUnauthorized != null ? serviceProfile.profile.rejectUnauthorized :
                 baseProfile.profile.rejectUnauthorized),
                 basePath: serviceProfile.profile.basePath,
@@ -189,7 +155,6 @@
                 }
                 return new Session(connectableSessCfg);
             } catch (error) {
->>>>>>> 1b987293
 // tslint:disable:no-magic-numbers
 // if (error.mDetails && error.mDetails.errorCode === 401) {
 //     if (globals.ISTHEIA) {
@@ -205,11 +170,7 @@
 //         });
 //     }
 // } else { throw error; }
-<<<<<<< HEAD
-        await errorHandling(error);
-=======
             await errorHandling(error);
->>>>>>> 1b987293
         }
     } else {
     // Neither baseProfile nor serviceProfile exists. It is impossible to login with the currently-provided information.
