--- conflicted
+++ resolved
@@ -171,11 +171,7 @@
     /**
      * Lets the user open a dataset by filtering the currently-loaded list
      */
-<<<<<<< HEAD
-    searchInLoadedItems?(nodeToMatch?: string): Promise<IZoweNodeType[]>;
-=======
     getAllLoadedItems?(): Promise<IZoweUSSTreeNode[]>;
->>>>>>> e253c85a
     /**
      * Retrieves the vscode tree container
      */
