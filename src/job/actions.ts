/*
* This program and the accompanying materials are made available under the terms of the *
* Eclipse Public License v2.0 which accompanies this distribution, and is available at *
* https://www.eclipse.org/legal/epl-v20.html                                      *
*                                                                                 *
* SPDX-License-Identifier: EPL-2.0                                                *
*                                                                                 *
* Copyright Contributors to the Zowe Project.                                     *
*                                                                                 *
*/

import * as vscode from "vscode";
import * as globals from "../globals";
import * as zowe from "@zowe/cli";
import { errorHandling } from "../utils";
import { labelRefresh, refreshTree } from "../shared/utils";
import { Profiles, ValidProfileEnum } from "../Profiles";
import { IZoweTree } from "../api/IZoweTree";
import { IZoweJobTreeNode } from "../api/IZoweTreeNode";
import { ZoweExplorerApiRegister } from "../api/ZoweExplorerApiRegister";
import { Job } from "./ZoweJobNode";
import * as contextually from "../shared/context";
import { returnIconState, resetValidationSettings } from "../shared/actions";
import * as nls from "vscode-nls";
import { encodeJobFile } from "../SpoolProvider";
import { PersistentFilters } from "../PersistentFilters";

// Set up localization
nls.config({ messageFormat: nls.MessageFormat.bundle, bundleFormat: nls.BundleFormat.standalone })();
const localize: nls.LocalizeFunc = nls.loadMessageBundle();

/**
 * Refresh all jobs in the job tree
 *
 * @param jobsProvider The tree to refresh
 */
export async function refreshAllJobs(jobsProvider: IZoweTree<IZoweJobTreeNode>) {
    await Profiles.getInstance().refresh();
    jobsProvider.mSessionNodes.forEach(async (jobNode) => {
        const setting = await PersistentFilters.getDirectValue("Zowe-Automatic-Validation") as boolean;
        if (contextually.isSession(jobNode)) {
            labelRefresh(jobNode);
            jobNode.children = [];
            jobNode.dirty = true;
            refreshTree(jobNode);
            resetValidationSettings(jobNode, setting);
            returnIconState(jobNode);
        }
    });
    await jobsProvider.refresh();
}

/**
 * Download all the spool content for the specified job.
 *
 * @param job The job to download the spool content from
 */
export async function downloadSpool(job: IZoweJobTreeNode){
    try {
        const dirUri = await vscode.window.showOpenDialog({
            openLabel: localize("downloadSpool.select", "Select"),
            canSelectFolders: true,
            canSelectFiles: false,
            canSelectMany: false
        });
        if (dirUri !== undefined) {
            ZoweExplorerApiRegister.getJesApi(job.getProfile()).downloadSpoolContent({
                jobid: job.job.jobid,
                jobname: job.job.jobname,
                outDir: dirUri[0].fsPath
            });
        }
    } catch (error) {
        await errorHandling(error, null, error.message);
    }

}

/**
 * Download the spool content for the specified job
 *
 * @param session The session to which the job belongs
 * @param spool The IJobFile to get the spool content for
 */
export async function getSpoolContent(jobsProvider: IZoweTree<IZoweJobTreeNode>, session: string, spool: zowe.IJobFile) {
    const zosmfProfile = Profiles.getInstance().loadNamedProfile(session);
    // This has a direct access to Profiles checkcurrentProfile() because I am able to get the profile now.
<<<<<<< HEAD
    await Profiles.getInstance().checkCurrentProfile(zosmfProfile, true);
    if (Profiles.getInstance().validProfile === ValidProfileEnum.VALID) {
=======
    await Profiles.getInstance().checkCurrentProfile(zosmfProfile);
    if ((Profiles.getInstance().validProfile === ValidProfileEnum.VALID) ||
    (Profiles.getInstance().validProfile === ValidProfileEnum.UNVERIFIED)) {
>>>>>>> 7a87c377
        try {
            const uri = encodeJobFile(session, spool);
            const document = await vscode.workspace.openTextDocument(uri);
            await vscode.window.showTextDocument(document);
        } catch (error) {
            await errorHandling(error, session, error.message);
        }
    }
}

/**
 * Refresh a node in the job tree
 *
 * @param node The node to refresh
 * @param jobsProvider The tree to which the refreshed node belongs
 */
export async function refreshJobsServer(node: IZoweJobTreeNode, jobsProvider: IZoweTree<IZoweJobTreeNode>) {
    let sesNamePrompt: string;
    if (node.contextValue.endsWith(globals.FAV_SUFFIX)) {
        sesNamePrompt = node.label.substring(1, node.label.indexOf("]"));
    } else {
        sesNamePrompt = node.label;
    }
    jobsProvider.checkCurrentProfile(node);
    if ((Profiles.getInstance().validProfile === ValidProfileEnum.VALID) ||
    (Profiles.getInstance().validProfile === ValidProfileEnum.UNVERIFIED)) {
        await jobsProvider.refreshElement(node);
    }
}

/**
 * Download the JCL content for the specified job.
 *
 * @param job The job to download the JCL content from
 */
export async function downloadJcl(job: Job) {
    try {
        const theApi = ZoweExplorerApiRegister.getJesApi(job.getProfile());
        const jobJcl = await theApi.getJclForJob(job.job);
        const jclDoc = await vscode.workspace.openTextDocument({language: "jcl", content: jobJcl});
        await vscode.window.showTextDocument(jclDoc);
    } catch (error) {
        await errorHandling(error, null, error.message);
    }
}

/**
 * Modify a job command
 *
 * @param job The job on which to modify a command
 */
export async function modifyCommand(job: Job) {
    try {
        const command = await vscode.window.showInputBox({prompt: localize("modifyCommand.command.prompt", "Modify Command")});
        if (command !== undefined) {
            const response = await zowe.IssueCommand.issueSimple(job.getSession(), `f ${job.job.jobname},${command}`);
            vscode.window.showInformationMessage(localize("modifyCommand.response", "Command response: ") + response.commandResponse);
        }
    } catch (error) {
        await errorHandling(error, null, error.message);
    }
}

/**
 * Stop a job command
 *
 * @param job The job on which to stop a command
 */
export async function stopCommand(job: Job) {
    try {
        const response = await zowe.IssueCommand.issueSimple(job.getSession(), `p ${job.job.jobname}`);
        vscode.window.showInformationMessage(localize("stopCommand.response", "Command response: ") + response.commandResponse);
    } catch (error) {
        await errorHandling(error, null, error.message);
    }
}

/**
 * Set the owner of a job
 *
 * @param job The job to set the owner of
 * @param jobsProvider The tree to which the updated node belongs
 */
export async function setOwner(job: IZoweJobTreeNode, jobsProvider: IZoweTree<IZoweJobTreeNode>) {
    const newOwner = await vscode.window.showInputBox({ prompt: localize("setOwner.newOwner.prompt.owner", "Owner") });
    job.owner = newOwner;
    jobsProvider.refreshElement(job);
}

/**
 * Set the prefix of a job
 *
 * @param job The job to set the prefix of
 * @param jobsProvider The tree to which the updated node belongs
 */
export async function setPrefix(job: IZoweJobTreeNode, jobsProvider: IZoweTree<IZoweJobTreeNode>) {
    const newPrefix = await vscode.window.showInputBox({ prompt: localize("setOwner.newOwner.prompt.prefix", "Prefix") });
    job.prefix = newPrefix;
    jobsProvider.refreshElement(job);
}<|MERGE_RESOLUTION|>--- conflicted
+++ resolved
@@ -85,14 +85,9 @@
 export async function getSpoolContent(jobsProvider: IZoweTree<IZoweJobTreeNode>, session: string, spool: zowe.IJobFile) {
     const zosmfProfile = Profiles.getInstance().loadNamedProfile(session);
     // This has a direct access to Profiles checkcurrentProfile() because I am able to get the profile now.
-<<<<<<< HEAD
     await Profiles.getInstance().checkCurrentProfile(zosmfProfile, true);
-    if (Profiles.getInstance().validProfile === ValidProfileEnum.VALID) {
-=======
-    await Profiles.getInstance().checkCurrentProfile(zosmfProfile);
     if ((Profiles.getInstance().validProfile === ValidProfileEnum.VALID) ||
     (Profiles.getInstance().validProfile === ValidProfileEnum.UNVERIFIED)) {
->>>>>>> 7a87c377
         try {
             const uri = encodeJobFile(session, spool);
             const document = await vscode.workspace.openTextDocument(uri);
