/*
* This program and the accompanying materials are made available under the terms of the *
* Eclipse Public License v2.0 which accompanies this distribution, and is available at *
* https://www.eclipse.org/legal/epl-v20.html                                      *
*                                                                                 *
* SPDX-License-Identifier: EPL-2.0                                                *
*                                                                                 *
* Copyright Contributors to the Zowe Project.                                     *
*                                                                                 *
*/

import * as vscode from "vscode";
import * as jobUtils from "../job/utils";
import * as globals from "../globals";
import { ZosmfSession, IJob } from "@zowe/cli";
import { IProfileLoaded, Logger, Session } from "@zowe/imperative";
import { Profiles, ValidProfileEnum } from "../Profiles";
import { Job } from "./ZoweJobNode";
import { getAppName, sortTreeItems, labelRefresh } from "../shared/utils";
import { FilterItem, FilterDescriptor, resolveQuickPickHelper, errorHandling } from "../utils";
import { IZoweTree } from "../api/IZoweTree";
import { IZoweJobTreeNode } from "../api/IZoweTreeNode";
import { ZoweTreeProvider } from "../abstract/ZoweTreeProvider";
import { ZoweExplorerApiRegister } from "../api/ZoweExplorerApiRegister";
import { getIconByNode } from "../generators/icons";
import * as contextually from "../shared/context";

import * as nls from "vscode-nls";
import { DefaultProfileManager } from "../profiles/DefaultProfileManager";
import { resetValidationSettings } from "../shared/actions";
import { PersistentFilters } from "../PersistentFilters";

// Set up localization
nls.config({ messageFormat: nls.MessageFormat.bundle, bundleFormat: nls.BundleFormat.standalone })();
const localize: nls.LocalizeFunc = nls.loadMessageBundle();

/**
 * Creates the Job tree that contains nodes of sessions, jobs and spool items
 *
 * @export
 * @class ZosJobsProvider
 * @implements {vscode.TreeDataProvider}
 */
export async function createJobsTree(log: Logger) {
    const tree = new ZosJobsProvider();
    await tree.initializeJobsTree(log);
    await tree.addSession();
    return tree;
}

// tslint:disable-next-line: max-classes-per-file
export class ZosJobsProvider extends ZoweTreeProvider implements IZoweTree<IZoweJobTreeNode> {

    public static readonly JobId = "JobId:";
    public static readonly Owner = "Owner:";
    public static readonly Prefix = "Prefix:";
    public static readonly defaultDialogText: string = localize("SpecifyCriteria", "Create new..");
    private static readonly persistenceSchema: globals.PersistenceSchemaEnum = globals.PersistenceSchemaEnum.Job;

    public mSessionNodes: IZoweJobTreeNode[] = [];
    public mFavorites: IZoweJobTreeNode[] = [];
    public createOwner = new jobUtils.OwnerFilterDescriptor();
    public createId = new jobUtils.JobIdFilterDescriptor();
    private treeView: vscode.TreeView<IZoweJobTreeNode>;

    constructor() {
        super(ZosJobsProvider.persistenceSchema,
            new Job(localize("Favorites", "Favorites"), vscode.TreeItemCollapsibleState.Collapsed, null, null, null, null));
        this.mFavoriteSession.contextValue = globals.FAVORITE_CONTEXT;
        const icon = getIconByNode(this.mFavoriteSession);
        if (icon) {
            this.mFavoriteSession.iconPath = icon.path;
        }
        this.mSessionNodes = [this.mFavoriteSession];
        this.treeView = vscode.window.createTreeView("zowe.jobs", {treeDataProvider: this});
    }

    public rename(node: IZoweJobTreeNode) {
        throw new Error("Method not implemented.");
    }
    public open(node: IZoweJobTreeNode, preview: boolean) {
        throw new Error("Method not implemented.");
    }
    public copy(node: IZoweJobTreeNode) {
        throw new Error("Method not implemented.");
    }
    public paste(node: IZoweJobTreeNode) {
        throw new Error("Method not implemented.");
    }

    /**
     * Adds a save search to the Jobs favorites list
     *
     * @param {IZoweJobTreeNode} node
     */
    public saveSearch(node: IZoweJobTreeNode) {
        node.contextValue = contextually.asFavorite(node);
        return node;
    }
    public saveFile(document: vscode.TextDocument) {
        throw new Error("Method not implemented.");
    }
    public refreshPS(node: IZoweJobTreeNode) {
        throw new Error("Method not implemented.");
    }
    public uploadDialog(node: IZoweJobTreeNode) {
        throw new Error("Method not implemented.");
    }

    /**
     * Takes argument of type IZoweJobTreeNode and retrieves all of the first level children
     *
     * @param {IZoweJobTreeNode} [element] - Optional parameter; if not passed, returns root session nodes
     * @returns {IZoweJobTreeNode[] | Promise<IZoweJobTreeNode[]>}
     */
    public async getChildren(element?: IZoweJobTreeNode | undefined): Promise<IZoweJobTreeNode[]> {
        if (element) {
            // solution for optional credentials. Owner is having error on initialization.
            if (element.owner === "") {
                return;
            }
            if (contextually.isFavoriteContext(element)) {
                return this.mFavorites;
            }
<<<<<<< HEAD
            const newSession = await Profiles.getInstance().checkCurrentProfile(element.getProfile());
            if (newSession) { return element.getChildren(); }
=======
            if (element.contextValue && element.contextValue === globals.FAV_PROFILE_CONTEXT){
                const favsForProfile = this.loadProfilesForFavorites(this.log, element);
                return favsForProfile;
            }
            await Profiles.getInstance().checkCurrentProfile(element.getProfile());
            return element.getChildren();
>>>>>>> 9100ee3c
        }
        return this.mSessionNodes;
    }

    /**
     * Returns the tree view for the current JobTree
     *
     * @returns {vscode.TreeView<Job>}
     */
    public getTreeView(): vscode.TreeView<IZoweJobTreeNode> {
        return this.treeView;
    }

    /**
     * Adds a session to the data set tree
     *
     * @param {string} [sessionName] - optional; loads default profile if not passed
     */
    public async addSession(sessionName?: string, profileType?: string) {
        const setting = PersistentFilters.getDirectValue("Zowe-Automatic-Validation") as boolean;
        // Loads profile associated with passed sessionName, default if none passed
        if (sessionName) {
            const theProfile: IProfileLoaded = Profiles.getInstance().loadNamedProfile(sessionName);
            if (theProfile) {
                await this.addSingleSession(theProfile);
            }
            for (const node of this.mSessionNodes) {
                const name = node.getProfileName();
                if (name === theProfile.name){
                    await resetValidationSettings(node, setting);
                }
             }
        } else {
            const allProfiles: IProfileLoaded[] = Profiles.getInstance().allProfiles;
            for (const sessionProfile of allProfiles) {
                // If session is already added, do nothing
                if (this.mSessionNodes.find((tempNode) => tempNode.label.trim() === sessionProfile.name)) {
                    continue;
                }
                for (const session of this.mHistory.getSessions()) {
                    if (session === sessionProfile.name) {
                        await this.addSingleSession(sessionProfile);
                        for (const node of this.mSessionNodes) {
                            const name = node.getProfileName();
                            if (name === sessionProfile.name){
                                await resetValidationSettings(node, setting);
                            }
                        }
                    }
                }
            }
            if (this.mSessionNodes.length === 1) {
                await this.addSingleSession(DefaultProfileManager.getInstance().getDefaultProfile(profileType));
            }
        }
        this.refresh();
    }

    public async delete(node: IZoweJobTreeNode) {
        try {
            await ZoweExplorerApiRegister.getJesApi(node.getProfile()).deleteJob(node.job.jobname, node.job.jobid);
            vscode.window.showInformationMessage(localize("deleteJob.job", "Job ") + node.job.jobname + "(" + node.job.jobid + ")" +
                localize("deleteJob.delete", " deleted"));
            this.removeFavorite(this.createJobsFavorite(node));
        } catch (error) {
            await errorHandling(error, node.getProfileName(), error.message);
        }
    }

    /**
     * Find profile node that matches specified profile name in a tree nodes array (e.g. this.mFavorites or this.mSessionNodes).
     * @param jobsProvider - The array of tree nodes to search through (e.g. this.mFavorites)
     * @param profileName - The name of the profile you are looking for
     * @returns {IZoweJobTreeNode | undefined} Returns matching profile node if found. Otherwise, returns undefined.
     */
    public findMatchingProfileInArray(jobsProvider: IZoweJobTreeNode[], profileName: string): IZoweJobTreeNode|undefined {
        return jobsProvider.find((treeNode) => treeNode.label === profileName );
    }

    /**
     * Creates and returns new profile node, and pushes it to mFavorites
     * @param profileName Name of profile
     * @returns {Job}
     */
    public createProfileNodeForFavs(profileName: string): Job {
        const favProfileNode = new Job(profileName, vscode.TreeItemCollapsibleState.Collapsed,
            this.mFavoriteSession, null, null, null);
        favProfileNode.contextValue = globals.FAV_PROFILE_CONTEXT;
        const icon = getIconByNode(favProfileNode);
        if (icon) {
            favProfileNode.iconPath = icon.path;
        }
        this.mFavorites.push(favProfileNode);
        return favProfileNode;
    }

    /**
     * Initialize the favorites and history information
     * @param log - Logger
     */
    public async initializeJobsTree(log: Logger) {
        this.log = log;
        this.log.debug(localize("initializeJobsTree.log.debug", "Initializing profiles with jobs favorites."));
        const lines: string[] = this.mHistory.readFavorites();
<<<<<<< HEAD
        for (const line of lines) {
=======
        if (lines.length === 0) {
            this.log.debug(localize("initializeJobsTree.no.favorites", "No jobs favorites found."));
            return;
        }
        // Parse line
        lines.forEach(async (line) => {
>>>>>>> 9100ee3c
            const profileName = line.substring(1, line.lastIndexOf("]"));
            const favLabel = (line.substring(line.indexOf(":") + 1, line.indexOf("{"))).trim();
            const favContextValue = line.substring(line.indexOf("{") + 1, line.lastIndexOf("}"));
            // The profile node used for grouping respective favorited items. (Undefined if not created yet.)
            let profileNodeInFavorites = this.findMatchingProfileInArray(this.mFavorites, profileName);
            if (profileNodeInFavorites === undefined) {
                // If favorite node for profile doesn't exist yet, create a new one for it
                profileNodeInFavorites = this.createProfileNodeForFavs(profileName);
            }
            // Initialize and attach favorited item nodes under their respective profile node in Favorrites
            const favChildNodeForProfile = await this.initializeFavChildNodeForProfile(favLabel, favContextValue, profileNodeInFavorites);
            profileNodeInFavorites.children.push(favChildNodeForProfile);
        });
    }

    /**
     * Creates an individual favorites node WITHOUT profiles or sessions, to be added to the specified profile node in Favorites during activation.
     * This allows label and contextValue to be passed into these child nodes.
     * @param label The favorited data set's label
     * @param contextValue The favorited data set's context value
     * @param parentNode The profile node in this.mFavorites that the favorite belongs to
     * @returns IZoweJobTreeNode
     */
    public async initializeFavChildNodeForProfile(label: string, contextValue: string, parentNode: IZoweJobTreeNode){
        let favJob: Job;
        if (contextValue.startsWith(globals.JOBS_JOB_CONTEXT)){
            favJob = new Job(label, vscode.TreeItemCollapsibleState.Collapsed,
                parentNode, null, new JobDetail(label), null);
            favJob.contextValue = globals.JOBS_JOB_CONTEXT + globals.FAV_SUFFIX;
            favJob.command = {command: "zowe.zosJobsSelectjob", title: "", arguments: [favJob]};
        } else { // for search
            favJob = new Job(label, vscode.TreeItemCollapsibleState.None,
                parentNode, null, null, null);
            favJob.command = {command: "zowe.jobs.search", title: "", arguments: [favJob]};
            favJob.contextValue = globals.JOBS_SESSION_CONTEXT + globals.FAV_SUFFIX;
        }
        const icon = getIconByNode(favJob);
        if (icon) {
            favJob.iconPath = icon.path;
        }
        return favJob;
    }

    /**
     * Loads profile for the profile node in Favorites that was clicked on, as well as for its children favorites.
     * @param log
     * @param parentNode
     */
    public async loadProfilesForFavorites(log: Logger, parentNode: IZoweJobTreeNode ) {
        const profileName = parentNode.label;
        const updatedFavsForProfile: IZoweJobTreeNode[] = [];
        let profile: IProfileLoaded;
        let session: Session;
        this.log = log;
        this.log.debug(localize("loadProfilesForFavorites.log.debug", "Loading profile: {0} for jobs favorites", profileName));
        // Load profile for parent profile node in this.mFavorites array
        if (!parentNode.getProfile() || !parentNode.getSession()) {
            try {
<<<<<<< HEAD
                const zosmfProfile = Profiles.getInstance().loadNamedProfile(sesName);
                let favJob: Job;

                // Get valid session
                let session;
                const getSessStatus = await ZoweExplorerApiRegister.getInstance().getCommonApi(zosmfProfile);
                if (getSessStatus.getValidSession) {
                    session = await ZoweExplorerApiRegister.getCommonApi(zosmfProfile).getValidSession(zosmfProfile, zosmfProfile.name, false);
                } else {
                    session = await ZoweExplorerApiRegister.getCommonApi(zosmfProfile).getSession(zosmfProfile);
                }

                if (line.substring(line.indexOf("{") + 1, line.lastIndexOf("}")).startsWith(globals.JOBS_JOB_CONTEXT)) {
                    favJob = new Job(line.substring(0, line.indexOf("{")), vscode.TreeItemCollapsibleState.Collapsed,
                                     this.mFavoriteSession, session, new JobDetail(nodeName), zosmfProfile);
                    favJob.contextValue = globals.JOBS_JOB_CONTEXT + globals.FAV_SUFFIX;
                    favJob.command = {command: "zowe.zosJobsSelectjob", title: "", arguments: [favJob]};
                } else { // for search
                    favJob = new Job(line.substring(0, line.indexOf("{")), vscode.TreeItemCollapsibleState.None,
                                     this.mFavoriteSession, session, null, zosmfProfile
                    );
                    favJob.command = {command: "zowe.jobs.search", title: "", arguments: [favJob]};
                    favJob.contextValue = globals.JOBS_SESSION_CONTEXT + globals.FAV_SUFFIX;
                }
                const icon = getIconByNode(favJob);
                if (icon) {
                    favJob.iconPath = icon.path;
                }
                this.mFavorites.push(favJob);
            } catch (e) {
=======
                profile = Profiles.getInstance().loadNamedProfile(profileName);
                session = ZoweExplorerApiRegister.getJesApi(profile).getSession();
                parentNode.setProfileToChoice(profile);
                parentNode.setSessionToChoice(session);
                parentNode.owner = session.ISession.user;
            } catch(error) {
>>>>>>> 9100ee3c
                const errMessage: string =
                localize("initializeJobsFavorites.error.profile1",
                    "Error: You have Jobs favorites that refer to a non-existent CLI profile named: ") + profileName +
                localize("initializeJobsFavorites.error.profile2",
                    ". To resolve this, you can create a profile with this name, ") +
                localize("initializeJobsFavorites.error.profile3",
                    "or remove the favorites with this profile name from the Zowe-Jobs-Persistent setting, which can be found in your ") +
                getAppName(globals.ISTHEIA) + localize("initializeJobsFavorites.error.profile4", " user settings.");
                errorHandling(error, null, errMessage);
            }
        }
<<<<<<< HEAD
=======
        profile = parentNode.getProfile();
        session = parentNode.getSession();
        // Pass loaded profile/session to the parent node's favorites children.
        const profileInFavs = this.findMatchingProfileInArray(this.mFavorites, profileName);
        const favsForProfile = profileInFavs.children;
        for (const favorite of favsForProfile ) {
            if (!favorite.owner) {
                // Needed for setting tooltip
                favorite.owner = session.ISession.user;
            }
            // If profile and session already exists for favorite node, add to updatedFavsForProfile and go to next array item
            if (favorite.getProfile() && favorite.getSession()) {
                updatedFavsForProfile.push(favorite);
                continue;
            }
            // If no profile/session for favorite node yet, then add session and profile to favorite node:
            favorite.setProfileToChoice(profile);
            favorite.setSessionToChoice(session);
            updatedFavsForProfile.push(favorite);
        }
        // This updates the profile node's children in the this.mFavorites array, as well.
        return updatedFavsForProfile;
>>>>>>> 9100ee3c
    }

    /**
     * Adds a node to the Jobs favorites list
     *
     * @param {IZoweJobTreeNode} node
     */
    public async addFavorite(node: IZoweJobTreeNode) {
        let favJob: Job;
        // Get node's profile node in favorites
        const profileName = node.getProfileName();
        let profileNodeInFavorites = this.findMatchingProfileInArray(this.mFavorites, profileName);
        if (profileNodeInFavorites === undefined) {
            // If favorite node for profile doesn't exist yet, create a new one for it
            profileNodeInFavorites = this.createProfileNodeForFavs(profileName);
        }
        if (contextually.isSession(node)) {
            // Favorite a search/session
            favJob = new Job(this.createSearchLabel(node.owner, node.prefix, node.searchId), vscode.TreeItemCollapsibleState.None,
                profileNodeInFavorites, node.getSession(), node.job, node.getProfile());
            favJob.contextValue = node.contextValue;
            favJob.command = { command: "zowe.jobs.search", title: "", arguments: [favJob] };
            this.saveSearch(favJob);
        } else {
            // Favorite a job
            favJob = new Job(node.label.trim(), vscode.TreeItemCollapsibleState.Collapsed,
                profileNodeInFavorites, node.getSession(), node.job, node.getProfile());
            favJob.contextValue = node.contextValue;
            favJob.command = {command: "zowe.zosJobsSelectjob", title: "", arguments: [favJob]};
            this.createJobsFavorite(favJob);
        }
        const icon = getIconByNode(favJob);
        if (icon) {
            favJob.iconPath = icon.path;
        }
        if (!profileNodeInFavorites.children.find((tempNode) => tempNode.label === favJob.label)) {
            profileNodeInFavorites.children.push(favJob);
            sortTreeItems(profileNodeInFavorites.children, globals.JOBS_SESSION_CONTEXT + globals.FAV_SUFFIX);
            sortTreeItems(this.mFavorites, globals.FAV_PROFILE_CONTEXT);
            await this.updateFavorites();
            this.refreshElement(this.mFavoriteSession);
        }
    }

    /**
     * Removes a node from the favorites list
     *
     * @param {IZoweJobTreeNode} node
     */
    public async removeFavorite(node: IZoweJobTreeNode) {
        // Get node's profile node in favorites
        const profileName = node.getProfileName();
        const profileNodeInFavorites = this.findMatchingProfileInArray(this.mFavorites, profileName);
        const startLength = profileNodeInFavorites.children.length;
        profileNodeInFavorites.children = profileNodeInFavorites.children.filter((temp) =>
            !((temp.label === node.label) && (temp.contextValue.startsWith(node.contextValue))));
        if (startLength !== profileNodeInFavorites.children.length) {
            await this.updateFavorites();
            this.refreshElement(this.mFavoriteSession);
        }
    }

    public async updateFavorites() {
        const favoritesArray = [];
        this.mFavorites.forEach((profileNode) => {
            profileNode.children.forEach((fav) => {
                const favoriteEntry = "[" + profileNode.label.trim() + "]: " + fav.label + "{" + (contextually.isFavoriteJob(fav) ?
                    globals.JOBS_JOB_CONTEXT :
                    globals.JOBS_SESSION_CONTEXT) + "}";
                favoritesArray.push(favoriteEntry);
            });
        });
        this.mHistory.updateFavorites(favoritesArray);
    }

    /**
     * Prompts the user for search details to populate the [TreeView]{@link vscode.TreeView}
     *
     * @param {IZoweJobTreeNode} node - The session node
     * @returns {Promise<void>}
     */
    public async filterPrompt(node: IZoweJobTreeNode) {
        let choice: vscode.QuickPickItem;
        let searchCriteria: string = "";
        const hasHistory = this.mHistory.getSearchHistory().length > 0;
<<<<<<< HEAD
        let sesNamePrompt: string;
        if (contextually.isFavorite(node)) {
            sesNamePrompt = node.label.substring(1, node.label.indexOf("]"));
        } else {
            sesNamePrompt = node.label;
        }
        await this.checkCurrentProfile(node, true);
=======
        await this.checkCurrentProfile(node);
>>>>>>> 9100ee3c
        if ((Profiles.getInstance().validProfile === ValidProfileEnum.VALID) ||
        (Profiles.getInstance().validProfile === ValidProfileEnum.UNVERIFIED)) {
            if (contextually.isSessionNotFav(node)) { // This is the profile object context
                if (hasHistory) { // Check if user has created some history
                    const items: vscode.QuickPickItem[] = this.mHistory.getSearchHistory().map((element) => new FilterItem(element));
                    if (globals.ISTHEIA) { // Theia doesn't work properly when directly creating a QuickPick
                        const options1: vscode.QuickPickOptions = {
                            placeHolder: localize("searchHistory.options.prompt", "Select a filter")
                        };
                        // get user selection
                        choice = (await vscode.window.showQuickPick([this.createOwner, this.createId, ...items], options1));
                        if (!choice) {
                            vscode.window.showInformationMessage(localize("enterPattern.pattern", "No selection made."));
                            return;
                        }
                        searchCriteria = choice === this.createOwner || choice === this.createId ? "" : choice.label;
                    } else { // VSCode route to create a QuickPick
                        const quickpick = vscode.window.createQuickPick();
                        quickpick.items = [this.createOwner, this.createId, ...items];
                        quickpick.placeholder = localize("searchHistory.options.prompt", "Select a filter");
                        quickpick.ignoreFocusOut = true;
                        quickpick.show();
                        choice = await resolveQuickPickHelper(quickpick);
                        quickpick.hide();
                        if (!choice) {
                            vscode.window.showInformationMessage(localize("enterPattern.pattern", "No selection made."));
                            return;
                        }
                        if (choice instanceof FilterDescriptor) {
                            if (quickpick.value.length > 0) {
                                searchCriteria = this.interpretFreeform(quickpick.value);
                            }
                        } else {
                            searchCriteria = choice.label;
                        }
                    }
                }
                let options: vscode.InputBoxOptions;
                let owner: string;
                let prefix: string;
                let jobid: string;
                if (searchCriteria) {
                    owner = searchCriteria.match(/Owner:/) ? searchCriteria.match(/(?<=Owner\:).*(?=\s)/)[0] : null;
                    prefix = searchCriteria.match(/Prefix:/) ? searchCriteria.match(/(?<=Prefix\:).*$/)[0] : null;
                    jobid = searchCriteria.match(/JobId:/) ? searchCriteria.match(/(?<=JobId\:).*$/)[0] : null;
                }
                // manually entering a search
                if (!hasHistory || choice === this.createOwner || searchCriteria.match(/Owner:/)) { // User has selected owner/prefix option
                    options = {
                        prompt: localize("jobsFilterPrompt.option.prompt.owner",
                            "Enter the Job Owner. Default is *."),
                        validateInput: (value: string) => (value.match(/ /g) ? localize("jobs.enter.valid.owner",
                            "Please enter a valid owner name (no spaces allowed).") : ""),
                        value: owner
                    };
                    // get user input
                    owner = await vscode.window.showInputBox(options);
                    if (owner === undefined) {
                        vscode.window.showInformationMessage(localize("jobsFilterPrompt.enterPrefix", "Search Cancelled"));
                        return;
                    }
                    if (!owner) {
                        owner = "*";
                    }
                    owner = owner.toUpperCase();
                    options = {
                        prompt: localize("jobsFilterPrompt.option.prompt.prefix", "Enter a Job prefix. Default is *."),
                        value: prefix
                    };
                    // get user input
                    prefix = await vscode.window.showInputBox(options);
                    if (prefix === undefined) {
                        vscode.window.showInformationMessage(localize("jobsFilterPrompt.enterPrefix", "Search Cancelled"));
                        return;
                    }
                    if (!prefix) {
                        prefix = "*";
                    }
                    prefix = prefix.toUpperCase();
                    if (!hasHistory || choice === this.createId) {
                        options = {
                            prompt: localize("jobsFilterPrompt.option.prompt.jobid", "Enter a Job id"),
                            value: jobid
                        };
                        // get user input
                        jobid = await vscode.window.showInputBox(options);
                        if (jobid === undefined) {
                            vscode.window.showInformationMessage(localize("jobsFilterPrompt.enterPrefix", "Search Cancelled"));
                            return;
                        }
                    }
                } else { // User has selected JobId option
                    options = {
                        prompt: localize("jobsFilterPrompt.option.prompt.jobid", "Enter a Job id"),
                        value: jobid
                    };
                    // get user input
                    jobid = await vscode.window.showInputBox(options);
                    if (!jobid) {
                        vscode.window.showInformationMessage(localize("jobsFilterPrompt.enterPrefix", "Search Cancelled"));
                        return;
                    }
                }
                searchCriteria = this.createSearchLabel(owner, prefix, jobid);
                this.applySearchLabelToNode(node, searchCriteria);
            } else {
                // executing search from saved search in favorites
                searchCriteria = node.label.trim();
                const session = node.getProfileName();
                const faveNode = node;
                await this.addSession(session);
                node = this.mSessionNodes.find((tempNode) => tempNode.label.trim() === session);
                if ((!node.getSession().ISession.user) || (!node.getSession().ISession.password)) {
                    node.getSession().ISession.user = faveNode.getSession().ISession.user;
                    node.getSession().ISession.password = faveNode.getSession().ISession.password;
                    node.getSession().ISession.base64EncodedAuth = faveNode.getSession().ISession.base64EncodedAuth;
                }
                this.applySearchLabelToNode(node, searchCriteria);
            }
            node.collapsibleState = vscode.TreeItemCollapsibleState.Expanded;
            const icon = getIconByNode(node);
            if (icon) {
                node.iconPath = icon.path;
            }
            labelRefresh(node);
            node.dirty = true;
            this.refreshElement(node);
            this.addSearchHistory(searchCriteria);
        }
    }

    public async onDidChangeConfiguration(e: vscode.ConfigurationChangeEvent) {
        if (e.affectsConfiguration(ZosJobsProvider.persistenceSchema)) {
            const setting: any = {...vscode.workspace.getConfiguration().get(ZosJobsProvider.persistenceSchema)};
            if (!setting.persistence) {
                setting.favorites = [];
                setting.history = [];
                await vscode.workspace.getConfiguration().update(ZosJobsProvider.persistenceSchema, setting, vscode.ConfigurationTarget.Global);
            }
        }
    }

    public hideSession(node: IZoweJobTreeNode) {
        this.mSessionNodes = this.mSessionNodes.filter((tempNode) => tempNode.label.trim() !== node.label.trim());
        this.deleteSessionByLabel(node.getLabel());
    }

    /**
     * Creates a display string to represent a search
     * @param owner - The owner search item
     * @param prefix - The job prefix search item
     * @param jobid - A specific jobid search item
     */
    public createSearchLabel(owner: string, prefix: string, jobid: string): string {
        let revisedCriteria: string = "";

        const alphaNumeric = new RegExp("^\w+$");
        if (jobid && !alphaNumeric.exec(jobid.trim())) {
            revisedCriteria = Job.JobId + jobid.toUpperCase().trim();
        } else {
            if (owner) {
                revisedCriteria = Job.Owner + owner.trim() + " ";
            }
            if (prefix) {
                revisedCriteria += Job.Prefix + prefix.trim();
            }
        }
        return revisedCriteria.trim();
    }

    public async addFileHistory(criteria: string) {
        throw new Error("Method not implemented.");
    }

    public interpretFreeform(input: string): string {
        let jobId: string;
        let owner: string;
        let prefix: string;


        // test if it's like our stored structure
        const criteria: string[] = input.split(" ");
        criteria.forEach((crit, index) => {
            if (crit.toUpperCase().indexOf(ZosJobsProvider.JobId.toUpperCase()) > -1 && criteria.length >= index + 2) {
                jobId = criteria[index + 1].trim().toUpperCase();
            }
            if (crit.toUpperCase().indexOf(ZosJobsProvider.Owner.toUpperCase()) > -1 && criteria.length >= index + 2) {
                owner = criteria[index + 1].trim().toUpperCase();
            }
            if (crit.toUpperCase().indexOf(ZosJobsProvider.Prefix.toUpperCase()) > -1 && criteria.length >= index + 2) {
                prefix = criteria[index + 1].trim().toUpperCase();
            }
        });
        // test for a jobId on it's own
        const jobPattern = new RegExp("[a-zA-Z]{3}[0-9]{5}");
        const jobs = jobPattern.exec(input);
        if (jobs && jobs.length > 0) {
            return this.createSearchLabel("*", "*", jobs[0]);
        }
        if (!owner && !prefix && !jobId) {
            const validPattern = new RegExp("[a-zA-Z0-9*]{2,8}");
            criteria.forEach((crit, index) => {
                if (index === 0 && validPattern.test(crit)) {
                    owner = crit.trim();
                } else if (index === 1 && validPattern.test(crit)) {
                    prefix = crit.trim();
                }
            });
        }
        return this.createSearchLabel(owner, prefix, jobId);
    }

    /**
     * Function that takes a search criteria and updates a search node based upon it
     * @param node - a IZoweJobTreeNode node
     * @param storedSearch - The original search string
     */
    private applySearchLabelToNode(node: IZoweJobTreeNode, storedSearch: string) {
        if (storedSearch) {
            node.searchId = "";
            node.owner = "*";
            node.prefix = "*";
            const criteria: string[] = storedSearch.split(" ");
            for (const crit of criteria) {
                let index = crit.indexOf(ZosJobsProvider.JobId);
                if (index > -1) {
                    index += ZosJobsProvider.JobId.length;
                    node.searchId = crit.substring(index).trim();
                }
                index = crit.indexOf(ZosJobsProvider.Owner);
                if (index > -1) {
                    index += ZosJobsProvider.Owner.length;
                    node.owner = crit.substring(index).trim();
                }
                index = crit.indexOf(ZosJobsProvider.Prefix);
                if (index > -1) {
                    index += ZosJobsProvider.Prefix.length;
                    node.prefix = crit.substring(index).trim();
                }
            }
        }
    }

    private createJobsFavorite(node: IZoweJobTreeNode) {
        node.label = node.label.substring(0, node.label.lastIndexOf(")") + 1);
        node.contextValue = contextually.asFavorite(node);
        return node;
    }

    /**
     * Adds a single session to the jobs tree
     *
     */
    private async addSingleSession(profileLoaded: IProfileLoaded) {
        if (profileLoaded) {
            // If session is already added, do nothing
            if (this.mSessionNodes.find((tempNode) => tempNode.label.trim() === profileLoaded.name)) {
                return;
            }

            let session;
            try {
                // Uses loaded profile to create a zosmf session with Zowe
                session = await ZoweExplorerApiRegister.getCommonApi(profileLoaded)
                                                       .getValidSession(profileLoaded,
                                                                        profileLoaded.name,
                                                                        false);
            } catch (error) {
                // When no password is entered, we should silence the error message for not providing it
                // since password is optional in Zowe Explorer
                if (error.message !== "Must have user & password OR base64 encoded credentials") { await errorHandling(error); }
            }
            // Creates ZoweNode to track new session and pushes it to mSessionNodes
            const node = new Job(profileLoaded.name, vscode.TreeItemCollapsibleState.Collapsed, null, session, null, profileLoaded);
            node.contextValue = globals.JOBS_SESSION_CONTEXT;
            const icon = getIconByNode(node);
            if (icon) {
                node.iconPath = icon.path;
            }
            node.dirty = true;
            this.mSessionNodes.push(node);
            this.mHistory.addSession(profileLoaded.name);
        }
    }
}

/**
 * Helper class to allow generation of job details by history or favorite
 */
// tslint:disable-next-line: max-classes-per-file
class JobDetail implements IJob {
    public jobid: string;
    public jobname: string;
    public subsystem: string;
    public owner: string;
    public status: string;
    public type: string;
    public class: string;
    public retcode: string;
    public url: string;
    public "files-url": string;
    public "job-correlator": string;
    public phase: number;
    public "phase-name": string;
    public "reason-not-running"?: string;

    constructor(combined: string) {
        this.jobname = combined.substring(0, combined.indexOf("("));
        this.jobid = combined.substring(combined.indexOf("(") + 1, combined.indexOf(")"));
    }
}<|MERGE_RESOLUTION|>--- conflicted
+++ resolved
@@ -122,17 +122,12 @@
             if (contextually.isFavoriteContext(element)) {
                 return this.mFavorites;
             }
-<<<<<<< HEAD
-            const newSession = await Profiles.getInstance().checkCurrentProfile(element.getProfile());
-            if (newSession) { return element.getChildren(); }
-=======
             if (element.contextValue && element.contextValue === globals.FAV_PROFILE_CONTEXT){
                 const favsForProfile = this.loadProfilesForFavorites(this.log, element);
                 return favsForProfile;
             }
-            await Profiles.getInstance().checkCurrentProfile(element.getProfile());
-            return element.getChildren();
->>>>>>> 9100ee3c
+            const newSession = await Profiles.getInstance().checkCurrentProfile(element.getProfile());
+            if (newSession) { return element.getChildren(); }
         }
         return this.mSessionNodes;
     }
@@ -237,16 +232,12 @@
         this.log = log;
         this.log.debug(localize("initializeJobsTree.log.debug", "Initializing profiles with jobs favorites."));
         const lines: string[] = this.mHistory.readFavorites();
-<<<<<<< HEAD
-        for (const line of lines) {
-=======
         if (lines.length === 0) {
             this.log.debug(localize("initializeJobsTree.no.favorites", "No jobs favorites found."));
             return;
         }
         // Parse line
         lines.forEach(async (line) => {
->>>>>>> 9100ee3c
             const profileName = line.substring(1, line.lastIndexOf("]"));
             const favLabel = (line.substring(line.indexOf(":") + 1, line.indexOf("{"))).trim();
             const favContextValue = line.substring(line.indexOf("{") + 1, line.lastIndexOf("}"));
@@ -305,45 +296,12 @@
         // Load profile for parent profile node in this.mFavorites array
         if (!parentNode.getProfile() || !parentNode.getSession()) {
             try {
-<<<<<<< HEAD
-                const zosmfProfile = Profiles.getInstance().loadNamedProfile(sesName);
-                let favJob: Job;
-
-                // Get valid session
-                let session;
-                const getSessStatus = await ZoweExplorerApiRegister.getInstance().getCommonApi(zosmfProfile);
-                if (getSessStatus.getValidSession) {
-                    session = await ZoweExplorerApiRegister.getCommonApi(zosmfProfile).getValidSession(zosmfProfile, zosmfProfile.name, false);
-                } else {
-                    session = await ZoweExplorerApiRegister.getCommonApi(zosmfProfile).getSession(zosmfProfile);
-                }
-
-                if (line.substring(line.indexOf("{") + 1, line.lastIndexOf("}")).startsWith(globals.JOBS_JOB_CONTEXT)) {
-                    favJob = new Job(line.substring(0, line.indexOf("{")), vscode.TreeItemCollapsibleState.Collapsed,
-                                     this.mFavoriteSession, session, new JobDetail(nodeName), zosmfProfile);
-                    favJob.contextValue = globals.JOBS_JOB_CONTEXT + globals.FAV_SUFFIX;
-                    favJob.command = {command: "zowe.zosJobsSelectjob", title: "", arguments: [favJob]};
-                } else { // for search
-                    favJob = new Job(line.substring(0, line.indexOf("{")), vscode.TreeItemCollapsibleState.None,
-                                     this.mFavoriteSession, session, null, zosmfProfile
-                    );
-                    favJob.command = {command: "zowe.jobs.search", title: "", arguments: [favJob]};
-                    favJob.contextValue = globals.JOBS_SESSION_CONTEXT + globals.FAV_SUFFIX;
-                }
-                const icon = getIconByNode(favJob);
-                if (icon) {
-                    favJob.iconPath = icon.path;
-                }
-                this.mFavorites.push(favJob);
-            } catch (e) {
-=======
                 profile = Profiles.getInstance().loadNamedProfile(profileName);
                 session = ZoweExplorerApiRegister.getJesApi(profile).getSession();
                 parentNode.setProfileToChoice(profile);
                 parentNode.setSessionToChoice(session);
                 parentNode.owner = session.ISession.user;
             } catch(error) {
->>>>>>> 9100ee3c
                 const errMessage: string =
                 localize("initializeJobsFavorites.error.profile1",
                     "Error: You have Jobs favorites that refer to a non-existent CLI profile named: ") + profileName +
@@ -355,8 +313,6 @@
                 errorHandling(error, null, errMessage);
             }
         }
-<<<<<<< HEAD
-=======
         profile = parentNode.getProfile();
         session = parentNode.getSession();
         // Pass loaded profile/session to the parent node's favorites children.
@@ -379,7 +335,6 @@
         }
         // This updates the profile node's children in the this.mFavorites array, as well.
         return updatedFavsForProfile;
->>>>>>> 9100ee3c
     }
 
     /**
@@ -465,17 +420,7 @@
         let choice: vscode.QuickPickItem;
         let searchCriteria: string = "";
         const hasHistory = this.mHistory.getSearchHistory().length > 0;
-<<<<<<< HEAD
-        let sesNamePrompt: string;
-        if (contextually.isFavorite(node)) {
-            sesNamePrompt = node.label.substring(1, node.label.indexOf("]"));
-        } else {
-            sesNamePrompt = node.label;
-        }
         await this.checkCurrentProfile(node, true);
-=======
-        await this.checkCurrentProfile(node);
->>>>>>> 9100ee3c
         if ((Profiles.getInstance().validProfile === ValidProfileEnum.VALID) ||
         (Profiles.getInstance().validProfile === ValidProfileEnum.UNVERIFIED)) {
             if (contextually.isSessionNotFav(node)) { // This is the profile object context
