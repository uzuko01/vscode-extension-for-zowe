--- conflicted
+++ resolved
@@ -1391,12 +1391,7 @@
  *
  * @param {IZoweDatasetTreeNode} node
  */
-<<<<<<< HEAD
-export async function openPS(node: IZoweDatasetTreeNode, previewMember: boolean) {
-    const datasetProvider = new DatasetTree();
-=======
-export async function openPS(node: ZoweNode, previewMember: boolean, datasetProvider?: DatasetTree) {
->>>>>>> 5e95b1ef
+export async function openPS(node: IZoweDatasetTreeNode, previewMember: boolean, datasetProvider?: IZoweDatasetTree) {
     let sesNamePrompt: string;
     if (node.contextValue.endsWith(FAV_SUFFIX)) {
         sesNamePrompt = node.getLabel().substring(1, node.getLabel().indexOf("]"));
@@ -1831,12 +1826,7 @@
  *
  * @param {IZoweTreeNode} node
  */
-<<<<<<< HEAD
-export async function openUSS(node: IZoweUSSTreeNode, download = false, previewFile: boolean) {
-    const ussFileProvider = new USSTree();
-=======
-export async function openUSS(node: ZoweUSSNode, download = false, previewFile: boolean, ussFileProvider?: USSTree) {
->>>>>>> 5e95b1ef
+export async function openUSS(node: IZoweUSSTreeNode, download = false, previewFile: boolean, ussFileProvider?: IZoweUSSTree) {
     if ((!node.getSession().ISession.user) || (!node.getSession().ISession.password)) {
         try {
             const values = await Profiles.getInstance().promptCredentials(node.getProfileName());
@@ -1980,12 +1970,7 @@
     jobsProvider.refreshElement(job);
 }
 
-<<<<<<< HEAD
-export async function refreshJobsServer(node: IZoweJobTreeNode) {
-    const jobsProvider = new ZosJobsProvider();
-=======
-export async function refreshJobsServer(node: Job, jobsProvider: ZosJobsProvider) {
->>>>>>> 5e95b1ef
+export async function refreshJobsServer(node: IZoweJobTreeNode, jobsProvider: IZoweJobTree) {
     let sesNamePrompt: string;
     if (node.contextValue.endsWith(FAV_SUFFIX)) {
         sesNamePrompt = node.label.substring(1, node.label.indexOf("]"));
