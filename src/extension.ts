--- conflicted
+++ resolved
@@ -1705,11 +1705,7 @@
             location: vscode.ProgressLocation.Notification,
             title: localize("saveFile.response.save.title", "Saving data set...")
         }, () => {
-<<<<<<< HEAD
             return ZoweExplorerApiRegister.getMvsApi(node ? node.profile: profile).putContents(doc.fileName, label, uploadOptions);
-=======
-            return ZoweExplorerApiRegister.getMvsApi(node.getProfile()).putContents(doc.fileName, label, uploadOptions); // TODO MISSED TESTING
->>>>>>> c5e23154
         });
         if (uploadResponse.success) {
             vscode.window.showInformationMessage(uploadResponse.commandResponse);
@@ -1718,11 +1714,7 @@
                 node.setEtag(uploadResponse.apiResponse[0].etag);
             }
         } else if (!uploadResponse.success && uploadResponse.commandResponse.includes(localize("saveFile.error.ZosmfEtagMismatchError", "Rest API failure with HTTP(S) status 412"))) {
-<<<<<<< HEAD
             const downloadResponse = await ZoweExplorerApiRegister.getMvsApi(node ? node.profile: profile).getContents(label, {
-=======
-            const downloadResponse = await ZoweExplorerApiRegister.getMvsApi(node.getProfile()).getContents(label, {
->>>>>>> c5e23154
                 file: doc.fileName,
                 returnEtag: true
             });
