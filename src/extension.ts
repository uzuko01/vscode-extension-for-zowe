--- conflicted
+++ resolved
@@ -34,17 +34,12 @@
 import { KeytarCredentialManager } from "./KeytarCredentialManager";
 import { linkProfileDialog } from "./utils/profileLink";
 import * as nls from "vscode-nls";
-<<<<<<< HEAD
 declare const __webpack_require__: typeof require;
 declare const __non_webpack_require__: typeof require;
 
 // Set up localization
 nls.config({ messageFormat: nls.MessageFormat.bundle, bundleFormat: nls.BundleFormat.standalone })();
 const localize: nls.LocalizeFunc = nls.loadMessageBundle();
-=======
-
-const localize = nls.config({ messageFormat: nls.MessageFormat.file })();
->>>>>>> a5366684
 
 /**
  * The function that runs when the extension is loaded
@@ -328,21 +323,11 @@
         // Workaround for Theia issue (https://github.com/eclipse-theia/theia/issues/4935)
         const appRoot = globals.ISTHEIA ? process.cwd() : vscode.env.appRoot;
         try {
-<<<<<<< HEAD
             return r(`${appRoot}/node_modules/${moduleName}`);
         } catch (err) { /* Do nothing */ }
         try {
             return r(`${appRoot}/node_modules.asar/${moduleName}`);
         } catch (err) { /* Do nothing */ }
-=======
-            return require(`${appRoot}/node_modules/${moduleName}`);
-        } catch (err) { /* Do nothing */
-        }
-        try {
-            return require(`${appRoot}/node_modules.asar/${moduleName}`);
-        } catch (err) { /* Do nothing */
-        }
->>>>>>> a5366684
         vscode.window.showWarningMessage(localize("initialize.module.load",
             "Credentials not managed, unable to load security file: ") + moduleName);
     }
