/*
* This program and the accompanying materials are made available under the terms of the *
* Eclipse Public License v2.0 which accompanies this distribution, and is available at *
* https://www.eclipse.org/legal/epl-v20.html                                      *
*                                                                                 *
* SPDX-License-Identifier: EPL-2.0                                                *
*                                                                                 *
* Copyright Contributors to the Zowe Project.                                     *
*                                                                                 *
*/

import * as zowe from "@zowe/cli";
import * as fs from "fs";
import { moveSync } from "fs-extra";
import * as path from "path";
import * as vscode from "vscode";
import { IZoweTree, IZoweTreeNode } from "./ZoweTree";
import { ZoweNode } from "./ZoweNode";
import { Logger, TextUtils, IProfileLoaded, ISession, IProfile } from "@zowe/imperative";
import { DatasetTree, createDatasetTree } from "./DatasetTree";
import { ZosJobsProvider, createJobsTree } from "./ZosJobsProvider";
import { Job } from "./ZoweJobNode";
import { USSTree, createUSSTree } from "./USSTree";
import { ZoweUSSNode } from "./ZoweUSSNode";
import * as ussActions from "./uss/ussNodeActions";
import * as mvsActions from "./mvs/mvsNodeActions";
<<<<<<< HEAD
=======
import { MvsCommandHandler } from "./command/MvsCommandHandler";
// tslint:disable-next-line: no-duplicate-imports
import { IJobFile, IUploadOptions } from "@brightside/core";
>>>>>>> 2bfffc87
import { Profiles } from "./Profiles";
import * as nls from "vscode-nls";
import * as utils from "./utils";
import SpoolProvider, { encodeJobFile } from "./SpoolProvider";
const localize = nls.config({ messageFormat: nls.MessageFormat.file })();


// Globals
export let ZOWETEMPFOLDER;
export let USS_DIR;
export let DS_DIR;
export let ISTHEIA: boolean = false; // set during activate
export const FAV_SUFFIX = "_fav";
export const INFORMATION_CONTEXT = "information";
export const FAVORITE_CONTEXT = "favorite";
export const DS_FAV_CONTEXT = "ds_fav";
export const PDS_FAV_CONTEXT = "pds_fav";
export const DS_SESSION_CONTEXT = "session";
export const DS_PDS_CONTEXT = "pds";
export const DS_DS_CONTEXT = "ds";
export const DS_MEMBER_CONTEXT = "member";
export const DS_TEXT_FILE_CONTEXT = "textFile";
export const DS_FAV_TEXT_FILE_CONTEXT = "textFile_fav";
export const DS_BINARY_FILE_CONTEXT = "binaryFile";
export const DS_MIGRATED_FILE_CONTEXT = "migr";
export const USS_SESSION_CONTEXT = "uss_session";
export const USS_DIR_CONTEXT = "directory";
export const USS_FAV_DIR_CONTEXT = "directory_fav";
export const JOBS_SESSION_CONTEXT = "server";
export const JOBS_JOB_CONTEXT = "job";
export const JOBS_SPOOL_CONTEXT = "spool";
export const ICON_STATE_OPEN = "open";
export const ICON_STATE_CLOSED = "closed";

let usrNme: string;
let passWrd: string;
let baseEncd: string;
let validProfile: number = -1;
let log: Logger;
/**
 * The function that runs when the extension is loaded
 *
 * @export
 * @param {vscode.ExtensionContext} context - Context of vscode at the time that the function is called
 */
export async function activate(context: vscode.ExtensionContext) {
    // Get temp folder location from settings
    let preferencesTempPath: string =
        vscode.workspace.getConfiguration()
        /* tslint:disable:no-string-literal */
        .get("Zowe-Temp-Folder-Location")["folderPath"];

    // Determine the runtime framework to support special behavior for Theia
    const theia = "Eclipse Theia";
    const appName: string = vscode.env.appName;
    if (appName && appName === theia) {
        ISTHEIA = true;
    }

    defineGlobals(preferencesTempPath);

    // Call cleanTempDir before continuing
    // this is to handle if the application crashed on a previous execution and
    // VSC didn't get a chance to call our deactivate to cleanup.
    await deactivate();

    try {
        fs.mkdirSync(ZOWETEMPFOLDER);
        fs.mkdirSync(USS_DIR);
        fs.mkdirSync(DS_DIR);
    } catch (err) {
        vscode.window.showErrorMessage(err.message);
    }

    let datasetProvider: DatasetTree;
    let ussFileProvider: USSTree;
    let jobsProvider: ZosJobsProvider;

    try {
        // Initialize Imperative Logger
        const loggerConfig = require(path.join(context.extensionPath, "log4jsconfig.json"));
        loggerConfig.log4jsConfig.appenders.default.filename = path.join(context.extensionPath, "logs", "imperative.log");
        loggerConfig.log4jsConfig.appenders.imperative.filename = path.join(context.extensionPath, "logs", "imperative.log");
        loggerConfig.log4jsConfig.appenders.app.filename = path.join(context.extensionPath, "logs", "zowe.log");
        Logger.initLogger(loggerConfig);

        log = Logger.getAppLogger();
        log.debug(localize("initialize.log.debug", "Initialized logger from VSCode extension"));
        await Profiles.createInstance(log);

        // Initialize dataset provider
        datasetProvider = await createDatasetTree(log);
        // Initialize uss provider
        ussFileProvider = await createUSSTree(log);
        // Initialize Jobs provider with the created session and the selected pattern
        jobsProvider = await createJobsTree(log);

    } catch (err) {
        log.error(localize("initialize.log.error", "Error encountered while activating and initializing logger! ") + JSON.stringify(err));
        vscode.window.showErrorMessage(err.message); // TODO MISSED TESTING
    }

    const spoolProvider = new SpoolProvider();
    const providerRegistration = vscode.Disposable.from(
        vscode.workspace.registerTextDocumentContentProvider(SpoolProvider.scheme, spoolProvider)
    );
    context.subscriptions.push(spoolProvider, providerRegistration);

    if (datasetProvider) {
        vscode.commands.registerCommand("zowe.addSession", async () => addZoweSession(datasetProvider));
        vscode.commands.registerCommand("zowe.addFavorite", async (node) => datasetProvider.addFavorite(node));
        vscode.commands.registerCommand("zowe.refreshAll", () => refreshAll(datasetProvider));
        vscode.commands.registerCommand("zowe.refreshNode", (node) => refreshPS(node));
        vscode.commands.registerCommand("zowe.pattern", (node) => datasetProvider.datasetFilterPrompt(node));
        vscode.commands.registerCommand("zowe.ZoweNode.openPS", (node) => openPS(node, true, datasetProvider));
        vscode.workspace.onDidSaveTextDocument(async (savedFile) => {
            log.debug(localize("onDidSaveTextDocument1",
                "File was saved -- determining whether the file is a USS file or Data set.\n Comparing (case insensitive) ") +
                savedFile.fileName +
                localize("onDidSaveTextDocument2", " against directory ") +
                DS_DIR + localize("onDidSaveTextDocument3", "and") + USS_DIR);
            if (savedFile.fileName.toUpperCase().indexOf(DS_DIR.toUpperCase()) >= 0) {
                log.debug(localize("activate.didSaveText.isDataSet", "File is a data set-- saving "));
                await saveFile(savedFile, datasetProvider); // TODO MISSED TESTING
            } else if (savedFile.fileName.toUpperCase().indexOf(USS_DIR.toUpperCase()) >= 0) {
                log.debug(localize("activate.didSaveText.isUSSFile", "File is a USS file -- saving"));
                await saveUSSFile(savedFile, ussFileProvider); // TODO MISSED TESTING
            } else {
                log.debug(localize("activate.didSaveText.file", "File ") + savedFile.fileName +
                localize("activate.didSaveText.notDataSet", " is not a data set or USS file "));
            }
        });
        vscode.commands.registerCommand("zowe.createDataset", (node) => createFile(node, datasetProvider));
        vscode.commands.registerCommand("zowe.createMember", (node) => createMember(node, datasetProvider));
        vscode.commands.registerCommand("zowe.deleteDataset", (node) => deleteDataset(node, datasetProvider));
        vscode.commands.registerCommand("zowe.deletePDS", (node) => deleteDataset(node, datasetProvider));
        vscode.commands.registerCommand("zowe.uploadDialog", (node) => mvsActions.uploadDialog(node, datasetProvider));
        vscode.commands.registerCommand("zowe.deleteMember", (node) => deleteDataset(node, datasetProvider));
        vscode.commands.registerCommand("zowe.editMember", (node) => openPS(node, false, datasetProvider));
        vscode.commands.registerCommand("zowe.removeSession", async (node) => datasetProvider.deleteSession(node));
        vscode.commands.registerCommand("zowe.removeFavorite", async (node) => datasetProvider.removeFavorite(node));
        vscode.commands.registerCommand("zowe.saveSearch", async (node) => datasetProvider.addFavorite(node));
        vscode.commands.registerCommand("zowe.removeSavedSearch", async (node) => datasetProvider.removeFavorite(node));
        vscode.commands.registerCommand("zowe.submitJcl", async () => submitJcl(datasetProvider));
        vscode.commands.registerCommand("zowe.submitMember", async (node) => submitMember(node));
        vscode.commands.registerCommand("zowe.showDSAttributes", (node) => showDSAttributes(node, datasetProvider));
        vscode.commands.registerCommand("zowe.renameDataSet", (node) => renameDataSet(node, datasetProvider));
        vscode.commands.registerCommand("zowe.copyDataSet", (node) => copyDataSet(node));
        vscode.commands.registerCommand("zowe.pasteDataSet", (node) => pasteDataSet(node, datasetProvider));
        vscode.commands.registerCommand("zowe.renameDataSetMember", (node) => renameDataSetMember(node, datasetProvider));
        vscode.workspace.onDidChangeConfiguration(async (e) => {
            datasetProvider.onDidChangeConfiguration(e);
        });
        vscode.workspace.onDidChangeConfiguration((e) => {
            if (e.affectsConfiguration("Zowe-Temp-Folder-Location")) {
                const updatedPreferencesTempPath: string =
                    vscode.workspace.getConfiguration()
                    /* tslint:disable:no-string-literal */
                    .get("Zowe-Temp-Folder-Location")["folderPath"];
                moveTempFolder(preferencesTempPath, updatedPreferencesTempPath);
                // Update current temp folder preference
                preferencesTempPath = updatedPreferencesTempPath;
            }
        });
        // Attaches the TreeView as a subscriber to the refresh event of datasetProvider
        const databaseView = vscode.window.createTreeView("zowe.explorer", { treeDataProvider: datasetProvider });
        context.subscriptions.push(databaseView);
        if (!ISTHEIA) {
            databaseView.onDidCollapseElement( async (e) => {
                datasetProvider.flipState(e.element, false);
            });
            databaseView.onDidExpandElement( async (e) => {
                datasetProvider.flipState(e.element, true);
            });
        }
    }
    if (ussFileProvider) {
        vscode.commands.registerCommand("zowe.uss.addFavorite", async (node) => ussFileProvider.addUSSFavorite(node));
        vscode.commands.registerCommand("zowe.uss.removeFavorite", async (node) => ussFileProvider.removeUSSFavorite(node));
        vscode.commands.registerCommand("zowe.uss.addSession", async () => addZoweSession(ussFileProvider));
        vscode.commands.registerCommand("zowe.uss.refreshAll", () => ussActions.refreshAllUSS(ussFileProvider));
        vscode.commands.registerCommand("zowe.uss.refreshUSS", (node) => refreshUSS(node));
        vscode.commands.registerCommand("zowe.uss.fullPath", (node) => ussFileProvider.ussFilterPrompt(node));
        vscode.commands.registerCommand("zowe.uss.ZoweUSSNode.open", (node) => openUSS(node, false, true, ussFileProvider));
        vscode.commands.registerCommand("zowe.uss.removeSession", async (node) => ussFileProvider.deleteSession(node));
        vscode.commands.registerCommand("zowe.uss.createFile", async (node) => ussActions.createUSSNode(node, ussFileProvider, "file"));
        vscode.commands.registerCommand("zowe.uss.createFolder", async (node) => ussActions.createUSSNode(node, ussFileProvider, "directory"));
        vscode.commands.registerCommand("zowe.uss.deleteNode",
            async (node) => ussActions.deleteUSSNode(node, ussFileProvider, getUSSDocumentFilePath(node)));
        vscode.commands.registerCommand("zowe.uss.binary", async (node) => changeFileType(node, true, ussFileProvider));
        vscode.commands.registerCommand("zowe.uss.text", async (node) => changeFileType(node, false, ussFileProvider));
        vscode.commands.registerCommand("zowe.uss.renameNode",
            async (node) => ussActions.renameUSSNode(node, ussFileProvider, getUSSDocumentFilePath(node)));
        vscode.commands.registerCommand("zowe.uss.uploadDialog", async (node) => ussActions.uploadDialog(node, ussFileProvider));
        vscode.commands.registerCommand("zowe.uss.createNode", async (node) => ussActions.createUSSNodeDialog(node, ussFileProvider));
        vscode.commands.registerCommand("zowe.uss.copyPath", async (node) => ussActions.copyPath(node));
        vscode.commands.registerCommand("zowe.uss.editFile", (node) => openUSS(node, false, false, ussFileProvider));
        vscode.commands.registerCommand("zowe.uss.saveSearch", async (node) => ussFileProvider.addUSSSearchFavorite(node));
        vscode.commands.registerCommand("zowe.uss.removeSavedSearch", async (node) => ussFileProvider.removeUSSFavorite(node));
        vscode.workspace.onDidChangeConfiguration(async (e) => {
            ussFileProvider.onDidChangeConfiguration(e);
        });
        const ussView = vscode.window.createTreeView("zowe.uss.explorer", { treeDataProvider: ussFileProvider });
        context.subscriptions.push(ussView);
        if (!ISTHEIA) {
            ussView.onDidCollapseElement( async (e) => {
                ussFileProvider.flipState(e.element, false);
            });
            ussView.onDidExpandElement( async (e) => {
                ussFileProvider.flipState(e.element, true);
            });
        }
    }

    if (jobsProvider) {
        vscode.commands.registerCommand("zowe.zosJobsOpenspool", (session, spool) => {
            getSpoolContent(session, spool);
        });
        vscode.commands.registerCommand("zowe.deleteJob", (job) => jobsProvider.deleteJob(job));
        vscode.commands.registerCommand("zowe.runModifyCommand", (job) => {
            modifyCommand(job);
        });
        vscode.commands.registerCommand("zowe.runStopCommand", (job) => {
            stopCommand(job);
        });
        vscode.commands.registerCommand("zowe.refreshJobsServer", async (node) => refreshJobsServer(node, jobsProvider));
        vscode.commands.registerCommand("zowe.refreshAllJobs", () => {
            jobsProvider.mSessionNodes.forEach((jobNode) => {
                if (jobNode.contextValue === JOBS_SESSION_CONTEXT) {
                    jobNode.reset();
                }
            });
            jobsProvider.refresh();
            Profiles.getInstance().refresh();
        });
        vscode.commands.registerCommand("zowe.addJobsSession", () => addZoweSession(jobsProvider));
        vscode.commands.registerCommand("zowe.setOwner", (node) => {
            setOwner(node, jobsProvider);
        });
        vscode.commands.registerCommand("zowe.setPrefix", (node) => {
            setPrefix(node, jobsProvider);
        });
        vscode.commands.registerCommand("zowe.removeJobsSession", (node) => jobsProvider.deleteSession(node));
        vscode.commands.registerCommand("zowe.downloadSpool", (job) => downloadSpool(job));
        vscode.commands.registerCommand("zowe.getJobJcl",  (job) => {
            downloadJcl(job);
        });
        vscode.commands.registerCommand("zowe.setJobSpool", async (session, jobid) => {
            const sessionNode = jobsProvider.mSessionNodes.find((jobNode) => {
                return jobNode.label.trim() === session.trim();
            });
            sessionNode.dirty = true;
            jobsProvider.refresh();
            const jobs = await sessionNode.getChildren();
            const job = jobs.find((jobNode) => {
                return jobNode.job.jobid === jobid;
            });
            jobsProvider.setJob(jobView, job);
        });
        vscode.commands.registerCommand("zowe.jobs.search", (node) => jobsProvider.searchPrompt(node));
        vscode.commands.registerCommand("zowe.issueTsoCmd", async () => MvsCommandHandler.getInstance().issueMvsCommand());
        vscode.commands.registerCommand("zowe.issueMvsCmd", async (node, command) =>
                                            MvsCommandHandler.getInstance().issueMvsCommand(node.session, command));
        vscode.workspace.onDidChangeConfiguration(async (e) => {
            jobsProvider.onDidChangeConfiguration(e);
        });
        vscode.commands.registerCommand("zowe.jobs.addFavorite", async (node) => jobsProvider.addJobsFavorite(node));
        vscode.commands.registerCommand("zowe.jobs.removeFavorite", async (node) => jobsProvider.removeJobsFavorite(node));
        vscode.commands.registerCommand("zowe.jobs.saveSearch", async (node) => jobsProvider.saveSearch(node));
        vscode.commands.registerCommand("zowe.jobs.removeSearchFavorite", async (node) => jobsProvider.removeJobsFavorite(node));
        const jobView = vscode.window.createTreeView("zowe.jobs", { treeDataProvider: jobsProvider });
        context.subscriptions.push(jobView);
        if (!ISTHEIA) {
            jobView.onDidCollapseElement( async (e: { element: Job; }) => {
                jobsProvider.flipState(e.element, false);
            });
            jobView.onDidExpandElement( async (e: { element: Job; }) => {
                jobsProvider.flipState(e.element, true);
            });
        }
    }
}

/**
 * Defines all global variables
 * @param tempPath File path for temporary folder defined in preferences
 */
export function defineGlobals(tempPath: string | undefined) {
    tempPath !== "" && tempPath !== undefined ?
        ZOWETEMPFOLDER = path.join(tempPath, "temp") :
        ZOWETEMPFOLDER = path.join(__dirname, "..", "..", "resources", "temp");

    USS_DIR = path.join(ZOWETEMPFOLDER, "_U_");
    DS_DIR = path.join(ZOWETEMPFOLDER, "_D_");
}

/**
 * Moves temp folder to user defined location in preferences
 * @param previousTempPath temp path settings value before updated by user
 * @param currentTempPath temp path settings value after updated by user
 */
export function moveTempFolder(previousTempPath: string, currentTempPath: string) {
    // Re-define globals with updated path
    defineGlobals(currentTempPath);

    if (previousTempPath === "") {
        previousTempPath = path.join(__dirname, "..", "..", "resources");
    }

    // Make certain that "temp" folder is cleared
    cleanTempDir();

    try {
        fs.mkdirSync(ZOWETEMPFOLDER);
        fs.mkdirSync(USS_DIR);
        fs.mkdirSync(DS_DIR);
    } catch (err) {
        log.error("Error encountered when creating temporary folder! " + JSON.stringify(err));
        vscode.window.showErrorMessage(err.message);
    }
    const previousTemp = path.join(previousTempPath, "temp");
    try {
        // If source and destination path are same, exit
        if(previousTemp === ZOWETEMPFOLDER) {
            return;
        }

        // TODO: Possibly remove when supporting "Multiple Instances"
        // If a second instance has already moved the temp folder, exit
        // Ideally, `moveSync()` would alert user if path doesn't exist.
        // However when supporting "Multiple Instances", might not be possible.
        if(!fs.existsSync(previousTemp)) {
            return;
        }

        moveSync(previousTemp, ZOWETEMPFOLDER, { overwrite: true });
    } catch (err) {
        log.error("Error moving temporary folder! " + JSON.stringify(err));
        vscode.window.showErrorMessage(err.message);
    }
}

/**
 * Download all the spool content for the specified job.
 *
 * @param job The job to download the spool content from
 */
export async function downloadSpool(job: Job){
    try {
        const dirUri = await vscode.window.showOpenDialog({
            openLabel: localize("downloadSpool.select", "Select"),
            canSelectFolders:true,
            canSelectFiles: false,
            canSelectMany: false
        });
        if (dirUri !== undefined) {
            zowe.DownloadJobs.downloadAllSpoolContentCommon(job.session, {
                jobid: job.job.jobid,
                jobname: job.job.jobname,
                outDir: dirUri[0].fsPath
            });
        }
    } catch (error) {
        vscode.window.showErrorMessage(error.message);
    }

}

export async function downloadJcl(job: Job) {
    try {
        const jobJcl = await zowe.GetJobs.getJclForJob(job.session, job.job);
        const jclDoc = await vscode.workspace.openTextDocument({language: "jcl", content: jobJcl});
        await vscode.window.showTextDocument(jclDoc);
    } catch (error) {
        vscode.window.showErrorMessage(error.message);
    }
}

/**
 * Switch the download type and redownload the file.
 *
 * @param node The file that is going to be downloaded
 * @param binary Whether the file should be downloaded as binary or not
 * @param ussFileProvider Our USSTree object
 */
export async function changeFileType(node: ZoweUSSNode, binary: boolean, ussFileProvider: USSTree) {
    node.setBinary(binary);
    await openUSS(node, true, true, ussFileProvider);
    ussFileProvider.refresh();
}

/**
 * Submit the contents of the editor as JCL.
 *
 * @export
 * @param {DatasetTree} datasetProvider - our DatasetTree object
 */
export async function submitJcl(datasetProvider: DatasetTree) {
    const doc = vscode.window.activeTextEditor.document;
    log.debug(localize("submitJcl.log.debug", "Submitting JCL in document ") + doc.fileName);
    // get session name
    const sessionregex = /\[(.*)(\])(?!.*\])/g;
    const regExp = sessionregex.exec(doc.fileName);
    const profiles = await Profiles.getInstance();
    let sesName;
    if(regExp === null){
        const allProfiles: IProfileLoaded[] = profiles.allProfiles;
        const profileNamesList = allProfiles.map((profile) => {
            return profile.name;
        });
        if (profileNamesList.length) {
            const quickPickOptions: vscode.QuickPickOptions = {
                placeHolder: localize("submitJcl.quickPickOption", "Select the Profile to use to submit the job"),
                ignoreFocusOut: true,
                canPickMany: false
            };
            sesName = await vscode.window.showQuickPick(profileNamesList, quickPickOptions);
        } else {
            vscode.window.showInformationMessage(localize("submitJcl.noProfile", "No profiles available"));
        }
    } else {
        sesName = regExp[1];
        if (sesName.includes("[")) {
            // if submitting from favorites, sesName might be the favorite node, so extract further
            sesName = sessionregex.exec(sesName)[1];
        }
    }

    // get session from session name
    let documentSession;
    const sesNode = (await datasetProvider.getChildren()).find((child) => child.label.trim()=== sesName);
    if (sesNode) {
        documentSession = sesNode.getSession();
    } else {
        // if submitting from favorites, a session might not exist for this node
        const zosmfProfile = profiles.loadNamedProfile(sesName);
        documentSession = zowe.ZosmfSession.createBasicZosmfSession(zosmfProfile.profile);
    }
    if (documentSession == null) {
        log.error(localize("submitJcl.log.error.nullSession", "Session for submitting JCL was null or undefined!"));
    }
    try {
        const job = await zowe.SubmitJobs.submitJcl(documentSession, doc.getText());
        const args = [sesName, job.jobid];
        const setJobCmd = `command:zowe.setJobSpool?${encodeURIComponent(JSON.stringify(args))}`;
        vscode.window.showInformationMessage(localize("submitJcl.jobSubmitted" ,"Job submitted ") + `[${job.jobid}](${setJobCmd})`);
    } catch (error) {
        vscode.window.showErrorMessage(localize("submitJcl.jobSubmissionFailed", "Job submission failed\n") + error.message);
    }
}

/**
 * Submit the selected dataset member as a Job.
 *
 * @export
 * @param node The dataset member
 */
export async function submitMember(node: ZoweNode) {
    const labelregex = /\[(.+)\]\: (.+)/g;
    let label;
    let sesName;
    switch (node.mParent.contextValue) {
        case (FAVORITE_CONTEXT): {
            const regex = labelregex.exec(node.label);
            sesName = regex[1];
            label = regex[2];
            break;
        }
        case (DS_PDS_CONTEXT + FAV_SUFFIX): {
            const regex = labelregex.exec(node.mParent.label);
            sesName = regex[1];
            label = regex[2] + "(" + node.label.trim()+ ")";
            break;
        }
        case (DS_SESSION_CONTEXT):
            sesName = node.mParent.label;
            label = node.label;
            break;
        case (DS_PDS_CONTEXT):
            sesName = node.mParent.mParent.label;
            label = node.mParent.label.trim()+ "(" + node.label.trim()+ ")";
            break;
        default:
            vscode.window.showErrorMessage(localize("submitMember.invalidNode", "submitMember() called from invalid node."));
            throw Error(localize("submitMember.error.invalidNode", "submitMember() called from invalid node."));
    }
    try {
        const job = await zowe.SubmitJobs.submitJob(node.getSession(), label);
        const args = [sesName, job.jobid];
        const setJobCmd = `command:zowe.setJobSpool?${encodeURIComponent(JSON.stringify(args))}`;
        vscode.window.showInformationMessage(localize("submitMember.jobSubmitted" ,"Job submitted ") + `[${job.jobid}](${setJobCmd})`);
    } catch (error) {
        vscode.window.showErrorMessage(localize("submitMember.jobSubmissionFailed", "Job submission failed\n") + error.message);
    }
}

/**
 * Adds a new Profile to the provided treeview by clicking the 'Plus' button and
 * selecting which profile you would like to add from the drop-down that appears.
 * The profiles that are in the tree view already will not appear in the
 * drop-down.
 *
 * @export
 * @param {USSTree} zoweFileProvider - either the USS, MVS, JES tree
 */
export async function addZoweSession(zoweFileProvider: IZoweTree<IZoweTreeNode>) {
    const allProfiles = (await Profiles.getInstance()).allProfiles;
    const createNewProfile = "Create a New Connection to z/OS";
    let chosenProfile: string;

    let profileNamesList = allProfiles.map((profile) => {
        return profile.name;
    });
    if (profileNamesList) {
        profileNamesList = profileNamesList.filter((profileNames) =>
            // Find all cases where a profile is not already displayed
            !zoweFileProvider.mSessionNodes.find((sessionNode) =>
                sessionNode.getProfileName() === profileNames
            )
        );
    }
    const createPick = new utils.FilterDescriptor("\uFF0B " + createNewProfile);
    const items: vscode.QuickPickItem[] = profileNamesList.map((element) => new utils.FilterItem(element));
    const placeholder = localize("addSession.quickPickOption",
    "Choose \"Create new...\" to define a new profile or select an existing profile to Add to the USS Explorer");

    if (ISTHEIA) {
        const options: vscode.QuickPickOptions = {
            placeHolder: placeholder
        };
        // get user selection
        const choice = (await vscode.window.showQuickPick([createPick, ...items], options));
        if (!choice) {
            vscode.window.showInformationMessage(localize("enterPattern.pattern", "No selection made."));
            return;
        }
        chosenProfile = choice === createPick ? "" : choice.label;
    } else {
        const quickpick = vscode.window.createQuickPick();
        quickpick.items = [createPick, ...items];
        quickpick.placeholder = placeholder;
        quickpick.ignoreFocusOut = true;
        quickpick.show();
        const choice = await utils.resolveQuickPickHelper(quickpick);
        quickpick.hide();
        if (!choice) {
            vscode.window.showInformationMessage(localize("enterPattern.pattern", "No selection made."));
            return;
        }
        if (choice instanceof utils.FilterDescriptor) {
            chosenProfile = "";
        } else {
            chosenProfile = choice.label;
        }
    }

    if (chosenProfile === "") {
        let newprofile: any;
        let profileName: string;
        const options = {
            placeHolder: localize("createNewConnection.option.prompt.profileName.placeholder", "Connection Name"),
            prompt: localize("createNewConnection.option.prompt.profileName", "Enter a name for the connection"),
            value: profileName
        };
        profileName = await vscode.window.showInputBox(options);
        if (!profileName) {
            vscode.window.showInformationMessage(localize("createNewConnection.enterprofileName",
                "Profile Name was not supplied. Operation Cancelled"));
            return;
        }
        chosenProfile = profileName;
        log.debug(localize("addSession.log.debug.createNewProfile", "User created a new profile"));
        try {
            newprofile = await Profiles.getInstance().createNewConnection(chosenProfile);
        } catch (error) {
            vscode.window.showErrorMessage(error.message);
        }
        if (newprofile) {
            try {
                await Profiles.getInstance().listProfile();
            } catch (error) {
                vscode.window.showErrorMessage(error.message);
            }
            await zoweFileProvider.addSession(newprofile);
            await zoweFileProvider.refresh();
        }
    } else if(chosenProfile) {
        log.debug(localize("addZoweSession.log.debug.selectProfile", "User selected profile ") + chosenProfile);
        await zoweFileProvider.addSession(chosenProfile);
    } else {
        log.debug(localize("addZoweSession.log.debug.cancelledSelection", "User cancelled profile selection"));
    }
}

/**
 * Creates a new file and uploads to the server
 * !!!!!!!!!!!!!!!!!!!!!!!!!!!!!!!!!!!!!!!!!!!!!!!!!!!
 * TODO: Consider changing configuration to allow "custom" data set specifications
 * !!!!!!!!!!!!!!!!!!!!!!!!!!!!!!!!!!!!!!!!!!!!!!!!!!!
 * @export
 * @param {ZoweNode} node - Desired Zowe session
 * @param {DatasetTree} datasetProvider - the tree which contains the nodes
 */
export async function createFile(node: ZoweNode, datasetProvider: DatasetTree) {
    const quickPickOptions: vscode.QuickPickOptions = {
        placeHolder: localize("createFile.quickPickOption.dataSetType", "Type of Data Set to be Created"),
        ignoreFocusOut: true,
        canPickMany: false
    };
    const types = [
        localize("createFile.dataSetBinary", "Data Set Binary"),
        localize("createFile.dataSetC", "Data Set C"),
        localize("createFile.dataSetClassic", "Data Set Classic"),
        localize("createFile.dataSetPartitioned", "Data Set Partitioned"),
        localize("createFile.dataSetSequential", "Data Set Sequential")
    ];
    let sesNamePrompt: string;
    if (node.contextValue.endsWith(FAV_SUFFIX)) {
        sesNamePrompt = node.label.substring(1, node.label.indexOf("]"));
    } else {
        sesNamePrompt = node.label;
    }

    if ((!node.getSession().ISession.user) || (!node.getSession().ISession.password)) {
        try {
            const values = await Profiles.getInstance().promptCredentials(sesNamePrompt);
            if (values !== undefined) {
                usrNme = values [0];
                passWrd = values [1];
                baseEncd = values [2];
            }
        } catch (error) {
            vscode.window.showErrorMessage(error.message);
        }
        if (usrNme !== undefined && passWrd !== undefined && baseEncd !== undefined) {
            node.getSession().ISession.user = usrNme;
            node.getSession().ISession.password = passWrd;
            node.getSession().ISession.base64EncodedAuth = baseEncd;
            validProfile = 0;
        } else {
            return;
        }
        await datasetProvider.refreshElement(node);
        await datasetProvider.refresh();
    } else {
        validProfile = 0;
    }
    if (validProfile === 0) {
        // get data set type
        const type = await vscode.window.showQuickPick(types, quickPickOptions);
        if (type == null) {
            log.debug(localize("createFile.log.debug.noValidTypeSelected", "No valid data type selected"));
            return;
        } else {
            log.debug(localize("createFile.log.debug.creatingNewDataSet", "Creating new data set"));
        }

        let typeEnum;
        let createOptions;
        switch (type) {
            case localize("createFile.dataSetBinary", "Data Set Binary"):
                typeEnum = zowe.CreateDataSetTypeEnum.DATA_SET_BINARY;
                createOptions = vscode.workspace.getConfiguration("Zowe-Default-Datasets-Binary");
                break;
            case localize("createFile.dataSetC", "Data Set C"):
                typeEnum = zowe.CreateDataSetTypeEnum.DATA_SET_C;
                createOptions = vscode.workspace.getConfiguration("Zowe-Default-Datasets-C");
                break;
            case localize("createFile.dataSetClassic", "Data Set Classic"):
                typeEnum = zowe.CreateDataSetTypeEnum.DATA_SET_CLASSIC;
                createOptions = vscode.workspace.getConfiguration("Zowe-Default-Datasets-Classic");
                break;
            case localize("createFile.dataSetPartitioned", "Data Set Partitioned"):
                typeEnum = zowe.CreateDataSetTypeEnum.DATA_SET_PARTITIONED;
                createOptions = vscode.workspace.getConfiguration("Zowe-Default-Datasets-PDS");
                break;
            case localize("createFile.dataSetSequential", "Data Set Sequential"):
                typeEnum = zowe.CreateDataSetTypeEnum.DATA_SET_SEQUENTIAL;
                createOptions = vscode.workspace.getConfiguration("Zowe-Default-Datasets-PS");
                break;
        }

        // get name of data set
        let name = await vscode.window.showInputBox({ placeHolder: localize("dataset.name", "Name of Data Set") });
        name = name.toUpperCase();

        try {
            await zowe.Create.dataSet(node.getSession(), typeEnum, name, createOptions);
            node.dirty = true;

            // Store previous filters (before refreshing)
            const currChildren = await node.getChildren();
            let theFilter = datasetProvider.getHistory()[0] || null;

            // Check if filter is currently applied
            if (currChildren[0].contextValue !== "information" && theFilter) {
                let addNewFilter = true;
                const currentFilters = theFilter.split(", ");

                // Check if current filter includes the new node
                currentFilters.forEach((filter) => {
                    const regex = new RegExp(filter.replace(`*`, `(.+)`) + "$");
                    addNewFilter = regex.test(name) ? false : addNewFilter;
                });

                if (addNewFilter) {
                    theFilter = `${theFilter}, ${name}`;
                    datasetProvider.addHistory(theFilter);
                }
            } else {
                // No filter is currently applied
                theFilter = name;
                datasetProvider.addHistory(theFilter);
            }

            datasetProvider.refresh();

            // Show newly-created data set in expanded tree view
            if (name) {
                node.label = `${node.label} `;
                node.label = node.label.trim();
                node.tooltip = node.pattern = theFilter.toUpperCase();
                node.collapsibleState = vscode.TreeItemCollapsibleState.Expanded;
                node.iconPath = utils.applyIcons(node, ICON_STATE_OPEN);
                node.dirty = true;

                const newNode = await node.getChildren().then((children) => children.find((child) => child.label === name));
                const newNodeView = vscode.window.createTreeView("zowe.explorer", {treeDataProvider: datasetProvider});
                newNodeView.reveal(newNode, {select: true});
            }
        } catch (err) {
            log.error(localize("createDataSet.error", "Error encountered when creating data set! ") + JSON.stringify(err));
            vscode.window.showErrorMessage(err.message);
            throw (err);
        }
    }
}

/**
 * Creates a PDS member
 *
 * @export
 * @param {ZoweNode} parent - The parent Node
 * @param {DatasetTree} datasetProvider - the tree which contains the nodes
 */
export async function createMember(parent: ZoweNode, datasetProvider: DatasetTree) {
    const name = await vscode.window.showInputBox({ placeHolder: localize("createMember.inputBox", "Name of Member") });
    log.debug(localize("createMember.log.debug.createNewDataSet", "creating new data set member of name ") + name);
    if (name) {
        let label = parent.label.trim();
        if (parent.contextValue === DS_PDS_CONTEXT + FAV_SUFFIX) {
            label = parent.label.substring(parent.label.indexOf(":") + 2); // TODO MISSED TESTING
        }

        try {
            await zowe.Upload.bufferToDataSet(parent.getSession(), Buffer.from(""), label + "(" + name + ")");
        } catch (err) {
            log.error(localize("createMember.log.error", "Error encountered when creating member! ") + JSON.stringify(err));
            vscode.window.showErrorMessage(localize("createMember.error", "Unable to create member: ") + err.message);
            throw (err);
        }
        parent.dirty = true;
        datasetProvider.refreshElement(parent);
        openPS(new ZoweNode(name, vscode.TreeItemCollapsibleState.None, parent, null), true, datasetProvider);
        datasetProvider.refresh();
    }
}


/**
 * Shows data set attributes in a new text editor
 *
 * @export
 * @param {ZoweNode} parent - The parent Node
 * @param {DatasetTree} datasetProvider - the tree which contains the nodes
 */
export async function showDSAttributes(parent: ZoweNode, datasetProvider: DatasetTree) {

    let label = parent.label.trim();
    if (parent.contextValue === DS_PDS_CONTEXT + FAV_SUFFIX || parent.contextValue === DS_DS_CONTEXT + FAV_SUFFIX) {
        label = parent.label.trim().substring(parent.label.trim().indexOf(":") + 2);
    }

    log.debug(localize("showDSAttributes.debug", "showing attributes of data set ") + label);
    let attributes: any;
    try {
        attributes = await zowe.List.dataSet(parent.getSession(), label, { attributes: true });
        attributes = attributes.apiResponse.items;
        attributes = attributes.filter((dataSet) => {
            return dataSet.dsname.toUpperCase() === label.toUpperCase();
        });
        if (attributes.length === 0) {
            throw new Error(localize("showDSAttributes.lengthError", "No matching data set names found for query: ") + label);
        }
    } catch (err) {
        log.error(localize("showDSAttributes.log.error", "Error encountered when listing attributes! ") + JSON.stringify(err));
        vscode.window.showErrorMessage(localize("showDSAttributes.error", "Unable to list attributes: ") + err.message);
        throw (err);
    }

    // shouldn't be possible for there to be two cataloged data sets with the same name,
    // but just in case we'll display all of the results
    // if there's only one result (which there should be), we will just pass in attributes[0]
    // so that prettyJson doesn't display the attributes as an array with a hyphen character
    const attributesText = TextUtils.prettyJson(attributes.length > 1 ? attributes : attributes[0], undefined, false);
    // const attributesFilePath = path.join(ZOWETEMPFOLDER, label + ".yaml");
    // fs.writeFileSync(attributesFilePath, attributesText);
    // const document = await vscode.workspace.openTextDocument(attributesFilePath);
    // await vscode.window.showTextDocument(document);
    const attributesMessage = localize("attributes.title","Attributes");
    const webviewHTML = `<!DOCTYPE html>
    <html lang="en">
    <head>
        <meta charset="UTF-8">
        <title>${label} "${attributesMessage}"</title>
    </head>
    <body>
     ${attributesText.replace(/\n/g, "</br>")}
    </body>
    </html>`;
    const column = vscode.window.activeTextEditor
            ? vscode.window.activeTextEditor.viewColumn
            : undefined;
    const panel: vscode.WebviewPanel = vscode.window.createWebviewPanel(
            "zowe",
            label + " " + localize("attributes.title","Attributes"),
            column || 1,
            {

            }
        );
    panel.webview.html = webviewHTML;

}

/**
 * Rename data sets
 *
 * @export
 * @param {ZoweNode} node - The node
 * @param {DatasetTree} datasetProvider - the tree which contains the nodes
 */
export async function renameDataSet(node: ZoweNode, datasetProvider: DatasetTree) {
    let beforeDataSetName = node.label.trim();
    let favPrefix;
    let isFavourite;

    if (node.contextValue.includes(FAV_SUFFIX)) {
        isFavourite = true;
        favPrefix = node.label.substring(0, node.label.indexOf(":") + 2);
        beforeDataSetName = node.label.substring(node.label.indexOf(":") + 2);
    }
    const afterDataSetName = await vscode.window.showInputBox({ value: beforeDataSetName });

    log.debug(localize("renameDataSet.log.debug", "Renaming data set ") + afterDataSetName);
    if (afterDataSetName) {
        try {
            await zowe.Rename.dataSet(node.getSession(), beforeDataSetName, afterDataSetName);
            node.label = `${favPrefix}${afterDataSetName}`;
        } catch (err) {
            log.error(localize("renameDataSet.log.error", "Error encountered when renaming data set! ") + JSON.stringify(err));
            vscode.window.showErrorMessage(localize("renameDataSet.error", "Unable to rename data set: ") + err.message);
            throw err;
        }
        if (isFavourite) {
            const profile = favPrefix.substring(1, favPrefix.indexOf("]"));
            datasetProvider.renameNode(profile, beforeDataSetName, afterDataSetName);
        } else {
            const temp = node.label;
            node.label = "[" + node.getSessionNode().label.trim() + "]: " + beforeDataSetName;
            datasetProvider.renameFavorite(node, afterDataSetName);
            node.label = temp;
        }
        datasetProvider.refreshElement(node.mParent);
        datasetProvider.updateFavorites();
    }
}

function getProfileAndDataSetName(node: ZoweNode) {
    let profileName;
    let dataSetName;
    if (node.contextValue.includes(FAV_SUFFIX)) {
        profileName = node.label.substring(1, node.label.indexOf("]"));
        dataSetName = node.label.substring(node.label.indexOf(":") + 2);
    } else {
        profileName = node.mParent.label.trim();
        dataSetName = node.label.trim();
    }

    return { profileName, dataSetName };
}

function getNodeLabels(node: ZoweNode) {
    if (node.contextValue.includes(DS_MEMBER_CONTEXT)) {
        return { ...getProfileAndDataSetName(node.mParent), memberName: node.label.trim() };
    } else {
        return getProfileAndDataSetName(node);
    }
}

/**
 * Copy data sets
 *
 * @export
 * @param {ZoweNode} node - The node to copy
 */
export async function copyDataSet(node: ZoweNode) {
    return vscode.env.clipboard.writeText(JSON.stringify(getNodeLabels(node)));
}

/**
 * Paste data sets
 *
 * @export
 * @param {ZoweNode} node - The node to paste to
 * @param {DatasetTree} datasetProvider - the tree which contains the nodes
 */
export async function pasteDataSet(node: ZoweNode, datasetProvider: DatasetTree) {
    const { profileName, dataSetName } = getNodeLabels(node);
    let memberName;
    let beforeDataSetName;
    let beforeProfileName;
    let beforeMemberName;

    if (node.contextValue.includes(DS_PDS_CONTEXT)) {
        memberName = await vscode.window.showInputBox({ placeHolder: localize("renameDataSet.name", "Name of Data Set Member") });
        if(!memberName) {
            return;
        }
    }

    try {
        ({
            dataSetName: beforeDataSetName,
            memberName: beforeMemberName,
            profileName: beforeProfileName,
        } = JSON.parse(await vscode.env.clipboard.readText()));
    } catch (err) {
        throw Error("Invalid clipboard. Copy from data set first");
    }

    if(beforeProfileName === profileName) {
        if(memberName) {
            try {
                await zowe.Get.dataSet(node.getSession(), `${dataSetName}(${memberName})`);
                throw Error(`${dataSetName}(${memberName}) already exists. You cannot replace a member`);
            } catch(err) {
                if (!err.message.includes("Member not found")) {
                    throw err;
                }
            }
        }
        await zowe.Copy.dataSet(
            node.getSession(),
            { dataSetName: beforeDataSetName, memberName: beforeMemberName },
            { dataSetName, memberName },
        );

        if (memberName) {
            datasetProvider.refreshElement(node);
            let node2;
            if (node.contextValue.includes(FAV_SUFFIX)) {
                node2 = datasetProvider.findNonFavoritedNode(node);
            } else {
                node2 = datasetProvider.findFavoritedNode(node);
            }
            if (node2) {
                datasetProvider.refreshElement(node2);
            }
        } else {
            refreshPS(node);
        }
    }
}

/**
 * Rename data set members
 *
 * @export
 * @param {ZoweNode} node - The node
 * @param {DatasetTree} datasetProvider - the tree which contains the nodes
 */
export async function renameDataSetMember(node: ZoweNode, datasetProvider: DatasetTree) {
    const beforeMemberName = node.label.trim();
    let dataSetName;
    let profileLabel;

    if (node.mParent.contextValue.includes(FAV_SUFFIX)) {
        profileLabel = node.mParent.label.substring(0, node.mParent.label.indexOf(":") + 2);
        dataSetName = node.mParent.label.substring(node.mParent.label.indexOf(":") + 2);
    } else {
        dataSetName = node.mParent.label.trim();
    }
    const afterMemberName = await vscode.window.showInputBox({ value: beforeMemberName });

    log.debug(localize("renameDataSet.log.debug", "Renaming data set ") + afterMemberName);
    if (afterMemberName) {
        try {
            await zowe.Rename.dataSetMember(node.getSession(), dataSetName, beforeMemberName, afterMemberName);
            node.label = `${profileLabel}${afterMemberName}`;
        } catch (err) {
            log.error(localize("renameDataSet.log.error", "Error encountered when renaming data set! ") + JSON.stringify(err));
            vscode.window.showErrorMessage(localize("renameDataSet.error", "Unable to rename data set: ") + err.message);
            throw err;
        }
        if (node.mParent.contextValue.includes(FAV_SUFFIX)) {
            const nonFavoritedParent = datasetProvider.findNonFavoritedNode(node.mParent);
            if (nonFavoritedParent) {
                const nonFavoritedMember = nonFavoritedParent.children.find((child) => child.label === beforeMemberName);
                if (nonFavoritedMember) {
                    nonFavoritedMember.label = afterMemberName;
                    datasetProvider.refreshElement(nonFavoritedParent);
                }
            }
        } else {
            const favoritedParent = datasetProvider.findFavoritedNode(node.mParent);
            if (favoritedParent) {
                const favoritedMember = favoritedParent.children.find((child) => child.label === beforeMemberName);
                if (favoritedMember) {
                    favoritedMember.label = afterMemberName;
                    datasetProvider.refreshElement(favoritedParent);
                }
            }
        }
        datasetProvider.refreshElement(node.mParent);
    }
}

/**
 * Recursively deletes directory
 *
 * @param directory path to directory to be deleted
 */
export function cleanDir(directory) {
    if (!fs.existsSync(directory)) {
        return;
    }
    fs.readdirSync(directory).forEach((file) => {
        const fullpath = path.join(directory, file);
        const lstat = fs.lstatSync(fullpath);
        if (lstat.isFile()) {
            fs.unlinkSync(fullpath);
        } else {
            cleanDir(fullpath);
        }
    });
    fs.rmdirSync(directory);
}

/**
 * Cleans up local temp directory
 *
 * @export
 */
export async function cleanTempDir() {
    // logger hasn't necessarily been initialized yet, don't use the `log` in this function
    if (!fs.existsSync(ZOWETEMPFOLDER)) {
        return;
    }
    try {
        cleanDir(ZOWETEMPFOLDER);
    } catch (err) {
        vscode.window.showErrorMessage(localize("deactivate.error", "Unable to delete temporary folder. ") + err);  // TODO MISSED TESTING
    }
}

/**
 * Called by VSCode on shutdown
 *
 * @export
 */
export async function deactivate() {
    await cleanTempDir();
}

/**
 * Deletes a dataset
 *
 * @export
 * @param {ZoweNode} node - The node to be deleted
 * @param {DatasetTree} datasetProvider - the tree which contains the nodes
 */
export async function deleteDataset(node: ZoweNode, datasetProvider: DatasetTree) {
    log.debug(localize("deleteDataset.log.debug", "Deleting data set ") + node.label);
    const quickPickOptions: vscode.QuickPickOptions = {
        placeHolder: localize("deleteDataset.quickPickOption", "Are you sure you want to delete ") + node.label,
        ignoreFocusOut: true,
        canPickMany: false
    };
    // confirm that the user really wants to delete
    if (await vscode.window.showQuickPick([localize("deleteDataset.showQuickPick.yes", "Yes"),
        localize("deleteDataset.showQuickPick.no", "No")], quickPickOptions) !== localize("deleteDataset.showQuickPick.yes", "Yes")) {
            log.debug(localize("deleteDataset.showQuickPick.log.debug", "User picked no. Cancelling delete of data set"));
            return;
        }

    let label = "";
    let fav = false;
    try {
        switch (node.mParent.contextValue) {
            case (FAVORITE_CONTEXT):
                label = node.label.substring(node.label.indexOf(":") + 1).trim();
                fav = true;
                break;
            case (DS_PDS_CONTEXT + FAV_SUFFIX):
                label = node.mParent.label.substring(node.mParent.label.indexOf(":") + 1).trim() + "(" + node.label.trim()+ ")";
                fav = true;
                break;
            case (DS_SESSION_CONTEXT):
                label = node.label.trim();
                break;
            case (DS_PDS_CONTEXT):
                label = node.mParent.label.trim()+ "(" + node.label.trim()+ ")";
                break;
            default:
                throw Error(localize("deleteDataSet.invalidNode.error", "deleteDataSet() called from invalid node."));
        }
        await zowe.Delete.dataSet(node.getSession(), label);
    } catch (err) {
        log.error(localize("deleteDataSet.delete.log.error", "Error encountered when deleting data set! ") + JSON.stringify(err));
        if (err.message.includes(localize("deleteDataSet.error.notFound", "not found"))) {
            vscode.window.showInformationMessage(localize("deleteDataSet.notFound.error1", "Unable to find file: ") + label +
            localize("deleteDataSet.notFound.error2", " was probably already deleted."));
        } else {
            vscode.window.showErrorMessage(err);
        }
        throw err;
    }

    // remove node from tree
    if (fav) {
        datasetProvider.mSessionNodes.forEach((ses) => {
            if (node.label.substring(node.label.indexOf("[") + 1, node.label.indexOf("]")) === ses.label.trim()||
                node.mParent.label.substring(node.mParent.label.indexOf("["), node.mParent.label.indexOf("]")) === ses.label) {
                ses.dirty = true;
            }
        });
        datasetProvider.removeFavorite(node);
    } else {
        node.getSessionNode().dirty = true;
        const temp = node.label;
        node.label = "[" + node.getSessionNode().label.trim() + "]: " + node.label;
        datasetProvider.removeFavorite(node);
        node.label = temp;
    }
    datasetProvider.refresh();

    // remove local copy of file
    const fileName = getDocumentFilePath(label, node);
    try {
        if (fs.existsSync(fileName)) {
            fs.unlinkSync(fileName);
        }
    } catch (err) {
        // do nothing
    }
}

/**
 * Prompts the user for a pattern, and populates the [TreeView]{@link vscode.TreeView} based on the pattern
 *
 * @param {ZoweNode} node - The session node
 * @param {DatasetTree} datasetProvider - Current DatasetTree used to populate the TreeView
 * @returns {Promise<void>}
 */
export async function enterPattern(node: ZoweNode, datasetProvider: DatasetTree) {
    if (log) {
        log.debug(localize("enterPattern.log.debug.prompt", "Prompting the user for a data set pattern"));
    }
    let pattern: string;
    if (node.contextValue === DS_SESSION_CONTEXT) {
        // manually entering a search
        const options: vscode.InputBoxOptions = {
            prompt: localize("enterPattern.options.prompt", "Search data sets by entering patterns: use a comma to separate multiple patterns"),
            value: node.pattern
        };
        // get user input
        pattern = await vscode.window.showInputBox(options);
        if (!pattern) {
            vscode.window.showInformationMessage(localize("enterPattern.pattern", "You must enter a pattern."));
            return;
        }
    } else {
        // executing search from saved search in favorites
        pattern = node.label.trim().substring(node.label.trim().indexOf(":") + 2);
        const session = node.label.trim().substring(node.label.trim().indexOf("[") + 1, node.label.trim().indexOf("]"));
        await datasetProvider.addSession(session);
        node = datasetProvider.mSessionNodes.find((tempNode) => tempNode.label.trim() === session);
    }

    // update the treeview with the new pattern
    // TODO figure out why a label change is needed to refresh the treeview,
    // instead of changing the collapsible state
    // change label so the treeview updates
    node.label = node.label.trim()+ " ";
    node.label.trim();
    node.tooltip = node.pattern = pattern.toUpperCase();
    node.collapsibleState = vscode.TreeItemCollapsibleState.Expanded;
    node.dirty = true;
    node.iconPath = utils.applyIcons(node, ICON_STATE_OPEN);
    datasetProvider.addHistory(node.pattern);
}

/**
 * Returns the profile for the specified node
 *
 * @export
 * @param {ZoweNode} node
 */
export function getProfile(node: ZoweNode) {
    let profile = node.getSessionNode().label.trim();
    // if this is a favorite node, further extraction is necessary
    if (profile.includes("[")) {
        profile = profile.substring(profile.indexOf("[") + 1, profile.indexOf("]"));  // TODO MISSED TESTING
    }
    return profile;
}

/**
 * Returns the profile for the specified node
 *
 * @export
 * @param {ZoweUSSNode} node
 */
export function getUSSProfile(node: ZoweUSSNode) {
    const profile = node.getSessionNode().mProfileName;
    return profile;
}

/**
 * Append a suffix on a ds file so it can be interpretted with syntax highlighter
 *
 * Rules of mapping:
 *  1. Start with LLQ and work backwards as it is at this end usually
 *   the language is specified
 *  2. Dont do this for the top level HLQ
 */
function appendSuffix(label: string): string {
    const limit= 5;
    const bracket = label.indexOf("(");
    const split = (bracket > -1) ? label.substr(0, bracket).split(".", limit) : label.split(".", limit);
    for (let i = split.length - 1 ; i > 0; i--) {
        if (["JCL", "CNTL"].includes(split[i])) {
            return label.concat(".jcl");
        }
        if (["COBOL", "CBL", "COB", "SCBL"].includes(split[i])) {
            return label.concat(".cbl");
        }
        if (["COPYBOOK", "COPY", "CPY", "COBCOPY"].includes(split[i])) {
            return label.concat(".cpy");
        }
        if (["INC", "INCLUDE", "PLINC"].includes(split[i])) {
            return label.concat(".inc");
        }
        if (["PLI", "PL1", "PLX", "PCX"].includes(split[i])) {
            return label.concat(".pli");
        }
        if (["SH", "SHELL"].includes(split[i])) {
            return label.concat(".sh");
        }
        if (["REXX", "REXEC", "EXEC"].includes(split[i])) {
            return label.concat(".rexx");
        }
        if (split[i] === "XML" ) {
            return label.concat(".xml");
        }
        if (split[i] === "ASM" || split[i].indexOf("ASSEMBL") > -1 ) {
            return label.concat(".asm");
        }
        if (split[i] === "LOG" || split[i].indexOf("SPFLOG") > -1 ) {
            return label.concat(".log");
        }
    }
    return label;
}

/**
 * Returns the file path for the ZoweNode
 *
 * @export
 * @param {string} label - If node is a member, label includes the name of the PDS
 * @param {ZoweNode} node
 */
export function getDocumentFilePath(label: string, node: ZoweNode) {
    return path.join(DS_DIR, "/" + getProfile(node) + "/" + appendSuffix(label) );
}

/**
 * Returns the local file path for the ZoweUSSNode
 *
 * @export
 * @param {ZoweUSSNode} node
 */
export function getUSSDocumentFilePath(node: ZoweUSSNode) {
    return path.join(USS_DIR, "/" + getUSSProfile(node) + "/", node.fullPath);
}

/**
 * Downloads and displays a PS in a text editor view
 *
 * @param {ZoweNode} node
 */
export async function openPS(node: ZoweNode, previewMember: boolean, datasetProvider?: DatasetTree) {
    let sesNamePrompt: string;
    if (node.contextValue.endsWith(FAV_SUFFIX)) {
        sesNamePrompt = node.label.substring(1, node.label.indexOf("]"));
    } else {
        sesNamePrompt = node.label;
    }
    if ((!node.getSession().ISession.user) || (!node.getSession().ISession.password)) {
        try {
            const values = await Profiles.getInstance().promptCredentials(sesNamePrompt);
            if (values !== undefined) {
                usrNme = values [0];
                passWrd = values [1];
                baseEncd = values [2];
            }
        } catch (error) {
            vscode.window.showErrorMessage(error.message);
        }
        if (usrNme !== undefined && passWrd !== undefined && baseEncd !== undefined) {
            node.getSession().ISession.user = usrNme;
            node.getSession().ISession.password = passWrd;
            node.getSession().ISession.base64EncodedAuth = baseEncd;
            validProfile = 0;
        } else {
            return;
        }
        await datasetProvider.refreshElement(node);
        await datasetProvider.refresh();
    } else {
        validProfile = 0;
    }
    if (validProfile === 0) {
        try {
            let label: string;
            switch (node.mParent.contextValue) {
                case (FAVORITE_CONTEXT):
                    label = node.label.substring(node.label.indexOf(":") + 1).trim();
                    break;
                case (DS_PDS_CONTEXT + FAV_SUFFIX):
                    label = node.mParent.label.substring(node.mParent.label.indexOf(":") + 1).trim() + "(" + node.label.trim()+ ")";
                    break;
                case (DS_SESSION_CONTEXT):
                    label = node.label.trim();
                    break;
                case (DS_PDS_CONTEXT):
                    label = node.mParent.label.trim() + "(" + node.label.trim()+ ")";
                    break;
                default:
                    vscode.window.showErrorMessage(localize("openPS.invalidNode", "openPS() called from invalid node."));
                    throw Error(localize("openPS.error.invalidNode", "openPS() called from invalid node."));
            }
            log.debug(localize("openPS.log.debug.openDataSet", "opening physical sequential data set from label ") + label);
            // if local copy exists, open that instead of pulling from mainframe
            const documentFilePath = getDocumentFilePath(label, node);
            if (!fs.existsSync(documentFilePath)) {
                const response = await vscode.window.withProgress({
                    location: vscode.ProgressLocation.Notification,
                    title: "Opening data set..."
                }, function downloadDataset() {
                    return zowe.Download.dataSet(node.getSession(), label, { // TODO MISSED TESTING
                        file: documentFilePath,
                        returnEtag: true
                    });
                });
                node.setEtag(response.apiResponse.etag);
            }
            const document = await vscode.workspace.openTextDocument(getDocumentFilePath(label, node));
            if (previewMember === true) {
                await vscode.window.showTextDocument(document);
                }
                else {
                    await vscode.window.showTextDocument(document, {preview: false});
                }
        } catch (err) {
            log.error(localize("openPS.log.error.openDataSet", "Error encountered when opening data set! ") + JSON.stringify(err));
            vscode.window.showErrorMessage(err.message);
            throw (err);
        }
    }
}

/**
 * Refreshes treeView
 *
 * @param {DataSetTree} datasetProvider
 */
export async function refreshAll(datasetProvider: DatasetTree) {
    log.debug(localize("refreshAll.log.debug.refreshDataSet", "Refreshing data set tree view"));
    datasetProvider.mSessionNodes.forEach((sessNode) => {
        if (sessNode.contextValue === DS_SESSION_CONTEXT) {
            utils.labelHack(sessNode);
            sessNode.children = [];
            sessNode.dirty = true;
        }
    });
    datasetProvider.refresh();
    Profiles.getInstance().refresh();
}

/**
 * Refreshes the passed node with current mainframe data
 *
 * @param {ZoweNode} node - The node which represents the dataset
 */
export async function refreshPS(node: ZoweNode) {
    let label;
    try {
        switch (node.mParent.contextValue) {
            case (FAVORITE_CONTEXT):
                label = node.label.substring(node.label.indexOf(":") + 1).trim();
                break;
            case (DS_PDS_CONTEXT + FAV_SUFFIX):
                label = node.mParent.label.substring(node.mParent.label.indexOf(":") + 1).trim() + "(" + node.label.trim()+ ")";
                break;
            case (DS_SESSION_CONTEXT):
                label = node.label.trim();
                break;
            case (DS_PDS_CONTEXT):
                label = node.mParent.label.trim() + "(" + node.label.trim() + ")";
                break;
            default:
                throw Error(localize("refreshPS.error.invalidNode", "refreshPS() called from invalid node."));
        }
        const documentFilePath = getDocumentFilePath(label, node);
        const response = await zowe.Download.dataSet(node.getSession(), label, {
            file: documentFilePath,
            returnEtag: true
        });
        node.setEtag(response.apiResponse.etag);

        const document = await vscode.workspace.openTextDocument(documentFilePath);
        vscode.window.showTextDocument(document);
        // if there are unsaved changes, vscode won't automatically display the updates, so close and reopen
        if (document.isDirty) {
            await vscode.commands.executeCommand("workbench.action.closeActiveEditor");
            vscode.window.showTextDocument(document);
        }
    } catch (err) {
        log.error(localize("refreshPS.log.error.refresh", "Error encountered when refreshing data set view: ") + JSON.stringify(err));
        if (err.message.includes(localize("refreshPS.error.notFound", "not found"))) {
            vscode.window.showInformationMessage(localize("refreshPS.file1", "Unable to find file: ") + label +
            localize("refreshPS.file2", " was probably deleted."));
        } else {
            vscode.window.showErrorMessage(err.message);
        }
    }
}

/**
 * Refreshes the passed node with current mainframe data
 *
 * @param {ZoweUSSNode} node - The node which represents the file
 */
export async function refreshUSS(node: ZoweUSSNode) {
    let label;
    switch (node.mParent.contextValue) {
        case (USS_DIR_CONTEXT + FAV_SUFFIX):
            label = node.fullPath;
            break;
        case (USS_DIR_CONTEXT):
            label = node.fullPath;
            break;
        case (USS_SESSION_CONTEXT):
            label = node.label;
            break;
        default:
            vscode.window.showErrorMessage(localize("refreshUSS.error.invalidNode", "refreshUSS() called from invalid node."));
            throw Error(localize("refreshUSS.error.invalidNode", "refreshPS() called from invalid node."));
    }
    try {
        const ussDocumentFilePath = getUSSDocumentFilePath(node);
        const response = await zowe.Download.ussFile(node.getSession(), node.fullPath, {
            file: ussDocumentFilePath,
            returnEtag: true
        });
        node.setEtag(response.apiResponse.etag);

        const document = await vscode.workspace.openTextDocument(ussDocumentFilePath);
        vscode.window.showTextDocument(document);
        // if there are unsaved changes, vscode won't automatically display the updates, so close and reopen
        if (document.isDirty) {
            await vscode.commands.executeCommand("workbench.action.closeActiveEditor");
            vscode.window.showTextDocument(document);
        }
    } catch (err) {
        if (err.message.includes(localize("refreshUSS.error.notFound", "not found"))) {
            vscode.window.showInformationMessage(localize("refreshUSS.file1", "Unable to find file: ") + label +
            localize("refreshUSS.file2", " was probably deleted."));
        } else {
            vscode.window.showErrorMessage(err);
        }
    }
}

function checkForAddedSuffix(filename: string): boolean {
    // identify how close to the end of the string the last . is
    const dotPos = filename.length - ( 1 + filename.lastIndexOf(".") );
    // tslint:disable-next-line: no-magic-numbers
    return ((dotPos >= 2 && dotPos <= 4 ) && // if the last characters are 2 to 4 long and lower case it has been added
        ((filename.substring(filename.length - dotPos) ===  filename.substring(filename.length - dotPos).toLowerCase())));

}
/**
 * Uploads the file to the mainframe
 *
 * @export
 * @param {vscode.TextDocument} doc - TextDocument that is being saved
 */
export async function saveFile(doc: vscode.TextDocument, datasetProvider: DatasetTree) {
    // Check if file is a data set, instead of some other file
    log.debug(localize("saveFile.log.debug.request", "requested to save data set: ") + doc.fileName);
    const docPath = path.join(doc.fileName, "..");
    log.debug("requested to save data set: " + doc.fileName);
    if (docPath.toUpperCase().indexOf(DS_DIR.toUpperCase()) === -1 ) {
        log.debug(localize("saveFile.log.debug.path", "path.relative returned a non-blank directory.") +
            localize("saveFile.log.debug.directory", "Assuming we are not in the DS_DIR directory: ") + path.relative(docPath, DS_DIR));
        return;
    }
    const start = path.join(DS_DIR + path.sep).length;
    const ending = doc.fileName.substring(start);
    const sesName = ending.substring(0, ending.indexOf(path.sep));

    // get session from session name
    let documentSession: Session;
    let node: ZoweNode;
    const sesNode = (await datasetProvider.getChildren()).find((child) =>
        child.label.trim() === sesName);
    if (sesNode) {
        log.debug(localize("saveFile.log.debug.load", "Loading session from session node in saveFile()"));
        documentSession = sesNode.getSession();
    } else {
        // if saving from favorites, a session might not exist for this node
        log.debug(localize("saveFile.log.debug.sessionNode", "couldn't find session node, loading profile with CLI profile manager"));
        const zosmfProfile = (await Profiles.getInstance()).loadNamedProfile(sesName);
        documentSession = zowe.ZosmfSession.createBasicZosmfSession(zosmfProfile.profile);
    }
    if (documentSession == null) {
        log.error(localize("saveFile.log.error.session", "Couldn't locate session when saving data set!"));
        return vscode.window.showErrorMessage(localize("saveFile.log.error.session", "Couldn't locate session when saving data set!"));
    }
    // If not a member
    const label = doc.fileName.substring(doc.fileName.lastIndexOf(path.sep) + 1,
        checkForAddedSuffix(doc.fileName) ? doc.fileName.lastIndexOf(".") : doc.fileName.length);
    log.debug(localize("saveFile.log.debug.saving", "Saving file ") + label);
    if (!label.includes("(")) {
        try {
            // Checks if file still exists on server
            const response = await zowe.List.dataSet(documentSession, label);
            if (!response.apiResponse.items.length) {
                return vscode.window.showErrorMessage(
                    localize("saveFile.error.saveFailed", "Data set failed to save. Data set may have been deleted on mainframe."));
            }
        } catch (err) {
            vscode.window.showErrorMessage(err.message + "\n" + err.stack);
        }
    }
    // Get specific node based on label and parent tree (session / favorites)
    let nodes: ZoweNode[];
    let isFromFavorites: boolean;
    if (!sesNode || sesNode.children.length === 0) {
        // saving from favorites
        nodes = utils.concatChildNodes(datasetProvider.mFavorites);
        isFromFavorites = true;
    } else {
        // saving from session
        nodes = utils.concatChildNodes([sesNode]);
        isFromFavorites = false;
    }
    node = await nodes.find((zNode) => {
        // dataset in Favorites
        if (zNode.contextValue === DS_FAV_CONTEXT) {
            return (zNode.label === `[${sesName}]: ${label}`);
        // member in Favorites
        } else if (zNode.contextValue === DS_MEMBER_CONTEXT && isFromFavorites) {
            const zNodeDetails = getProfileAndDataSetName(zNode);
            return (`${zNodeDetails.profileName}(${zNodeDetails.dataSetName})` === `[${sesName}]: ${label}`);
        } else if (zNode.contextValue === DS_MEMBER_CONTEXT && !isFromFavorites) {
            const zNodeDetails = getProfileAndDataSetName(zNode);
            return (`${zNodeDetails.profileName}(${zNodeDetails.dataSetName})` === `${label}`);
        } else if (zNode.contextValue === DS_DS_CONTEXT) {
            return (zNode.label.trim() === label);
        } else {
            return false;
        }
    });

    // define upload options
    let uploadOptions: IUploadOptions;
    if (node) {
        uploadOptions = {
            etag: node.getEtag(),
            returnEtag: true
        };
    }

    try {
        const uploadResponse = await vscode.window.withProgress({
            location: vscode.ProgressLocation.Notification,
            title: localize("saveFile.response.save.title", "Saving data set...")
        }, () => {
            return zowe.Upload.pathToDataSet(documentSession, doc.fileName, label, uploadOptions);  // TODO MISSED TESTING
        });
        if (uploadResponse.success) {
            vscode.window.showInformationMessage(uploadResponse.commandResponse);  // TODO MISSED TESTING
            // set local etag with the new etag from the updated file on mainframe
            node.setEtag(uploadResponse.apiResponse[0].etag);
        } else if (!uploadResponse.success && uploadResponse.commandResponse.includes(localize("saveFile.error.ZosmfEtagMismatchError", "Rest API failure with HTTP(S) status 412"))) {
            const downloadResponse = await zowe.Download.dataSet(documentSession, label, {
                file: doc.fileName,
                returnEtag: true});
            // re-assign etag, so that it can be used with subsequent requests
            const downloadEtag = downloadResponse.apiResponse.etag;
            if (downloadEtag !== node.getEtag()) {
                node.setEtag(downloadEtag);
            }
            vscode.window.showWarningMessage(localize("saveFile.error.etagMismatch","Remote file has been modified in the meantime.\nSelect 'Compare' to resolve the conflict."));
            // Store document in a separate variable, to be used on merge conflict
            const oldDoc = doc;
            const oldDocText = oldDoc.getText();
            const startPosition = new vscode.Position(0,0);
            const endPosition = new vscode.Position(oldDoc.lineCount,0);
            const deleteRange = new vscode.Range(startPosition, endPosition);
            await vscode.window.activeTextEditor.edit((editBuilder) => {
                // re-write the old content in the editor view
                editBuilder.delete(deleteRange);
                editBuilder.insert(startPosition, oldDocText);
            });
            await vscode.window.activeTextEditor.document.save();
        } else {
            vscode.window.showErrorMessage(uploadResponse.commandResponse);
        }
    } catch (err) {
        vscode.window.showErrorMessage(err.message);  // TODO MISSED TESTING
    }
}

/**
 * Uploads the file to the mainframe
 *
 * @export
 * @param {Session} session - Desired session
 * @param {vscode.TextDocument} doc - TextDocument that is being saved
 */
export async function saveUSSFile(doc: vscode.TextDocument, ussFileProvider: USSTree) {
    log.debug(localize("saveUSSFile.log.debug.saveRequest", "save requested for USS file ") + doc.fileName);
    const start = path.join(USS_DIR + path.sep).length;
    const ending = doc.fileName.substring(start);
    const sesName = ending.substring(0, ending.indexOf(path.sep));
    const remote = ending.substring(sesName.length).replace(/\\/g, "/");

    // get session from session name
    let documentSession: Session;
    let binary;
    let node: ZoweUSSNode;
    const sesNode = (await ussFileProvider.mSessionNodes.find((child) => child.mProfileName && child.mProfileName.trim()=== sesName.trim()));
    if (sesNode) {
        documentSession = sesNode.getSession();
        binary = Object.keys(sesNode.binaryFiles).find((child) => child === remote) !== undefined;
    }
    // Get specific node based on label and parent tree (session / favorites)
    let nodes: ZoweUSSNode[];
    if (!sesNode || sesNode.children.length === 0) {
        // saving from favorites
        nodes = utils.concatUSSChildNodes(ussFileProvider.mFavorites);
    } else {
        // saving from session
        nodes = utils.concatUSSChildNodes([sesNode]);
    }
    node = await nodes.find((zNode) => {
        if (zNode.contextValue === DS_FAV_TEXT_FILE_CONTEXT || zNode.contextValue === DS_TEXT_FILE_CONTEXT) {
            return (zNode.fullPath.trim() === remote);
        } else {
            return false;
        }
    });

    // define upload options
    let etagToUpload: string;
    let returnEtag: boolean;
    if (node) {
        etagToUpload = node.getEtag();
        returnEtag = true;
    }

    try {
        const uploadResponse = await vscode.window.withProgress({
            location: vscode.ProgressLocation.Notification,
            title: localize("saveUSSFile.response.title", "Saving file...")
        }, () => {
            return zowe.Upload.fileToUSSFile(documentSession, doc.fileName, remote, binary, null, etagToUpload, returnEtag);  // TODO MISSED TESTING
        });
        if (uploadResponse.success) {
            vscode.window.showInformationMessage(uploadResponse.commandResponse);
            // set local etag with the new etag from the updated file on mainframe
            node.setEtag(uploadResponse.apiResponse.etag);
        // this part never runs! zowe.Upload.fileToUSSFile doesn't return success: false, it just throws the error which is caught below!!!!!
        } else {
            vscode.window.showErrorMessage(uploadResponse.commandResponse);
        }
    } catch (err) {
        if (err.message.includes(localize("saveFile.error.ZosmfEtagMismatchError", "Rest API failure with HTTP(S) status 412"))) {
            const downloadResponse = await zowe.Download.ussFile(documentSession, node.fullPath, {
                file: getUSSDocumentFilePath(node),
                returnEtag: true});
            // re-assign etag, so that it can be used with subsequent requests
            const downloadEtag = downloadResponse.apiResponse.etag;
            if (downloadEtag !== etagToUpload) {
                node.setEtag(downloadEtag);
            }
            vscode.window.showWarningMessage(localize("saveFile.error.etagMismatch","Remote file has been modified in the meantime.\nSelect 'Compare' to resolve the conflict."));
            // Store document in a separate variable, to be used on merge conflict
            const oldDoc = doc;
            const oldDocText = oldDoc.getText();
            const startPosition = new vscode.Position(0,0);
            const endPosition = new vscode.Position(oldDoc.lineCount,0);
            const deleteRange = new vscode.Range(startPosition, endPosition);
            await vscode.window.activeTextEditor.edit((editBuilder) => {
                // re-write the old content in the editor view
                editBuilder.delete(deleteRange);
                editBuilder.insert(startPosition, oldDocText);
            });
            await vscode.window.activeTextEditor.document.save();
        } else {
            log.error(localize("saveUSSFile.log.error.save", "Error encountered when saving USS file: ") + JSON.stringify(err));
            vscode.window.showErrorMessage(err.message);
        }
    }
}

/**
 * Downloads and displays a file in a text editor view
 *
 * @param {ZoweUSSNode} node
 */
export async function openUSS(node: ZoweUSSNode, download = false, previewFile: boolean, ussFileProvider?: USSTree) {
    if ((!node.getSession().ISession.user) || (!node.getSession().ISession.password)) {
        try {
            const values = await Profiles.getInstance().promptCredentials(node.mProfileName);
            if (values !== undefined) {
                usrNme = values [0];
                passWrd = values [1];
                baseEncd = values [2];
            }
        } catch (error) {
            vscode.window.showErrorMessage(error.message);
        }
        if (usrNme !== undefined && passWrd !== undefined && baseEncd !== undefined) {
            node.getSession().ISession.user = usrNme;
            node.getSession().ISession.password = passWrd;
            node.getSession().ISession.base64EncodedAuth = baseEncd;
            validProfile = 0;
        } else {
            return;
        }
        await ussFileProvider.refreshElement(node);
        await ussFileProvider.refresh();
    } else {
        validProfile = 0;
    }
    if (validProfile === 0) {
        try {
            let label: string;
            switch (node.mParent.contextValue) {
                case (FAVORITE_CONTEXT):
                    label = node.label.substring(node.label.indexOf(":") + 1).trim();
                    break;
                // Handle file path for files in directories and favorited directories
                case (USS_DIR_CONTEXT):
                case (USS_DIR_CONTEXT + FAV_SUFFIX):
                    label = node.fullPath;
                    break;
                case (USS_SESSION_CONTEXT):
                    label = node.label;
                    break;
                default:
                    vscode.window.showErrorMessage(localize("openUSS.error.invalidNode", "open() called from invalid node."));
                    throw Error(localize("openUSS.error.invalidNode", "open() called from invalid node."));
            }
            log.debug(localize("openUSS.log.debug.request", "requesting to open a uss file ") + label);
            // if local copy exists, open that instead of pulling from mainframe
            const documentFilePath = getUSSDocumentFilePath(node);
            if (download || !fs.existsSync(documentFilePath)) {
                const chooseBinary = node.binary || await zowe.Utilities.isFileTagBinOrAscii(node.getSession(), node.fullPath);
                const response = await vscode.window.withProgress({
                location: vscode.ProgressLocation.Notification,
                title: "Opening USS file...",
            }, function downloadUSSFile() {
                return zowe.Download.ussFile(node.getSession(), node.fullPath, { // TODO MISSED TESTING
                    file: documentFilePath,
                    binary: chooseBinary,
                    returnEtag: true
                });
            }
                );
                node.setEtag(response.apiResponse.etag);
            }
            const document = await vscode.workspace.openTextDocument(documentFilePath);
            if (previewFile === true) {
                await vscode.window.showTextDocument(document);
                }
                else {
                    await vscode.window.showTextDocument(document, {preview: false});
                }
        } catch (err) {
            log.error(localize("openUSS.log.error.openFile", "Error encountered when opening USS file: ") + JSON.stringify(err));
            vscode.window.showErrorMessage(err.message);
            throw (err);
        }
    }
}

export async function modifyCommand(job: Job) {
    try {
        const command = await vscode.window.showInputBox({ prompt: localize("modifyCommand.command.prompt", "Modify Command") });
        if (command !== undefined) {
            const response = await zowe.IssueCommand.issueSimple(job.session, `f ${job.job.jobname},${command}`);
            vscode.window.showInformationMessage(localize("modifyCommand.response", "Command response: ") + response.commandResponse);
        }
    } catch (error) {
        vscode.window.showErrorMessage(error.message);
    }
}

export async function stopCommand(job: Job) {
    try {
        const response = await zowe.IssueCommand.issueSimple(job.session, `p ${job.job.jobname}`);
        vscode.window.showInformationMessage(localize("stopCommand.response", "Command response: ") + response.commandResponse);
    } catch (error) {
        vscode.window.showErrorMessage(error.message);
    }
}

export async function getSpoolContent(session: string, spool: zowe.IJobFile) {
    const zosmfProfile = Profiles.getInstance().loadNamedProfile(session);
    const spoolSess = zowe.ZosmfSession.createBasicZosmfSession(zosmfProfile.profile);
    if ((!spoolSess.ISession.user) || (!spoolSess.ISession.password)) {
        try {
            const values = await Profiles.getInstance().promptCredentials(session);
            if (values !== undefined) {
                usrNme = values [0];
                passWrd = values [1];
                baseEncd = values [2];
            }
        } catch (error) {
            vscode.window.showErrorMessage(error.message);
        }
        if (usrNme !== undefined && passWrd !== undefined && baseEncd !== undefined) {
            spoolSess.ISession.user = usrNme;
            spoolSess.ISession.password = passWrd;
            spoolSess.ISession.base64EncodedAuth = baseEncd;
            validProfile = 0;
        }
    } else {
        validProfile = 0;
    }
    if (validProfile === 0) {
        try {
            const uri = encodeJobFile(session, spool);
            const document = await vscode.workspace.openTextDocument(uri);
            await vscode.window.showTextDocument(document);
        } catch (error) {
            vscode.window.showErrorMessage(error.message);
        }
    }
}

export async function setOwner(job: Job, jobsProvider: ZosJobsProvider) {
    const newOwner = await vscode.window.showInputBox({ prompt: localize("setOwner.newOwner.prompt.owner", "Owner") });
    job.owner = newOwner;
    jobsProvider.refreshElement(job);
}

export async function setPrefix(job: Job, jobsProvider: ZosJobsProvider) {
    const newPrefix = await vscode.window.showInputBox({ prompt: localize("setOwner.newOwner.prompt.prefix", "Prefix") });
    job.prefix = newPrefix;
    jobsProvider.refreshElement(job);
}

export async function refreshJobsServer(node: Job, jobsProvider: ZosJobsProvider) {
    let sesNamePrompt: string;
    if (node.contextValue.endsWith(FAV_SUFFIX)) {
        sesNamePrompt = node.label.substring(1, node.label.indexOf("]"));
    } else {
        sesNamePrompt = node.label;
    }
    if ((!node.session.ISession.user ) || (!node.session.ISession.password)) {
        try {
            const values = await Profiles.getInstance().promptCredentials(sesNamePrompt);
            if (values !== undefined) {
                usrNme = values [0];
                passWrd = values [1];
                baseEncd = values [2];
            }
        } catch (error) {
            vscode.window.showErrorMessage(error.message);
        }
        if (usrNme !== undefined && passWrd !== undefined && baseEncd !== undefined) {
            node.session.ISession.user = usrNme;
            node.session.ISession.password = passWrd;
            node.session.ISession.base64EncodedAuth = baseEncd;
            node.owner = usrNme;
            validProfile = 0;
        }
    } else {
        validProfile = 0;
    }
    if (validProfile === 0) {
        await jobsProvider.refreshElement(node);
    }
}<|MERGE_RESOLUTION|>--- conflicted
+++ resolved
@@ -16,7 +16,7 @@
 import * as vscode from "vscode";
 import { IZoweTree, IZoweTreeNode } from "./ZoweTree";
 import { ZoweNode } from "./ZoweNode";
-import { Logger, TextUtils, IProfileLoaded, ISession, IProfile } from "@zowe/imperative";
+import { Logger, TextUtils, IProfileLoaded, ISession, IProfile, Session } from "@zowe/imperative";
 import { DatasetTree, createDatasetTree } from "./DatasetTree";
 import { ZosJobsProvider, createJobsTree } from "./ZosJobsProvider";
 import { Job } from "./ZoweJobNode";
@@ -24,12 +24,9 @@
 import { ZoweUSSNode } from "./ZoweUSSNode";
 import * as ussActions from "./uss/ussNodeActions";
 import * as mvsActions from "./mvs/mvsNodeActions";
-<<<<<<< HEAD
-=======
 import { MvsCommandHandler } from "./command/MvsCommandHandler";
 // tslint:disable-next-line: no-duplicate-imports
-import { IJobFile, IUploadOptions } from "@brightside/core";
->>>>>>> 2bfffc87
+import { IJobFile, IUploadOptions } from "@zowe/cli";
 import { Profiles } from "./Profiles";
 import * as nls from "vscode-nls";
 import * as utils from "./utils";
@@ -984,8 +981,8 @@
         }
         await zowe.Copy.dataSet(
             node.getSession(),
-            { dataSetName: beforeDataSetName, memberName: beforeMemberName },
             { dataSetName, memberName },
+            { fromDataSet: { dataSetName: beforeDataSetName, memberName: beforeMemberName }}
         );
 
         if (memberName) {
@@ -1638,7 +1635,8 @@
             vscode.window.showInformationMessage(uploadResponse.commandResponse);  // TODO MISSED TESTING
             // set local etag with the new etag from the updated file on mainframe
             node.setEtag(uploadResponse.apiResponse[0].etag);
-        } else if (!uploadResponse.success && uploadResponse.commandResponse.includes(localize("saveFile.error.ZosmfEtagMismatchError", "Rest API failure with HTTP(S) status 412"))) {
+        } else if (!uploadResponse.success && uploadResponse.commandResponse.includes(localize("saveFile.error.ZosmfEtagMismatchError",
+            "Rest API failure with HTTP(S) status 412"))) {
             const downloadResponse = await zowe.Download.dataSet(documentSession, label, {
                 file: doc.fileName,
                 returnEtag: true});
@@ -1647,7 +1645,8 @@
             if (downloadEtag !== node.getEtag()) {
                 node.setEtag(downloadEtag);
             }
-            vscode.window.showWarningMessage(localize("saveFile.error.etagMismatch","Remote file has been modified in the meantime.\nSelect 'Compare' to resolve the conflict."));
+            vscode.window.showWarningMessage(localize("saveFile.error.etagMismatch",
+                "Remote file has been modified in the meantime.\nSelect 'Compare' to resolve the conflict."));
             // Store document in a separate variable, to be used on merge conflict
             const oldDoc = doc;
             const oldDocText = oldDoc.getText();
@@ -1717,11 +1716,11 @@
     }
 
     try {
-        const uploadResponse = await vscode.window.withProgress({
+        const uploadResponse: zowe.IZosFilesResponse = await vscode.window.withProgress({
             location: vscode.ProgressLocation.Notification,
             title: localize("saveUSSFile.response.title", "Saving file...")
         }, () => {
-            return zowe.Upload.fileToUSSFile(documentSession, doc.fileName, remote, binary, null, etagToUpload, returnEtag);  // TODO MISSED TESTING
+            return zowe.Upload.fileToUSSFile(documentSession, doc.fileName, remote, binary, null, null, etagToUpload, returnEtag); // TODO TESTING
         });
         if (uploadResponse.success) {
             vscode.window.showInformationMessage(uploadResponse.commandResponse);
@@ -1741,7 +1740,8 @@
             if (downloadEtag !== etagToUpload) {
                 node.setEtag(downloadEtag);
             }
-            vscode.window.showWarningMessage(localize("saveFile.error.etagMismatch","Remote file has been modified in the meantime.\nSelect 'Compare' to resolve the conflict."));
+            vscode.window.showWarningMessage(localize("saveFile.error.etagMismatch",
+                "Remote file has been modified in the meantime.\nSelect 'Compare' to resolve the conflict."));
             // Store document in a separate variable, to be used on merge conflict
             const oldDoc = doc;
             const oldDocText = oldDoc.getText();
