--- conflicted
+++ resolved
@@ -343,11 +343,8 @@
     }
 
     if (datasetProvider || ussFileProvider) {
-<<<<<<< HEAD
         vscode.commands.registerCommand("zowe.openRecentMember", () => openRecentMemberPrompt(datasetProvider, ussFileProvider));
-=======
         vscode.commands.registerCommand("zowe.searchInAllLoadedItems", async () => searchInAllLoadedItems(datasetProvider, ussFileProvider));
->>>>>>> dafe3baa
     }
 
     // return the Extension's API to other extensions that want to register their APIs.
