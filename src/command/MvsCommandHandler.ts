/*
* This program and the accompanying materials are made available under the terms of the *
* Eclipse Public License v2.0 which accompanies this distribution, and is available at *
* https://www.eclipse.org/legal/epl-v20.html                                      *
*                                                                                 *
* SPDX-License-Identifier: EPL-2.0                                                *
*                                                                                 *
* Copyright Contributors to the Zowe Project.                                     *
*                                                                                 *
*/

import * as zowe from "@zowe/cli";
import * as vscode from "vscode";
import { IProfileLoaded, Session } from "@zowe/imperative";
import * as globals from "../globals";
import { Profiles, ValidProfileEnum } from "../Profiles";
import { PersistentFilters } from "../PersistentFilters";
import { FilterDescriptor, FilterItem, resolveQuickPickHelper, errorHandling } from "../utils";
import { IZoweTreeNode } from "../api/IZoweTreeNode";
import * as nls from "vscode-nls";
import { ZoweExplorerApiRegister } from "../api/ZoweExplorerApiRegister";
import { DefaultProfileManager } from "../profiles/DefaultProfileManager";

// Set up localization
nls.config({ messageFormat: nls.MessageFormat.bundle, bundleFormat: nls.BundleFormat.standalone })();
const localize: nls.LocalizeFunc = nls.loadMessageBundle();

/**
 * Provides a class that manages submitting a command on the server
 *
 * @export
 * @class MvsCommandHandler
 */
export class MvsCommandHandler {

    /**
     * Implements access singleton
     * for {MvsCommandHandler}.
     *
     * @returns {MvsCommandHandler}
     */
    public static getInstance(): MvsCommandHandler {
        if (!MvsCommandHandler.instance) {
            MvsCommandHandler.instance = new MvsCommandHandler();
        }
        return this.instance;
    }

    private static readonly totalFilters: number = 10;
    private static readonly persistenceSchema: string = "Zowe Commands: History";
    private static readonly defaultDialogText: string = "\uFF0B " + localize("command.option.prompt.search", "Create a new Command");
    private static instance: MvsCommandHandler;

    private history: PersistentFilters;
    private outputChannel: vscode.OutputChannel;


    constructor() {
        this.outputChannel = vscode.window.createOutputChannel(localize("issueMvsCommand.outputchannel.title", "Zowe MVS Command"));
        this.history = new PersistentFilters(MvsCommandHandler.persistenceSchema, MvsCommandHandler.totalFilters);
    }

    /**
     * Allow the user to submit a MVS Console command to the selected server. Response is written
     * to the output channel.
     * @param session the session the command is to run against (optional) user is prompted if not supplied
     * @param command the command string (optional) user is prompted if not supplied
     */
    public async issueMvsCommand(session?: Session, command?: string, node?: IZoweTreeNode) {
        let zosmfProfile: IProfileLoaded;
        if (!session) {
            const profiles = Profiles.getInstance();
            const allProfiles: IProfileLoaded[] = profiles.allProfiles;
            const profileNamesList = allProfiles.map((temprofile) => {
                return temprofile.name;
            });
            if (profileNamesList.length) {
                const quickPickOptions: vscode.QuickPickOptions = {
                    placeHolder: localize("issueMvsCommand.quickPickOption", "Select the Profile to use to submit the command"),
                    ignoreFocusOut: true,
                    canPickMany: false
                };
                const sesName = await vscode.window.showQuickPick(profileNamesList, quickPickOptions);
                if (sesName === undefined) {
                    vscode.window.showInformationMessage(localize("issueMvsCommand.undefined.profilename",
                        "Operation Cancelled"));
                    return;
                }
                zosmfProfile = allProfiles.filter((temprofile) => temprofile.name === sesName)[0];
            } else {
                vscode.window.showInformationMessage(localize("issueMvsCommand.noProfilesLoaded", "No profiles available"));
                return;
            }
        } else {
            zosmfProfile = node.getProfile();
        }
<<<<<<< HEAD
        await Profiles.getInstance().checkCurrentProfile(zosmfProfile, true);
        if (Profiles.getInstance().validProfile === ValidProfileEnum.VALID) {
            session = await ZoweExplorerApiRegister.getCommonApi(zosmfProfile)
                                                   .getValidSession(zosmfProfile,
                                                                    zosmfProfile.name,
                                                                    DefaultProfileManager.getInstance().getDefaultProfile("base"),
                                                                    true);
=======
        await Profiles.getInstance().checkCurrentProfile(zosmfProfile);
        if ((Profiles.getInstance().validProfile === ValidProfileEnum.VALID) ||
        (Profiles.getInstance().validProfile === ValidProfileEnum.UNVERIFIED)) {
            const updProfile = zosmfProfile.profile as ISession;
            session = zowe.ZosmfSession.createBasicZosmfSession(updProfile as IProfile);
>>>>>>> 7a87c377
            let command1: string = command;
            if (!command) {
                command1 = await this.getQuickPick(session && session.ISession ? session.ISession.hostname : "unknown");
            }
            await this.issueCommand(session, command1);
        } else {
            vscode.window.showErrorMessage(localize("issueMvsCommand.checkProfile", "Profile is invalid"));
            return;
        }
    }

    private async getQuickPick(hostname: string) {
        let response = "";
        const alwaysEdit = PersistentFilters.getDirectValue("Zowe Commands: Always edit") as boolean;
        if (this.history.getSearchHistory().length > 0) {
            const createPick = new FilterDescriptor(MvsCommandHandler.defaultDialogText);
            const items: vscode.QuickPickItem[] = this.history.getSearchHistory().map((element) => new FilterItem(element));
            if (globals.ISTHEIA) {
                const options1: vscode.QuickPickOptions = {
                    placeHolder: localize("issueMvsCommand.command.hostname", "Select a command to run against ") + hostname +
                                            (alwaysEdit ? localize("issueMvsCommand.command.edit", " (An option to edit will follow)"): "")
                };
                // get user selection
                const choice = (await vscode.window.showQuickPick([createPick, ...items], options1));
                if (!choice) {
                    vscode.window.showInformationMessage(localize("issueMvsCommand.options.noselection", "No selection made."));
                    return;
                }
                response = choice === createPick ? "" : choice.label;
            } else {
                const quickpick = vscode.window.createQuickPick();
                quickpick.placeholder = alwaysEdit ?
                                            localize("issueMvsCommand.command.hostnameAlt", "Select a command to run against ") + hostname +
                                            localize("issueMvsCommand.command.edit", " (An option to edit will follow)"):
                                            localize("issueMvsCommand.command.hostname",
                                                             "Select a command to run immediately against ") + hostname;

                quickpick.items = [createPick, ...items];
                quickpick.ignoreFocusOut = true;
                quickpick.show();
                const choice = await resolveQuickPickHelper(quickpick);
                quickpick.hide();
                if (!choice) {
                    vscode.window.showInformationMessage(localize("issueMvsCommand.options.noselection", "No selection made."));
                    return;
                }
                if (choice instanceof FilterDescriptor) {
                    if (quickpick.value) {
                        response = quickpick.value;
                    }
                } else {
                    response =  choice.label;
                }
            }
        }
        if (!response || alwaysEdit) {
            // manually entering a search
            const options2: vscode.InputBoxOptions = {
                prompt: localize("issueMvsCommand.command", "Enter or update the command"),
                value: response,
                valueSelection: response ? [response.length, response.length] : undefined
            };
            // get user input
            response = await vscode.window.showInputBox(options2);
            if (!response) {
                vscode.window.showInformationMessage(localize("issueMvsCommand.enter.command", "No command entered."));
                return;
            }
        }
        return response;
    }

    /**
     * Allow the user to submit an MVS Console command to the selected server. Response is written
     * to the output channel.
     * @param session The Session object
     * @param command the command string
     */
    private async issueCommand(session: Session, command: string) {
        try {
            if (command) {
                // If the user has started their command with a / then remove it
                if (command.startsWith("/")) {
                    command = command.substring(1);
                }
                this.outputChannel.appendLine(`> ${command}`);
                const submitResponse = await vscode.window.withProgress({
                    location: vscode.ProgressLocation.Notification,
                    title: localize("issueMvsCommand.command.submitted", "MVS command submitted.")
                }, () => {
                    return zowe.IssueCommand.issueSimple(session, command);
                });
                if (submitResponse.success) {
                    this.outputChannel.appendLine(submitResponse.commandResponse);
                    this.outputChannel.show(true);
                }
            }
        } catch (error) {
            await errorHandling(error, null, error.message);
        }
        this.history.addSearchHistory(command);
    }
}<|MERGE_RESOLUTION|>--- conflicted
+++ resolved
@@ -94,21 +94,15 @@
         } else {
             zosmfProfile = node.getProfile();
         }
-<<<<<<< HEAD
         await Profiles.getInstance().checkCurrentProfile(zosmfProfile, true);
-        if (Profiles.getInstance().validProfile === ValidProfileEnum.VALID) {
+        if ((Profiles.getInstance().validProfile === ValidProfileEnum.VALID) ||
+            (Profiles.getInstance().validProfile === ValidProfileEnum.UNVERIFIED)) {
+            const updProfile = zosmfProfile.profile as ISession;
             session = await ZoweExplorerApiRegister.getCommonApi(zosmfProfile)
                                                    .getValidSession(zosmfProfile,
                                                                     zosmfProfile.name,
                                                                     DefaultProfileManager.getInstance().getDefaultProfile("base"),
                                                                     true);
-=======
-        await Profiles.getInstance().checkCurrentProfile(zosmfProfile);
-        if ((Profiles.getInstance().validProfile === ValidProfileEnum.VALID) ||
-        (Profiles.getInstance().validProfile === ValidProfileEnum.UNVERIFIED)) {
-            const updProfile = zosmfProfile.profile as ISession;
-            session = zowe.ZosmfSession.createBasicZosmfSession(updProfile as IProfile);
->>>>>>> 7a87c377
             let command1: string = command;
             if (!command) {
                 command1 = await this.getQuickPick(session && session.ISession ? session.ISession.hostname : "unknown");
