/*
* This program and the accompanying materials are made available under the terms of the *
* Eclipse Public License v2.0 which accompanies this distribution, and is available at *
* https://www.eclipse.org/legal/epl-v20.html                                      *
*                                                                                 *
* SPDX-License-Identifier: EPL-2.0                                                *
*                                                                                 *
* Copyright Contributors to the Zowe Project.                                     *
*                                                                                 *
*/

import * as zowe from "@brightside/core";
import { Session } from "@brightside/imperative";
import * as vscode from "vscode";

/**
 * A type of TreeItem used to represent sessions and USS directories and files
 *
 * @export
 * @class ZoweUSSNode
 * @extends {vscode.TreeItem}
 */
export class ZoweUSSNode extends vscode.TreeItem {
    public command: vscode.Command;
    public fullPath = "";
    public dirty = true;
    public children: ZoweUSSNode[] = [];
    public binaryFiles = {};
    public profileName = "";
    public shortLabel = "";

    /**
     * Creates an instance of ZoweUSSNode
     *
     * @param {string} mLabel - Displayed in the [TreeView]
     * @param {vscode.TreeItemCollapsibleState} mCollapsibleState - file/directory
     * @param {ZoweUSSNode} mParent - The parent node
     * @param {Session} session
     * @param {String} parentPath - The file path of the parent on the server
     * @param {String} mProfileName - Profile to which the node belongs to
     */
    constructor(public mLabel: string,
                public mCollapsibleState: vscode.TreeItemCollapsibleState,
                public mParent: ZoweUSSNode,
                private session: Session,
                private parentPath: string,
                public binary = false,
                public mProfileName?: string) {
        super(mLabel, mCollapsibleState);
        if (mCollapsibleState !== vscode.TreeItemCollapsibleState.None) {
            this.contextValue = "directory";
        } else if (binary) {
            this.contextValue = "binaryFile";
        } else {
            this.contextValue = "textFile";
        }
        if (parentPath) {
            this.fullPath = this.tooltip = parentPath + "/" + mLabel;
            if (parentPath === "/") {
                // Keep fullPath of root level nodes preceded by a single slash
                this.fullPath = this.tooltip = "/" + mLabel;
            }
        }
        if (this.mParent && this.mParent.contextValue === "favorite") {
            this.profileName = "[" + mProfileName + "]: ";
            this.fullPath = mLabel.trim();
            // File or directory name only (no parent path)
            this.shortLabel = this.fullPath.split("/", this.fullPath.length).pop();
            // Display name for favorited file or directory in tree view
            this.label = this.profileName + this.shortLabel;
            this.tooltip = this.profileName + this.fullPath;
        }
    }

    /**
     * Retrieves child nodes of this ZoweUSSNode
     *
     * @returns {Promise<ZoweUSSNode[]>}
     */
    public async getChildren(): Promise<ZoweUSSNode[]> {
        if ((!this.fullPath && this.contextValue === "uss_session") ||
                (this.contextValue === "textFile" || this.contextValue === "binaryFile")) {
            return [];
        }

        if (!this.dirty) {
            return this.children;
        }

        if (!this.mLabel) {
            vscode.window.showErrorMessage("Invalid node");
            throw Error("Invalid node");
        }

        // Gets the directories from the fullPath and displays any thrown errors
        const responses: zowe.IZosFilesResponse[] = [];
        try {
            responses.push(await zowe.List.fileList(this.getSession(), this.fullPath));
        } catch (err) {
            vscode.window.showErrorMessage(`Retrieving response from zowe.List\n${err}\n`);
            throw Error(`Retrieving response from zowe.List\n${err}\n`);
        }

        // push nodes to an object with property names to avoid duplicates
        const elementChildren = {};
        responses.forEach((response) => {
            // Throws reject if the brightside command does not throw an error but does not succeed
            if (!response.success) {
                throw Error("The response from Zowe CLI was not successful");
            }

            // Loops through all the returned file references members and creates nodes for them
            for (const item of response.apiResponse.items) {
                if (item.name !== "." && item.name !== "..") {
                    // Creates a ZoweUSSNode for a directory
<<<<<<< HEAD
                    if (item.mode.startsWith('d')) {
                        const temp = new ZoweUSSNode(item.name, vscode.TreeItemCollapsibleState.Collapsed, this, null, this.fullPath, false, item.mProfileName);
=======
                    if (item.mode.startsWith("d")) {
                        const temp = new ZoweUSSNode(
                            item.name,
                            vscode.TreeItemCollapsibleState.Collapsed,
                            this,
                            null,
                            this.fullPath,
                            false,
                            item.mProfileName);
>>>>>>> 5c58c632
                        elementChildren[temp.label] = temp;
                    } else {
                        // Creates a ZoweUSSNode for a file
                        let temp;
<<<<<<< HEAD
                        if(this.getSessionNode().binaryFiles.hasOwnProperty(this.fullPath + '/' + item.name)) {
                            temp = new ZoweUSSNode(item.name, vscode.TreeItemCollapsibleState.None, this, null, this.fullPath, true, item.mProfileName);
                        } else {
                            temp = new ZoweUSSNode(item.name, vscode.TreeItemCollapsibleState.None, this, null, this.fullPath, false, item.mProfileName);
=======
                        if(this.getSessionNode().binaryFiles.hasOwnProperty(this.fullPath + "/" + item.name)) {
                            temp = new ZoweUSSNode(
                                item.name,
                                vscode.TreeItemCollapsibleState.None,
                                this,
                                null,
                                this.fullPath,
                                true,
                                item.mProfileName);
                        } else {
                            temp = new ZoweUSSNode(
                                item.name,
                                vscode.TreeItemCollapsibleState.None,
                                this,
                                null,
                                this.fullPath,
                                false,
                                item.mProfileName);
>>>>>>> 5c58c632
                        }
                        temp.command = {command: "zowe.uss.ZoweUSSNode.open", title: "Open", arguments: [temp]};
                        elementChildren[temp.label] = temp;
                    }
                }
            }
        });

        if (this.contextValue === "uss_session") {
            this.dirty = false;
        }
        return this.children = Object.keys(elementChildren).sort().map((labels) => elementChildren[labels]);
    }

    /**
     * Returns the [Session] for this node
     *
     * @returns {Session}
     */
    public getSession(): Session {
        return this.session || this.mParent.getSession();
    }

    /**
     * Returns the session node for this node
     *
     * @returns {ZoweUSSNode}
     */
    public getSessionNode(): ZoweUSSNode {
        return this.session ? this : this.mParent.getSessionNode();
    }

    public setBinary(binary: boolean) {
        this.binary = binary;
        if(this.binary){
            this.contextValue = "binaryFile";
            this.getSessionNode().binaryFiles[this.fullPath] = true;
        } else {
            this.contextValue = "textFile";
            delete this.getSessionNode().binaryFiles[this.fullPath];
        }
        if (this.mParent && this.mParent.contextValue === "favorite") {
            this.binary ? this.contextValue = "binaryFilef" : this.contextValue = "textFilef";
        }
        this.dirty = true;
    }
}<|MERGE_RESOLUTION|>--- conflicted
+++ resolved
@@ -113,10 +113,6 @@
             for (const item of response.apiResponse.items) {
                 if (item.name !== "." && item.name !== "..") {
                     // Creates a ZoweUSSNode for a directory
-<<<<<<< HEAD
-                    if (item.mode.startsWith('d')) {
-                        const temp = new ZoweUSSNode(item.name, vscode.TreeItemCollapsibleState.Collapsed, this, null, this.fullPath, false, item.mProfileName);
-=======
                     if (item.mode.startsWith("d")) {
                         const temp = new ZoweUSSNode(
                             item.name,
@@ -126,17 +122,10 @@
                             this.fullPath,
                             false,
                             item.mProfileName);
->>>>>>> 5c58c632
                         elementChildren[temp.label] = temp;
                     } else {
                         // Creates a ZoweUSSNode for a file
                         let temp;
-<<<<<<< HEAD
-                        if(this.getSessionNode().binaryFiles.hasOwnProperty(this.fullPath + '/' + item.name)) {
-                            temp = new ZoweUSSNode(item.name, vscode.TreeItemCollapsibleState.None, this, null, this.fullPath, true, item.mProfileName);
-                        } else {
-                            temp = new ZoweUSSNode(item.name, vscode.TreeItemCollapsibleState.None, this, null, this.fullPath, false, item.mProfileName);
-=======
                         if(this.getSessionNode().binaryFiles.hasOwnProperty(this.fullPath + "/" + item.name)) {
                             temp = new ZoweUSSNode(
                                 item.name,
@@ -155,7 +144,6 @@
                                 this.fullPath,
                                 false,
                                 item.mProfileName);
->>>>>>> 5c58c632
                         }
                         temp.command = {command: "zowe.uss.ZoweUSSNode.open", title: "Open", arguments: [temp]};
                         elementChildren[temp.label] = temp;
