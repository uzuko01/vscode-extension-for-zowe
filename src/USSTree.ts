--- conflicted
+++ resolved
@@ -10,11 +10,7 @@
 */
 
 import { IProfileLoaded, Logger } from "@zowe/imperative";
-<<<<<<< HEAD
-import { applyIcons, FilterItem, FilterDescriptor, getAppName, resolveQuickPickHelper, sortTreeItems, errorHandling } from "./utils";
-=======
 import { FilterItem, FilterDescriptor, getAppName, resolveQuickPickHelper, sortTreeItems, errorHandling } from "./utils";
->>>>>>> 47da1ca0
 import * as ussNodeActions from "./uss/ussNodeActions";
 import * as vscode from "vscode";
 import { IZoweTree } from "./api/IZoweTree";
@@ -26,10 +22,7 @@
 import * as nls from "vscode-nls";
 import { ZoweTreeProvider } from "./abstract/ZoweTreeProvider";
 import { ZoweExplorerApiRegister } from "./api/ZoweExplorerApiRegister";
-<<<<<<< HEAD
-=======
 import { getIconByNode } from "./generators/icons";
->>>>>>> 47da1ca0
 
 const localize = nls.config({ messageFormat: nls.MessageFormat.file })();
 
@@ -53,13 +46,6 @@
  * @implements {vscode.TreeDataProvider}
  */
 export class USSTree extends ZoweTreeProvider implements IZoweTree<IZoweUSSTreeNode> {
-<<<<<<< HEAD
-
-
-=======
-
-
->>>>>>> 47da1ca0
     public static readonly defaultDialogText: string = "\uFF0B " + localize("filterPrompt.option.prompt.search", "Create a new filter");
     private static readonly persistenceSchema: string = "Zowe-USS-Persistent";
     public mFavoriteSession: ZoweUSSNode;
@@ -71,14 +57,10 @@
         super(USSTree.persistenceSchema, new ZoweUSSNode(localize("Favorites", "Favorites"),
             vscode.TreeItemCollapsibleState.Collapsed, null, null, null));
         this.mFavoriteSession.contextValue = extension.FAVORITE_CONTEXT;
-<<<<<<< HEAD
-        this.mFavoriteSession.iconPath = applyIcons(this.mFavoriteSession);
-=======
         const icon = getIconByNode(this.mFavoriteSession);
         if (icon) {
             this.mFavoriteSession.iconPath = icon.path;
         }
->>>>>>> 47da1ca0
         this.mSessionNodes = [this.mFavoriteSession as IZoweUSSTreeNode];
         this.treeView = vscode.window.createTreeView("zowe.uss.explorer", {treeDataProvider: this});
     }
