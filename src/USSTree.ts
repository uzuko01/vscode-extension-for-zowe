/*
* This program and the accompanying materials are made available under the terms of the *
* Eclipse Public License v2.0 which accompanies this distribution, and is available at *
* https://www.eclipse.org/legal/epl-v20.html                                      *
*                                                                                 *
* SPDX-License-Identifier: EPL-2.0                                                *
*                                                                                 *
* Copyright Contributors to the Zowe Project.                                     *
*                                                                                 *
*/

<<<<<<< HEAD
import * as zowe from "@zowe/cli";
// tslint:disable-next-line: no-implicit-dependencies
import { IProfileLoaded, Logger } from "@zowe/imperative";
=======
import { IProfileLoaded, Logger } from "@brightside/imperative";
>>>>>>> 438e7636
import { applyIcons, FilterItem, FilterDescriptor, getAppName, resolveQuickPickHelper, sortTreeItems, errorHandling } from "./utils";
import * as vscode from "vscode";
import { IZoweTree } from "./api/IZoweTree";
import { IZoweUSSTreeNode } from "./api/IZoweTreeNode";
import { ZoweUSSNode } from "./ZoweUSSNode";
import { Profiles } from "./Profiles";
import * as extension from "../src/extension";
import * as nls from "vscode-nls";
import { ZoweTreeProvider } from "./abstract/ZoweTreeProvider";
import { ZoweExplorerApiRegister } from "./api/ZoweExplorerApiRegister";

const localize = nls.config({ messageFormat: nls.MessageFormat.file })();

/**
 * Creates the USS tree that contains nodes of sessions and data sets
 *
 * @export
 */
export async function createUSSTree(log: Logger) {
    const tree = new USSTree();
    await tree.initialize(log);
    await tree.addSession();
    return tree;
}

/**
 * A tree that contains nodes of sessions and USS Files
 *
 * @export
 * @class USSTree
 * @implements {vscode.TreeDataProvider}
 */
export class USSTree extends ZoweTreeProvider implements IZoweTree<IZoweUSSTreeNode> {

    public static readonly defaultDialogText: string = "\uFF0B " + localize("ussFilterPrompt.option.prompt.search", "Create a new filter");
    private static readonly persistenceSchema: string = "Zowe-USS-Persistent";
    public mFavoriteSession: ZoweUSSNode;
    public mSessionNodes: IZoweUSSTreeNode[] = [];
    public mFavorites: IZoweUSSTreeNode[] = [];
    private treeView: vscode.TreeView<IZoweUSSTreeNode>;

    constructor() {
        super(USSTree.persistenceSchema, new ZoweUSSNode(localize("Favorites", "Favorites"),
            vscode.TreeItemCollapsibleState.Collapsed, null, null, null));
        this.mFavoriteSession.contextValue = extension.FAVORITE_CONTEXT;
        this.mFavoriteSession.iconPath = applyIcons(this.mFavoriteSession);
        this.mSessionNodes = [this.mFavoriteSession as IZoweUSSTreeNode];
        this.treeView = vscode.window.createTreeView("zowe.uss.explorer", {treeDataProvider: this});
    }

    /**
     * Returns the tree view for the current USSTree
     *
     * @returns {vscode.TreeView<ZoweUSSNode>}
     */
    public getTreeView(): vscode.TreeView<IZoweUSSTreeNode> {
        return this.treeView;
    }

    /**
     * Takes argument of type IZoweUSSTreeNode and retrieves all of the first level children
     *
     * @param {IZoweUSSTreeNode} [element] - Optional parameter; if not passed, returns root session nodes
     * @returns {IZoweUSSTreeNode[] | Promise<IZoweUSSTreeNode[]>}
     */
    public async getChildren(element?: IZoweUSSTreeNode | undefined): Promise<IZoweUSSTreeNode[]> {
        if (element) {
            if (element.contextValue === extension.FAVORITE_CONTEXT) {
                return this.mFavorites;
            }
            return element.getChildren();
        }
        return this.mSessionNodes;
    }

    /**
     * Adds a new session to the uss files tree
     *
     * @param {string} [sessionName] - optional; loads persisted profiles or default if not passed
     */
    public async addSession(sessionName?: string) {
        // Loads profile associated with passed sessionName, persisted profiles or default if none passed
        if (sessionName) {
            const profile: IProfileLoaded = Profiles.getInstance().loadNamedProfile(sessionName);
            if (profile) {
                this.addSingleSession(profile);
            }
        } else {
            const allProfiles: IProfileLoaded[] = Profiles.getInstance().allProfiles;
            for (const profile of allProfiles) {
                // If session is already added, do nothing
                if (this.mSessionNodes.find((tempNode) => tempNode.label.trim() === profile.name)) {
                    continue;
                }
                for (const session of this.mHistory.getSessions()) {
                    if (session === profile.name) {
                        this.addSingleSession(profile);
                    }
                }
            }
            if (this.mSessionNodes.length === 1) {
                this.addSingleSession(Profiles.getInstance().getDefaultProfile());
            }
        }
        this.refresh();
    }

    /**
     * Removes a session from the list in the uss files tree
     *
     * @param {IZoweUSSTreeNode} [node]
     */
    public deleteSession(node: IZoweUSSTreeNode) {
        this.mSessionNodes = this.mSessionNodes.filter((tempNode) => tempNode.label.trim() !== node.label.trim());
        let revisedLabel =  node.label;
        if (revisedLabel.includes("[")) {
            revisedLabel = revisedLabel.substring(0, revisedLabel.indexOf(" ["));
        }
        this.mHistory.removeSession(revisedLabel);
        this.refresh();
    }

    /**
     * Adds a node to the USS favorites list
     *
     * @param {IZoweUSSTreeNode} node
     */
    public async addFavorite(node: IZoweUSSTreeNode) {
        let temp: ZoweUSSNode;
        temp = new ZoweUSSNode(node.fullPath,
            node.collapsibleState,
            this.mFavoriteSession,
            node.getSession(),
            node.getParent().fullPath,
            false,
            node.getSessionNode().getProfileName());
        temp.contextValue += extension.FAV_SUFFIX;
        if (temp.contextValue === extension.DS_TEXT_FILE_CONTEXT + extension.FAV_SUFFIX ||
            temp.contextValue === extension.DS_BINARY_FILE_CONTEXT + extension.FAV_SUFFIX) {
            temp.command = { command: "zowe.uss.ZoweUSSNode.open", title: "Open", arguments: [temp] };
        }
        temp.iconPath = applyIcons(node);
        if (!this.mFavorites.find((tempNode) => tempNode.label === temp.label)) {
            this.mFavorites.push(temp);
            sortTreeItems(this.mFavorites, extension.USS_SESSION_CONTEXT + extension.FAV_SUFFIX);
            await this.updateFavorites();
            this.refreshElement(this.mFavoriteSession);
        }
    }

    /**
     * Adds a search node to the USS favorites list
     *
     * @param {IZoweUSSTreeNode} node
     */
    public async addUSSSearchFavorite(node: IZoweUSSTreeNode) {
        const label = "[" + node.getSessionNode().getProfileName() + "]: " + node.fullPath;
        const temp = new ZoweUSSNode(label, vscode.TreeItemCollapsibleState.None,
            this.mFavoriteSession, node.getSession(), null, false, node.getSessionNode().getProfileName());

        temp.fullPath = node.fullPath;
        temp.label = temp.tooltip = label;
        temp.contextValue = extension.USS_SESSION_CONTEXT + extension.FAV_SUFFIX;
        temp.iconPath =  applyIcons(temp);
        temp.command = { command: "zowe.uss.fullPath", title: "", arguments: [temp] };
        if (!this.mFavorites.find((tempNode) => tempNode.label === temp.label)) {
            this.mFavorites.push(temp);
            sortTreeItems(this.mFavorites, extension.USS_SESSION_CONTEXT + extension.FAV_SUFFIX);
            await this.updateFavorites();
            this.refreshElement(this.mFavoriteSession);
        }
    }

    /**
     * Removes a node from the favorites list
     *
     * @param {IZoweUSSTreeNode} node
     */
    public async removeFavorite(node: IZoweUSSTreeNode) {
        this.mFavorites = this.mFavorites.filter((temp) =>
            !((temp.fullPath === node.fullPath) && (temp.contextValue.startsWith(node.contextValue))));
        await this.updateFavorites();
        this.refreshElement(this.mFavoriteSession);
    }

    public async updateFavorites() {
        const settings: any = { ...vscode.workspace.getConfiguration().get(USSTree.persistenceSchema) };
        if (settings.persistence) {
            settings.favorites = this.mFavorites.map((fav) =>
            (fav.fullPath.startsWith(fav.getProfileName()) ? fav.fullPath : fav.getProfileName() + fav.fullPath) + "{" +
                fav.contextValue.substring(0, fav.contextValue.indexOf(extension.FAV_SUFFIX)) + "}");
            await vscode.workspace.getConfiguration().update(USSTree.persistenceSchema, settings, vscode.ConfigurationTarget.Global);
        }
    }

    /**
<<<<<<< HEAD
     * Change the state of an expandable node
     * @param provider the tree view provider
     * @param element the node being flipped
     * @param isOpen the intended state of the the tree view provider, true or false
     */
    public async flipState(element: ZoweUSSNode, isOpen: boolean = false) {
        if (element.label !== "Favorites") {
            let usrNme: string;
            let passWrd: string;
            let baseEncd: string;
            if ((!element.getSession().ISession.user) || (!element.getSession().ISession.password)) {
                try {
                    const values = await Profiles.getInstance().promptCredentials(element.mProfileName);
                    if (values !== undefined) {
                        usrNme = values [0];
                        passWrd = values [1];
                        baseEncd = values [2];
                    }
                } catch (error) {
                    await errorHandling(error, element.getProfileName(),
                        localize("ussTree.error", "Error encountered in ") + `flipState.optionalProfiles!`);
                }
                if (usrNme !== undefined && passWrd !== undefined && baseEncd !== undefined) {
                    element.getSession().ISession.user = usrNme;
                    element.getSession().ISession.password = passWrd;
                    element.getSession().ISession.base64EncodedAuth = baseEncd;
                    this.validProfile = 1;
                } else {
                    return;
                }
                await this.refreshElement(element);
                await this.refresh();
            } else {
                this.validProfile = 1;
            }
        } else {
            this.validProfile = 1;
        }
        if (this.validProfile === 1) {
            element.iconPath = applyIcons(element, isOpen ? extension.ICON_STATE_OPEN : extension.ICON_STATE_CLOSED);
            element.dirty = true;
            this.mOnDidChangeTreeData.fire(element);
        }
    }

    public async onDidChangeConfiguration(e) {
        if (e.affectsConfiguration(USSTree.persistenceSchema)) {
            const setting: any = { ...vscode.workspace.getConfiguration().get(USSTree.persistenceSchema) };
            if (!setting.persistence) {
                setting.favorites = [];
                setting.history = [];
                await vscode.workspace.getConfiguration().update(USSTree.persistenceSchema,
                    setting, vscode.ConfigurationTarget.Global);
            }
        }
    }

    public async addHistory(criteria: string) {
        this.mHistory.addHistory(criteria);
        this.refresh();
    }

    /**
=======
>>>>>>> 438e7636
     * Prompts the user for a path, and populates the [TreeView]{@link vscode.TreeView} based on the path
     *
     * @param {IZoweUSSTreeNode} node - The session node
     * @returns {Promise<void>}
     */
    public async ussFilterPrompt(node: IZoweUSSTreeNode) {
        if (this.log) {
            this.log.debug(localize("ussFilterPrompt.log.debug.promptUSSPath", "Prompting the user for a USS path"));
        }
        let sessionNode = node.getSessionNode();
        let remotepath: string;
        let usrNme: string;
        let passWrd: string;
        let baseEncd: string;
        if ((!(node.getSession().ISession.user).trim()) || (!(node.getSession().ISession.password).trim())) {
            try {
                const values = await Profiles.getInstance().promptCredentials(node.getProfileName());
                if (values !== undefined) {
                    usrNme = values [0];
                    passWrd = values [1];
                    baseEncd = values [2];
                }
            } catch (error) {
                await errorHandling(error, node.getProfileName(),
                    localize("ussTree.error", "Error encountered in ") + `ussFilterPrompt.optionalProfiles!`);
            }
            if (usrNme !== undefined && passWrd !== undefined && baseEncd !== undefined) {
                node.getSession().ISession.user = usrNme;
                node.getSession().ISession.password = passWrd;
                node.getSession().ISession.base64EncodedAuth = baseEncd;
                this.validProfile = 0;
            } else {
                return;
            }
            await this.refreshElement(node);
            await this.refresh();
        } else {
            this.validProfile = 0;
        }
        if (this.validProfile === 0) {
            if (node.contextValue === extension.USS_SESSION_CONTEXT) {
                if (this.mHistory.getHistory().length > 0) {

                    const createPick = new FilterDescriptor(USSTree.defaultDialogText);
                    const items: vscode.QuickPickItem[] = this.mHistory.getHistory().map((element) => new FilterItem(element));
                    if (extension.ISTHEIA) {
                        const options1: vscode.QuickPickOptions = {
                            placeHolder: localize("searchHistory.options.prompt", "Select a filter")
                        };
                        // get user selection
                        const choice = (await vscode.window.showQuickPick([createPick, ...items], options1));
                        if (!choice) {
                            vscode.window.showInformationMessage(localize("enterPattern.pattern", "No selection made."));
                            return;
                        }
                        remotepath = choice === createPick ? "" : choice.label;
                    } else {
                        const quickpick = vscode.window.createQuickPick();
                        quickpick.placeholder = localize("searchHistory.options.prompt", "Select a filter");
                        quickpick.items = [createPick, ...items];
                        quickpick.ignoreFocusOut = true;
                        quickpick.show();
                        const choice = await resolveQuickPickHelper(quickpick);
                        quickpick.hide();
                        if (!choice) {
                            vscode.window.showInformationMessage(localize("enterPattern.pattern", "No selection made."));
                            return;
                        }
                        if (choice instanceof FilterDescriptor) {
                            if (quickpick.value) {
                                remotepath = quickpick.value;
                            }
                        } else {
                            remotepath = choice.label;
                        }
                    }
                }
                if (!remotepath) {
                    // manually entering a search - switch to an input box
                    const options: vscode.InputBoxOptions = {
                        prompt: localize("ussFilterPrompt.option.prompt.search",
                            "Create a new filter"),
                        value: sessionNode.fullPath
                    };
                    // get user input
                    remotepath = await vscode.window.showInputBox(options);
                    if (!remotepath || remotepath.length === 0) {
                        vscode.window.showInformationMessage(localize("ussFilterPrompt.enterPath", "You must enter a path."));
                        return;
                    }
                }
            } else {
                // executing search from saved search in favorites
                remotepath = node.label.trim().substring(node.label.trim().indexOf(":") + 2);
                const session = node.label.trim().substring(node.label.trim().indexOf("[") + 1, node.label.trim().indexOf("]"));
                await this.addSession(session);
                const faveNode = node;
                sessionNode = this.mSessionNodes.find((tempNode) =>
                    tempNode.getProfileName() === session
                );
                if ((!sessionNode.getSession().ISession.user) || (!sessionNode.getSession().ISession.password)) {
                    sessionNode.getSession().ISession.user = faveNode.getSession().ISession.user;
                    sessionNode.getSession().ISession.password = faveNode.getSession().ISession.password;
                    sessionNode.getSession().ISession.base64EncodedAuth = faveNode.getSession().ISession.base64EncodedAuth;
                }
            }
            // Sanitization: Replace multiple preceding forward slashes with just one forward slash
            const sanitizedPath = remotepath.replace(/\/\/+/, "/");
            sessionNode.tooltip = sessionNode.fullPath = sanitizedPath;
            sessionNode.collapsibleState = vscode.TreeItemCollapsibleState.Expanded;
            sessionNode.iconPath = applyIcons(sessionNode, extension.ICON_STATE_OPEN);
            // update the treeview with the new path
            sessionNode.label = `${sessionNode.getProfileName()} [${sanitizedPath}]`;
            sessionNode.dirty = true;
            this.addHistory(sanitizedPath);
        }
    }

    public async initialize(log: Logger) {
        this.log = log;
        this.log.debug(localize("initializeFavorites.log.debug", "initializing favorites"));
        const favoriteSearchPattern = /^\[.+\]\:\s.*\{uss_session\}$/;
        const directorySearchPattern = /^\[.+\]\:\s.*\{directory\}$/;
        const lines: string[] = this.mHistory.readFavorites();
        lines.forEach((line) => {
            const profileName = line.substring(1, line.lastIndexOf("]"));
            const nodeName = (line.substring(line.indexOf(":") + 1, line.indexOf("{"))).trim();
            const sesName = line.substring(1, line.lastIndexOf("]")).trim();
            try {
                const profile = Profiles.getInstance().loadNamedProfile(sesName);
                const session = ZoweExplorerApiRegister.getUssApi(profile).getSession();
                let node: ZoweUSSNode;
                if (directorySearchPattern.test(line)) {
                    node = new ZoweUSSNode(nodeName,
                        vscode.TreeItemCollapsibleState.Collapsed,
                        this.mFavoriteSession, session, "",
                        false, profileName);
                } else if (favoriteSearchPattern.test(line)) {
                    const label = "[" + sesName + "]: " + nodeName;
                    node = new ZoweUSSNode(label, vscode.TreeItemCollapsibleState.None,
                        this.mFavoriteSession, session, null, false, profileName);
                    node.contextValue = extension.USS_SESSION_CONTEXT;
                    node.fullPath = nodeName;
                    node.label = node.tooltip = label;
                    // add a command to execute the search
                    node.command = { command: "zowe.uss.fullPath", title: "", arguments: [node] };
                } else {
                    node = new ZoweUSSNode(nodeName,
                        vscode.TreeItemCollapsibleState.None,
                        this.mFavoriteSession, session, "",
                        false, profileName);
                    node.command = {command: "zowe.uss.ZoweUSSNode.open",
                                    title: localize("initializeUSSFavorites.lines.title", "Open"), arguments: [node]};
                }
                node.contextValue += extension.FAV_SUFFIX;
                node.iconPath = applyIcons(node);
                this.mFavorites.push(node);
            } catch(e) {
                const errMessage: string =
                localize("initializeUSSFavorites.error.profile1",
                    "Error: You have Zowe USS favorites that refer to a non-existent CLI profile named: ") + profileName +
                    localize("intializeUSSFavorites.error.profile2",
                    ". To resolve this, you can create a profile with this name, ") +
                    localize("initializeUSSFavorites.error.profile3",
                    "or remove the favorites with this profile name from the Zowe-USS-Persistent setting, which can be found in your ") +
                    getAppName(extension.ISTHEIA) + localize("initializeUSSFavorites.error.profile4", " user settings.");
                errorHandling(e, null, errMessage);
                return;
            }
        });
    }

    /**
     * Adds a single session to the USS tree
     *
     */
    private async addSingleSession(profile: IProfileLoaded) {
        if (profile) {
            // If session is already added, do nothing
            if (this.mSessionNodes.find((tempNode) => tempNode.label.trim() === profile.name)) {
                return;
            }
<<<<<<< HEAD
            // Uses loaded profile to create a zosmf session with Zowe
            const session = zowe.ZosmfSession.createBasicZosmfSession(zosmfProfile.profile);
=======
            // Uses loaded profile to create a session with the USS API
            const session = ZoweExplorerApiRegister.getUssApi(profile).getSession();
>>>>>>> 438e7636
            // Creates ZoweNode to track new session and pushes it to mSessionNodes
            const node = new ZoweUSSNode(profile.name, vscode.TreeItemCollapsibleState.Collapsed, null, session, "", false,
                             profile.name);
            node.contextValue = extension.USS_SESSION_CONTEXT;
            node.iconPath = applyIcons(node);
            node.dirty = true;
            this.mSessionNodes.push(node);
            this.mHistory.addSession(profile.name);
        }
    }
}<|MERGE_RESOLUTION|>--- conflicted
+++ resolved
@@ -9,13 +9,7 @@
 *                                                                                 *
 */
 
-<<<<<<< HEAD
-import * as zowe from "@zowe/cli";
-// tslint:disable-next-line: no-implicit-dependencies
 import { IProfileLoaded, Logger } from "@zowe/imperative";
-=======
-import { IProfileLoaded, Logger } from "@brightside/imperative";
->>>>>>> 438e7636
 import { applyIcons, FilterItem, FilterDescriptor, getAppName, resolveQuickPickHelper, sortTreeItems, errorHandling } from "./utils";
 import * as vscode from "vscode";
 import { IZoweTree } from "./api/IZoweTree";
@@ -212,72 +206,6 @@
     }
 
     /**
-<<<<<<< HEAD
-     * Change the state of an expandable node
-     * @param provider the tree view provider
-     * @param element the node being flipped
-     * @param isOpen the intended state of the the tree view provider, true or false
-     */
-    public async flipState(element: ZoweUSSNode, isOpen: boolean = false) {
-        if (element.label !== "Favorites") {
-            let usrNme: string;
-            let passWrd: string;
-            let baseEncd: string;
-            if ((!element.getSession().ISession.user) || (!element.getSession().ISession.password)) {
-                try {
-                    const values = await Profiles.getInstance().promptCredentials(element.mProfileName);
-                    if (values !== undefined) {
-                        usrNme = values [0];
-                        passWrd = values [1];
-                        baseEncd = values [2];
-                    }
-                } catch (error) {
-                    await errorHandling(error, element.getProfileName(),
-                        localize("ussTree.error", "Error encountered in ") + `flipState.optionalProfiles!`);
-                }
-                if (usrNme !== undefined && passWrd !== undefined && baseEncd !== undefined) {
-                    element.getSession().ISession.user = usrNme;
-                    element.getSession().ISession.password = passWrd;
-                    element.getSession().ISession.base64EncodedAuth = baseEncd;
-                    this.validProfile = 1;
-                } else {
-                    return;
-                }
-                await this.refreshElement(element);
-                await this.refresh();
-            } else {
-                this.validProfile = 1;
-            }
-        } else {
-            this.validProfile = 1;
-        }
-        if (this.validProfile === 1) {
-            element.iconPath = applyIcons(element, isOpen ? extension.ICON_STATE_OPEN : extension.ICON_STATE_CLOSED);
-            element.dirty = true;
-            this.mOnDidChangeTreeData.fire(element);
-        }
-    }
-
-    public async onDidChangeConfiguration(e) {
-        if (e.affectsConfiguration(USSTree.persistenceSchema)) {
-            const setting: any = { ...vscode.workspace.getConfiguration().get(USSTree.persistenceSchema) };
-            if (!setting.persistence) {
-                setting.favorites = [];
-                setting.history = [];
-                await vscode.workspace.getConfiguration().update(USSTree.persistenceSchema,
-                    setting, vscode.ConfigurationTarget.Global);
-            }
-        }
-    }
-
-    public async addHistory(criteria: string) {
-        this.mHistory.addHistory(criteria);
-        this.refresh();
-    }
-
-    /**
-=======
->>>>>>> 438e7636
      * Prompts the user for a path, and populates the [TreeView]{@link vscode.TreeView} based on the path
      *
      * @param {IZoweUSSTreeNode} node - The session node
@@ -460,13 +388,8 @@
             if (this.mSessionNodes.find((tempNode) => tempNode.label.trim() === profile.name)) {
                 return;
             }
-<<<<<<< HEAD
-            // Uses loaded profile to create a zosmf session with Zowe
-            const session = zowe.ZosmfSession.createBasicZosmfSession(zosmfProfile.profile);
-=======
             // Uses loaded profile to create a session with the USS API
             const session = ZoweExplorerApiRegister.getUssApi(profile).getSession();
->>>>>>> 438e7636
             // Creates ZoweNode to track new session and pushes it to mSessionNodes
             const node = new ZoweUSSNode(profile.name, vscode.TreeItemCollapsibleState.Collapsed, null, session, "", false,
                              profile.name);
