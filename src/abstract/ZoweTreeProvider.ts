--- conflicted
+++ resolved
@@ -14,21 +14,16 @@
 import { Logger, IProfile, ISession  } from "@zowe/imperative";
 import { PersistentFilters } from "../PersistentFilters";
 import { OwnerFilterDescriptor } from "../job/utils";
-<<<<<<< HEAD
-import { IZoweTreeNode, IZoweDatasetTreeNode } from "../api/IZoweTreeNode";
 import { getIconByNode, getIconById, IconId } from "../generators/icons";
 import { Profiles } from "../Profiles";
 import { setProfile, setSession, errorHandling } from "../utils";
+import { IZoweTreeNode, IZoweDatasetTreeNode, IZoweNodeType } from "../api/IZoweTreeNode";
+import { Profiles } from "../Profiles";
+import { IZoweTree } from "../api/IZoweTree";
 import * as globals from "../globals";
 import * as nls from "vscode-nls";
 const localize = nls.config({messageFormat: nls.MessageFormat.file})();
-=======
-import { IZoweTreeNode, IZoweDatasetTreeNode, IZoweNodeType } from "../api/IZoweTreeNode";
-import { getIconByNode } from "../generators/icons";
-import { Profiles } from "../Profiles";
-import { setProfile, setSession } from "../utils";
-import { IZoweTree } from "../api/IZoweTree";
->>>>>>> f524fb77
+
 
 // tslint:disable-next-line: max-classes-per-file
 export class ZoweTreeProvider {
