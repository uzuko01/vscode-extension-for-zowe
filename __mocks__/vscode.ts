--- conflicted
+++ resolved
@@ -389,7 +389,6 @@
 }
 
 /**
-<<<<<<< HEAD
 	* The clipboard provides read and write access to the system's clipboard.
 	*/
 	export interface Clipboard {
@@ -402,18 +401,6 @@
 	}
 
 /**
-	* Namespace describing the environment the editor runs in.
-	*/
-	export namespace env {
-
-		/**
-		 * The system clipboard.
-		 */
-        export const clipboard: Clipboard = {
-            writeText(){ return Promise.resolve();}
-        };
-    }
-=======
 * Namespace describing the environment the editor runs in.
 */
 export namespace env {
@@ -421,5 +408,11 @@
      * The application name of the editor, like 'VS Code'.
      */
     export const appName = "Visual Studio Code"
-}
->>>>>>> 5176500a
+
+    /**
+	 * The system clipboard.
+	 */
+    export const clipboard: Clipboard = {
+        writeText(){ return Promise.resolve(); }
+    };
+}