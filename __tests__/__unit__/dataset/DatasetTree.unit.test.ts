--- conflicted
+++ resolved
@@ -17,33 +17,18 @@
 import { DatasetTree } from "../../../src/dataset/DatasetTree";
 import { ZoweDatasetNode } from "../../../src/dataset/ZoweDatasetNode";
 import * as utils from "../../../src/utils";
-<<<<<<< HEAD
-import { Profiles } from "../../../src/Profiles";
-import { Logger } from "@zowe/imperative";
-=======
 import { Profiles, ValidProfileEnum } from "../../../src/Profiles";
->>>>>>> 7a87c377
 import { getIconByNode } from "../../../src/generators/icons";
 import {
-    createInstanceOfProfile,
-    createIProfile,
-    createISession, createISessionWithoutCredentials, createQuickPickContent,
-<<<<<<< HEAD
-    createTreeView, createWorkspaceConfiguration, createValidIProfile
-} from "../../../__mocks__/mockCreators/shared";
-import { createDatasetSessionNode, createDatasetTree } from "../../../__mocks__/mockCreators/datasets";
-import { bindMvsApi, createMvsApi } from "../../../__mocks__/mockCreators/api";
-import * as workspaceUtils from "../../../src/utils/workspace";
-import { ZoweExplorerApiRegister } from "../../../src/api/ZoweExplorerApiRegister";
-import { DefaultProfileManager } from "../../../src/profiles/DefaultProfileManager";
-=======
-    createTreeView, createWorkspaceConfiguration, createPersistentConfig
+    createInstanceOfProfile, createIProfile, createISession, createISessionWithoutCredentials, createQuickPickContent,
+    createTreeView, createWorkspaceConfiguration, createPersistentConfig, createValidIProfile
 } from "../../../__mocks__/mockCreators/shared";
 import { createDatasetSessionNode, createDatasetTree, createDatasetFavoritesNode } from "../../../__mocks__/mockCreators/datasets";
 import { bindMvsApi, createMvsApi } from "../../../__mocks__/mockCreators/api";
 import * as workspaceUtils from "../../../src/utils/workspace";
+import { DefaultProfileManager } from "../../../src/profiles/DefaultProfileManager";
+import { ZoweExplorerApiRegister } from "../../../src/api/ZoweExplorerApiRegister";
 import { PersistentFilters } from "../../../src/PersistentFilters";
->>>>>>> 7a87c377
 
 jest.mock("fs");
 jest.mock("util");
@@ -592,26 +577,11 @@
     });
 });
 describe("Dataset Tree Unit Tests - Function addSession", () => {
-<<<<<<< HEAD
-    function createBlockMocks() {
-        const session = createISession();
-        const imperativeProfile = createValidIProfile();
-        const treeView = createTreeView();
-        const datasetSessionNode = createDatasetSessionNode(session, imperativeProfile);
-        const profile = createInstanceOfProfile(imperativeProfile, session);
-
-        return {
-            session,
-            datasetSessionNode,
-            treeView,
-            imperativeProfile,
-            profile
-=======
     async function createBlockMocks() {
         const newMocks = {
             log: Logger.getAppLogger(),
             session: createISession(),
-            imperativeProfile: createIProfile(),
+            imperativeProfile: createValidIProfile(),
             treeView: createTreeView(),
             testDatasetTree: null,
             datasetSessionNode: null,
@@ -628,11 +598,11 @@
             mockMHistory: PersistentFilters,
             mockGetConfiguration: jest.fn(),
             mockPersistenceSchema: createPersistentConfig()
->>>>>>> 7a87c377
         };
 
         newMocks.datasetSessionNode = createDatasetSessionNode(newMocks.session, newMocks.imperativeProfile);
         newMocks.testDatasetTree = createDatasetTree(newMocks.datasetSessionNode, newMocks.treeView);
+        newMocks.profile = createInstanceOfProfile(newMocks.imperativeProfile, newMocks.session);
 
         // Profile instance mocks
         newMocks.mockProfileInstance = createInstanceOfProfile(newMocks.imperativeProfile);
@@ -649,23 +619,15 @@
     }
     it("Checking successful adding of session", async () => {
         await createGlobalMocks();
-<<<<<<< HEAD
-        const blockMocks = createBlockMocks();
-=======
         const blockMocks = await createBlockMocks();
->>>>>>> 7a87c377
-
-        mocked(vscode.window.createTreeView).mockReturnValueOnce(blockMocks.treeView);
-        const testTree = new DatasetTree();
-        testTree.mSessionNodes.push(blockMocks.datasetSessionNode);
-
-<<<<<<< HEAD
-        await testTree.addSession("sestest");
-=======
+
+        mocked(vscode.window.createTreeView).mockReturnValueOnce(blockMocks.treeView);
+        const testTree = new DatasetTree();
+        testTree.mSessionNodes.push(blockMocks.datasetSessionNode);
+
         testTree.addSession(blockMocks.imperativeProfile.name);
         expect(testTree.mSessionNodes[1].label).toBe(blockMocks.imperativeProfile.name);
     });
->>>>>>> 7a87c377
 
     it("Checking successful adding of session with disabled validation", async () => {
         await createGlobalMocks();
@@ -701,11 +663,7 @@
 
     it("Checking failed attempt to add a session due to the missing profile", async () => {
         await createGlobalMocks();
-<<<<<<< HEAD
-        const blockMocks = createBlockMocks();
-=======
         const blockMocks = await createBlockMocks();
->>>>>>> 7a87c377
 
         mocked(vscode.window.createTreeView).mockReturnValueOnce(blockMocks.treeView);
         const testTree = new DatasetTree();
@@ -982,25 +940,8 @@
         expect(JSON.stringify(testTree.mSessionNodes[1].iconPath)).toContain("pattern.svg");
     });
 });
-<<<<<<< HEAD
+
 describe("Dataset Tree Unit Tests - Function filterPrompt", () => {
-    function createBlockMocks() {
-        const session = createISession();
-        const imperativeProfile = createIProfile();
-        const treeView = createTreeView();
-        const datasetSessionNode = createDatasetSessionNode(session, imperativeProfile);
-        const profile = createInstanceOfProfile(imperativeProfile, session);
-        const qpPlaceholder = "Choose \"Create new...\" to define a new profile or select an existing profile to Add to the Data Set Explorer";
-
-        return {
-            session,
-            imperativeProfile,
-            datasetSessionNode,
-            treeView,
-            profile,
-            qpPlaceholder
-=======
-describe("Dataset Tree Unit Tests - Function datasetFilterPrompt", () => {
     async function createBlockMocks() {
         const newMocks = {
             log: Logger.getAppLogger(),
@@ -1016,10 +957,9 @@
             profile: null,
             qpPlaceholder: "Choose \"Create new...\" to define a new profile or select an existing profile to Add to the Data Set Explorer",
             mockEnableValidationContext: jest.fn()
->>>>>>> 7a87c377
-        };
-
-        newMocks.profile = await Profiles.createInstance(newMocks.log);
+        };
+
+        newMocks.profile = createInstanceOfProfile(newMocks.imperativeProfile, newMocks.session);
         newMocks.datasetSessionNode = await createDatasetSessionNode(newMocks.session, newMocks.imperativeProfile);
         Object.defineProperty(Profiles, "getInstance", {
             value: jest.fn(() => {
@@ -1041,11 +981,7 @@
 
     it("Checking adding of new filter - Theia", async () => {
         const globalMocks = await createGlobalMocks();
-<<<<<<< HEAD
-        const blockMocks = createBlockMocks();
-=======
         const blockMocks = await createBlockMocks();
->>>>>>> 7a87c377
 
         globalMocks.isTheia.mockReturnValue(true);
         mocked(vscode.window.showQuickPick).mockResolvedValueOnce(new utils.FilterDescriptor("\uFF0B " + "Create a new filter"));
@@ -1061,11 +997,7 @@
     });
     it("Checking cancelled attempt to add a filter - Theia", async () => {
         const globalMocks = await createGlobalMocks();
-<<<<<<< HEAD
-        const blockMocks = createBlockMocks();
-=======
         const blockMocks = await createBlockMocks();
->>>>>>> 7a87c377
 
         globalMocks.isTheia.mockReturnValue(true);
         mocked(vscode.window.showQuickPick).mockResolvedValueOnce(new utils.FilterDescriptor("\uFF0B " + "Create a new filter"));
@@ -1080,11 +1012,7 @@
     });
     it("Checking usage of existing filter - Theia", async () => {
         const globalMocks = await createGlobalMocks();
-<<<<<<< HEAD
-        const blockMocks = createBlockMocks();
-=======
         const blockMocks = await createBlockMocks();
->>>>>>> 7a87c377
 
         globalMocks.isTheia.mockReturnValue(true);
         mocked(vscode.window.showQuickPick).mockResolvedValueOnce(new utils.FilterDescriptor("HLQ.PROD1.STUFF"));
@@ -1100,11 +1028,7 @@
     });
     it("Checking cancelling of filter prompt with available filters - Theia", async () => {
         const globalMocks = await createGlobalMocks();
-<<<<<<< HEAD
-        const blockMocks = createBlockMocks();
-=======
         const blockMocks = await createBlockMocks();
->>>>>>> 7a87c377
 
         globalMocks.isTheia.mockReturnValue(true);
         mocked(vscode.window.showQuickPick).mockResolvedValueOnce(undefined);
@@ -1119,11 +1043,7 @@
     });
     it("Checking function on favorites", async () => {
         await createGlobalMocks();
-<<<<<<< HEAD
-        const blockMocks = createBlockMocks();
-=======
         const blockMocks = await createBlockMocks();
->>>>>>> 7a87c377
 
         mocked(vscode.window.createTreeView).mockReturnValueOnce(blockMocks.treeView);
         const testTree = new DatasetTree();
@@ -1139,11 +1059,7 @@
     });
     it("Checking adding of new filter", async () => {
         await createGlobalMocks();
-<<<<<<< HEAD
-        const blockMocks = createBlockMocks();
-=======
         const blockMocks = await createBlockMocks();
->>>>>>> 7a87c377
 
         mocked(vscode.window.showQuickPick).mockResolvedValueOnce(new utils.FilterDescriptor("\uFF0B " + "Create a new filter"));
         mocked(vscode.window.showInputBox).mockResolvedValueOnce("HLQ.PROD1.STUFF");
@@ -1181,11 +1097,7 @@
     });
     it("Checking cancelled attempt to add a filter", async () => {
         await createGlobalMocks();
-<<<<<<< HEAD
-        const blockMocks = createBlockMocks();
-=======
         const blockMocks = await createBlockMocks();
->>>>>>> 7a87c377
 
         mocked(vscode.window.showQuickPick).mockResolvedValueOnce(new utils.FilterDescriptor("\uFF0B " + "Create a new filter"));
         mocked(vscode.window.showInputBox).mockResolvedValueOnce(undefined);
@@ -1199,11 +1111,7 @@
     });
     it("Checking usage of existing filter", async () => {
         await createGlobalMocks();
-<<<<<<< HEAD
-        const blockMocks = createBlockMocks();
-=======
         const blockMocks = await createBlockMocks();
->>>>>>> 7a87c377
 
         const quickPickItem = new utils.FilterDescriptor("HLQ.PROD1.STUFF");
         mocked(vscode.window.createQuickPick).mockReturnValueOnce(createQuickPickContent("HLQ.PROD1.STUFF", [quickPickItem],
@@ -1223,11 +1131,7 @@
     });
     it("Checking cancelling of filter prompt with available filters", async () => {
         await createGlobalMocks();
-<<<<<<< HEAD
-        const blockMocks = createBlockMocks();
-=======
         const blockMocks = await createBlockMocks();
->>>>>>> 7a87c377
 
         const quickPickItem = undefined;
         mocked(vscode.window.createQuickPick).mockReturnValueOnce(createQuickPickContent("HLQ.PROD1.STUFF", quickPickItem, blockMocks.qpPlaceholder));
@@ -1245,22 +1149,6 @@
     });
 });
 describe("Dataset Tree Unit Tests - Function editSession", () => {
-<<<<<<< HEAD
-    function createBlockMocks() {
-        const session = createISession();
-        const imperativeProfile = createIProfile();
-        const treeView = createTreeView();
-        const datasetSessionNode = createDatasetSessionNode(session, imperativeProfile);
-        const datasetProvider = createDatasetTree(datasetSessionNode, treeView);
-        const profile = createInstanceOfProfile(imperativeProfile, session);
-
-        return {
-            session,
-            datasetProvider,
-            datasetSessionNode,
-            treeView,
-            profile
-=======
     async function createBlockMocks() {
         const newMocks = {
             log: Logger.getAppLogger(),
@@ -1270,13 +1158,14 @@
             treeView: createTreeView(),
             datasetSessionNode: null,
             profile: null,
+            datasetProvider: null,
             mockGetProfileSetting: jest.fn(),
             mockEditSession: jest.fn()
->>>>>>> 7a87c377
         };
 
         newMocks.datasetSessionNode = await createDatasetSessionNode(newMocks.session, newMocks.imperativeProfile);
-        newMocks.profile = await Profiles.createInstance(newMocks.log);
+        newMocks.profile = await Profiles.createInstance(newMocks.imperativeProfile, newMocks.session);
+        newMocks.datasetProvider = createDatasetTree(newMocks.datasetSessionNode, newMocks.treeView);
 
         Object.defineProperty(Profiles, "getInstance", {
             value: jest.fn(() => {
@@ -1295,13 +1184,8 @@
     }
 
     it("Checking common run of function", async () => {
-<<<<<<< HEAD
-        await createGlobalMocks();
-        const blockMocks = createBlockMocks();
-=======
         const globalMocks = await createGlobalMocks();
         const blockMocks = await createBlockMocks();
->>>>>>> 7a87c377
 
         mocked(vscode.window.createTreeView).mockReturnValueOnce(blockMocks.treeView);
         const testTree = new DatasetTree();
