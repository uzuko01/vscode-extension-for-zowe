--- conflicted
+++ resolved
@@ -243,17 +243,10 @@
     it("Tests that getValidProfile tries to retrieve the baseProfile immediately, if it is not passed in", async () => {
         const blockMocks = await createBlockMocks();
 
-<<<<<<< HEAD
-        const getDefaultSpy = jest.spyOn(blockMocks.baseProfileManagerInstance, "getDefaultProfile");
-        await blockMocks.commonApi.getValidSession(blockMocks.serviceProfile, "sestest");
-
-        expect(getDefaultSpy).toHaveBeenCalledTimes(1);
-=======
         const getBaseSpy = jest.spyOn(profileUtils, "getBaseProfile");
         await blockMocks.commonApi.getValidSession(blockMocks.serviceProfile, "sestest");
 
         expect(getBaseSpy).toHaveBeenCalledTimes(1);
->>>>>>> 1b987293
     });
 
     it("Tests that getValidProfile prompts for user if prompting = true", async () => {
@@ -381,21 +374,10 @@
         blockMocks.serviceProfile.profile.user = null;
         blockMocks.serviceProfile.profile.basePath = "test";
         blockMocks.baseProfile.profile.tokenValue = "testToken";
-<<<<<<< HEAD
-        jest.spyOn(ConnectionPropsForSessCfg, "addPropsOrPrompt").mockRejectedValueOnce(testError);
-
-        let error;
-        try {
-            await blockMocks.commonApi.getValidSession(blockMocks.serviceProfile, "sestest", true);
-        } catch (err) {
-            error = err;
-        }
-=======
         Object.defineProperty(profileUtils, "getBaseProfile", { value: jest.fn().mockReturnValue(blockMocks.baseProfile), configurable: true });
         jest.spyOn(ConnectionPropsForSessCfg, "addPropsOrPrompt").mockRejectedValueOnce(testError);
 
         await blockMocks.commonApi.getValidSession(blockMocks.serviceProfile, "sestest", true);
->>>>>>> 1b987293
 
         expect(blockMocks.mockErrorHandling).toBeCalledWith(testError);
     });
@@ -408,21 +390,10 @@
         blockMocks.serviceProfile.profile.user = null;
         blockMocks.serviceProfile.profile.basePath = "test";
         blockMocks.baseProfile.profile.tokenValue = "testToken";
-<<<<<<< HEAD
-        jest.spyOn(ConnectionPropsForSessCfg, "addPropsOrPrompt").mockRejectedValueOnce(testError);
-
-        let error;
-        try {
-            await blockMocks.commonApi.getValidSession(blockMocks.serviceProfile, "sestest", true);
-        } catch (err) {
-            error = err;
-        }
-=======
         Object.defineProperty(profileUtils, "getBaseProfile", { value: jest.fn().mockReturnValue(blockMocks.baseProfile), configurable: true });
         jest.spyOn(ConnectionPropsForSessCfg, "addPropsOrPrompt").mockRejectedValueOnce(testError);
 
         await blockMocks.commonApi.getValidSession(blockMocks.serviceProfile, "sestest", true);
->>>>>>> 1b987293
 
         expect(blockMocks.mockErrorHandling).toBeCalledWith(testError);
     });
