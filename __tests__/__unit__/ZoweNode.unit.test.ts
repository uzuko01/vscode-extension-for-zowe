/*
* This program and the accompanying materials are made available under the terms of the *
* Eclipse Public License v2.0 which accompanies this distribution, and is available at *
* https://www.eclipse.org/legal/epl-v20.html                                      *
*                                                                                 *
* SPDX-License-Identifier: EPL-2.0                                                *
*                                                                                 *
* Copyright Contributors to the Zowe Project.                                     *
*                                                                                 *
*/

// tslint:disable:no-shadowed-variable
jest.mock("vscode");
jest.mock("@brightside/imperative");
jest.mock("@brightside/core/lib/zosfiles/src/api/methods/list/doc/IListOptions");
jest.mock("Session");
import * as vscode from "vscode";
<<<<<<< HEAD
import { ZoweDatasetNode } from "../../src/ZoweDatasetNode";
import { Session } from "@brightside/imperative";
=======
import { ZoweNode } from "../../src/ZoweNode";
import { Session, IProfileLoaded } from "@brightside/imperative";
>>>>>>> 59d9cfca
import * as extension from "../../src/extension";
import { List } from "@brightside/core";

describe("Unit Tests (Jest)", () => {
    // Globals
    const session = new Session({
        user: "fake",
        password: "fake",
        hostname: "fake",
        protocol: "https",
        type: "basic",
    });
    const profileOne: IProfileLoaded = { name: "profile1", profile: {}, type: "zosmf", message: "", failNotFound: false };
    const ProgressLocation = jest.fn().mockImplementation(() => {
        return {
            Notification: 15
        };
    });

    const withProgress = jest.fn().mockImplementation((progLocation, callback) => {
        return callback();
    });

    Object.defineProperty(vscode, "ProgressLocation", {value: ProgressLocation});
    Object.defineProperty(vscode.window, "withProgress", {value: withProgress});

    beforeEach(() => {
        withProgress.mockImplementation((progLocation, callback) => {
            return callback();
        });
    });

    const showErrorMessage = jest.fn();
    Object.defineProperty(vscode.window, "showErrorMessage", {value: showErrorMessage});

    afterEach(() => {
        jest.resetAllMocks();
    });

    /*************************************************************************************************************
     * Creates an ZoweDatasetNode and checks that its members are all initialized by the constructor
     *************************************************************************************************************/
    it("Testing that the ZoweDatasetNode is defined", async () => {
        const testNode = new ZoweDatasetNode("BRTVS99", vscode.TreeItemCollapsibleState.None, null, session);
        testNode.contextValue = extension.DS_SESSION_CONTEXT;

        expect(testNode.label).toBeDefined();
        expect(testNode.collapsibleState).toBeDefined();
        expect(testNode.label).toBeDefined();
        expect(testNode.getParent()).toBeDefined();
        expect(testNode.getSession()).toBeDefined();
    });

    /*************************************************************************************************************
     * Creates sample ZoweDatasetNode list and checks that getChildren() returns the correct array
     *************************************************************************************************************/
    it("Testing that getChildren returns the correct Thenable<ZoweDatasetNode[]>", async () => {
        // Creating a rootNode
<<<<<<< HEAD
        const rootNode = new ZoweDatasetNode("root", vscode.TreeItemCollapsibleState.Collapsed, null, session);
=======
        const rootNode = new ZoweNode("root", vscode.TreeItemCollapsibleState.Collapsed, null, session, undefined, undefined, profileOne);
>>>>>>> 59d9cfca
        rootNode.dirty = true;
        rootNode.contextValue = extension.DS_SESSION_CONTEXT;
        rootNode.pattern = "SAMPLE, SAMPLE.PUBLIC, SAMPLE";
        let rootChildren = await rootNode.getChildren();

        // Creating structure of files and folders under BRTVS99 profile
<<<<<<< HEAD
        const sampleChildren: ZoweDatasetNode[] = [
            new ZoweDatasetNode("BRTVS99", vscode.TreeItemCollapsibleState.None, rootNode, null),
            new ZoweDatasetNode("BRTVS99.CA10", vscode.TreeItemCollapsibleState.None, rootNode, null, extension.DS_MIGRATED_FILE_CONTEXT),
            new ZoweDatasetNode("BRTVS99.CA11.SPFTEMP0.CNTL", vscode.TreeItemCollapsibleState.Collapsed, rootNode, null),
            new ZoweDatasetNode("BRTVS99.DDIR", vscode.TreeItemCollapsibleState.Collapsed, rootNode, null),
=======
        const sampleChildren: ZoweNode[] = [
            new ZoweNode("BRTVS99", vscode.TreeItemCollapsibleState.None, rootNode, null, undefined, undefined, profileOne),
            new ZoweNode("BRTVS99.CA10", vscode.TreeItemCollapsibleState.None, rootNode, null, extension.DS_MIGRATED_FILE_CONTEXT,
                undefined, profileOne),
            new ZoweNode("BRTVS99.CA11.SPFTEMP0.CNTL", vscode.TreeItemCollapsibleState.Collapsed, rootNode, null, undefined, undefined, profileOne),
            new ZoweNode("BRTVS99.DDIR", vscode.TreeItemCollapsibleState.Collapsed, rootNode, null, undefined, undefined, profileOne),
>>>>>>> 59d9cfca
        ];
        sampleChildren[0].command = { command: "zowe.ZoweDatasetNode.openPS", title: "", arguments: [sampleChildren[0]] };

        // Checking that the rootChildren are what they are expected to be
        expect(rootChildren).toEqual(sampleChildren);

        rootNode.dirty = true;
        // Check the dirty and children variable have been set
        rootChildren = await rootNode.getChildren();

        // Checking that the rootChildren are what they are expected to be
        expect(rootChildren).toEqual(sampleChildren);

        // Check that error is thrown when label is blank
<<<<<<< HEAD
        const errorNode = new ZoweDatasetNode("", vscode.TreeItemCollapsibleState.Collapsed, null, session);
=======
        const errorNode = new ZoweNode("", vscode.TreeItemCollapsibleState.Collapsed, null, session, undefined, undefined, profileOne);
>>>>>>> 59d9cfca
        errorNode.dirty = true;
        await expect(errorNode.getChildren()).rejects.toEqual(Error("Invalid node"));

        // Check that label is different when label contains a []
<<<<<<< HEAD
        const rootNode2 = new ZoweDatasetNode("root[test]", vscode.TreeItemCollapsibleState.Collapsed, null, session);
=======
        const rootNode2 = new ZoweNode("root[test]", vscode.TreeItemCollapsibleState.Collapsed, null, session, undefined, undefined, profileOne);
>>>>>>> 59d9cfca
        rootNode2.dirty = true;
        rootChildren = await rootNode2.getChildren();
    });

    /*************************************************************************************************************
     * Creates sample ZoweDatasetNode list and checks that getChildren() returns the correct array for a PO
     *************************************************************************************************************/
    it("Testing that getChildren returns the correct Thenable<ZoweDatasetNode[]> for a PO", async () => {
        // Creating a rootNode
<<<<<<< HEAD
        const rootNode = new ZoweDatasetNode("root", vscode.TreeItemCollapsibleState.None, null, session);
        rootNode.contextValue = extension.DS_SESSION_CONTEXT;
        rootNode.dirty = true;
        const subNode = new ZoweDatasetNode("sub", vscode.TreeItemCollapsibleState.Collapsed, rootNode, null);
=======
        const rootNode = new ZoweNode("root", vscode.TreeItemCollapsibleState.None, null, session, undefined, undefined, profileOne);
        rootNode.contextValue = extension.DS_SESSION_CONTEXT;
        rootNode.dirty = true;
        const subNode = new ZoweNode("sub", vscode.TreeItemCollapsibleState.Collapsed, rootNode, null, undefined, undefined, profileOne);
>>>>>>> 59d9cfca
        subNode.dirty = true;
        const subChildren = await subNode.getChildren();

        // Creating structure of files and folders under BRTVS99 profile
<<<<<<< HEAD
        const sampleChildren: ZoweDatasetNode[] = [
            new ZoweDatasetNode("BRTVS99", vscode.TreeItemCollapsibleState.None, subNode, null),
            new ZoweDatasetNode("BRTVS99.DDIR", vscode.TreeItemCollapsibleState.None, subNode, null),
=======
        const sampleChildren: ZoweNode[] = [
            new ZoweNode("BRTVS99", vscode.TreeItemCollapsibleState.None, subNode, null, undefined, undefined, profileOne),
            new ZoweNode("BRTVS99.DDIR", vscode.TreeItemCollapsibleState.None, subNode, null, undefined, undefined, profileOne),
>>>>>>> 59d9cfca
        ];

        sampleChildren[0].command = { command: "zowe.ZoweDatasetNode.openPS", title: "", arguments: [sampleChildren[0]] };
        sampleChildren[1].command = { command: "zowe.ZoweDatasetNode.openPS", title: "", arguments: [sampleChildren[1]] };
        // Checking that the rootChildren are what they are expected to be
        expect(subChildren).toEqual(sampleChildren);
    });

    /*************************************************************************************************************
     * Checks that the catch block is reached when an error is thrown
     *************************************************************************************************************/
    it("Checks that when bright.List.dataSet/allMembers() causes an error on the brightside call, " +
        "it throws an error and the catch block is reached", async () => {

            showErrorMessage.mockReset();
            // Creating a rootNode
<<<<<<< HEAD
            const rootNode = new ZoweDatasetNode("root", vscode.TreeItemCollapsibleState.Collapsed, null, session);
=======
            const rootNode = new ZoweNode("root", vscode.TreeItemCollapsibleState.Collapsed, null, session, undefined, undefined, profileOne);
>>>>>>> 59d9cfca
            rootNode.contextValue = extension.DS_SESSION_CONTEXT;
            rootNode.pattern = "THROW ERROR";
            rootNode.dirty = true;
            await rootNode.getChildren();
            expect(showErrorMessage.mock.calls.length).toEqual(1);
            expect(showErrorMessage.mock.calls[0][0]).toEqual("Retrieving response from zowe.List");
        });

    /*************************************************************************************************************
     * Checks that returning an unsuccessful response results in an error being thrown and caught
     *************************************************************************************************************/
    it("Checks that when bright.List.dataSet/allMembers() returns an unsuccessful response, " +
        "it throws an error and the catch block is reached", async () => {
            // Creating a rootNode
<<<<<<< HEAD
            const rootNode = new ZoweDatasetNode("root", vscode.TreeItemCollapsibleState.Collapsed, null, session);
            rootNode.contextValue = extension.DS_SESSION_CONTEXT;
            rootNode.dirty = true;
            const subNode = new ZoweDatasetNode("Response Fail", vscode.TreeItemCollapsibleState.Collapsed, rootNode, null);
=======
            const rootNode = new ZoweNode("root", vscode.TreeItemCollapsibleState.Collapsed, null, session,
                undefined, undefined, profileOne);
            rootNode.contextValue = extension.DS_SESSION_CONTEXT;
            rootNode.dirty = true;
            const subNode = new ZoweNode("Response Fail", vscode.TreeItemCollapsibleState.Collapsed, rootNode, null,
                undefined, undefined, profileOne);
>>>>>>> 59d9cfca
            subNode.dirty = true;
            await expect(subNode.getChildren()).rejects.toEqual(Error("The response from Zowe CLI was not successful"));
        });

    /*************************************************************************************************************
     * Checks that passing a session node that is not dirty ignores the getChildren() method
     *************************************************************************************************************/
    it("Checks that passing a session node that is not dirty the getChildren() method is exited early", async () => {
        // Creating a rootNode
<<<<<<< HEAD
        const rootNode = new ZoweDatasetNode("root", vscode.TreeItemCollapsibleState.Collapsed, null, session);
        const infoChild = new ZoweDatasetNode("Use the search button to display datasets", vscode.TreeItemCollapsibleState.None, rootNode, null,
            extension.INFORMATION_CONTEXT);
=======
        const rootNode = new ZoweNode("root", vscode.TreeItemCollapsibleState.Collapsed, null, session, undefined, undefined, profileOne);
        const infoChild = new ZoweNode("Use the search button to display datasets", vscode.TreeItemCollapsibleState.None, rootNode, null,
            extension.INFORMATION_CONTEXT, undefined, profileOne);
>>>>>>> 59d9cfca
        rootNode.contextValue = extension.DS_SESSION_CONTEXT;
        rootNode.dirty = false;
        await expect(await rootNode.getChildren()).toEqual([infoChild]);
    });

    /*************************************************************************************************************
     * Checks that passing a session node with no hlq ignores the getChildren() method
     *************************************************************************************************************/
    it("Checks that passing a session node with no hlq the getChildren() method is exited early", async () => {
        // Creating a rootNode
<<<<<<< HEAD
        const rootNode = new ZoweDatasetNode("root", vscode.TreeItemCollapsibleState.Collapsed, null, session);
        const infoChild = new ZoweDatasetNode("Use the search button to display datasets", vscode.TreeItemCollapsibleState.None, rootNode, null,
            extension.INFORMATION_CONTEXT);
=======
        const rootNode = new ZoweNode("root", vscode.TreeItemCollapsibleState.Collapsed, null, session, undefined, undefined, profileOne);
        const infoChild = new ZoweNode("Use the search button to display datasets", vscode.TreeItemCollapsibleState.None, rootNode, null,
            extension.INFORMATION_CONTEXT, undefined, profileOne);
>>>>>>> 59d9cfca
        rootNode.contextValue = extension.DS_SESSION_CONTEXT;
        await expect(await rootNode.getChildren()).toEqual([infoChild]);
    });

    /*************************************************************************************************************
     * Checks that when getSession() is called on a memeber it returns the proper session
     *************************************************************************************************************/
    it("Checks that a member can reach its session properly", async () => {
        // Creating a rootNode
<<<<<<< HEAD
        const rootNode = new ZoweDatasetNode("root", vscode.TreeItemCollapsibleState.Collapsed, null, session);
        rootNode.contextValue = extension.DS_SESSION_CONTEXT;
        const subNode = new ZoweDatasetNode(extension.DS_PDS_CONTEXT, vscode.TreeItemCollapsibleState.Collapsed, rootNode, null);
        const member = new ZoweDatasetNode(extension.DS_MEMBER_CONTEXT, vscode.TreeItemCollapsibleState.None, subNode, null);
=======
        const rootNode = new ZoweNode("root", vscode.TreeItemCollapsibleState.Collapsed, null, session, undefined, undefined, profileOne);
        rootNode.contextValue = extension.DS_SESSION_CONTEXT;
        const subNode = new ZoweNode(extension.DS_PDS_CONTEXT, vscode.TreeItemCollapsibleState.Collapsed, rootNode, null,
            undefined, undefined, profileOne);
        const member = new ZoweNode(extension.DS_MEMBER_CONTEXT, vscode.TreeItemCollapsibleState.None, subNode, null,
            undefined, undefined, profileOne);
>>>>>>> 59d9cfca
        await expect(member.getSession()).toBeDefined();
    });
    /*************************************************************************************************************
     * Tests that certain types can't have children
     *************************************************************************************************************/
    it("Testing that certain types can't have children", async () => {
        // Creating a rootNode
<<<<<<< HEAD
        const rootNode = new ZoweDatasetNode("root", vscode.TreeItemCollapsibleState.Collapsed, null, session);
=======
        const rootNode = new ZoweNode("root", vscode.TreeItemCollapsibleState.Collapsed, null, session, undefined, undefined, profileOne);
>>>>>>> 59d9cfca
        rootNode.dirty = true;
        rootNode.contextValue = extension.DS_DS_CONTEXT;
        expect(await rootNode.getChildren()).toHaveLength(0);
        rootNode.contextValue = extension.DS_MEMBER_CONTEXT;
        expect(await rootNode.getChildren()).toHaveLength(0);
        rootNode.contextValue = extension.INFORMATION_CONTEXT;
        expect(await rootNode.getChildren()).toHaveLength(0);
    });
    /*************************************************************************************************************
     * Tests that we shouldn't be updating children
     *************************************************************************************************************/
    it("Tests that we shouldn't be updating children", async () => {
        // Creating a rootNode
<<<<<<< HEAD
        const rootNode = new ZoweDatasetNode("root", vscode.TreeItemCollapsibleState.Collapsed, null, session);
        rootNode.children = [new ZoweDatasetNode("onestep", vscode.TreeItemCollapsibleState.Collapsed, null, session)];
=======
        const rootNode = new ZoweNode("root", vscode.TreeItemCollapsibleState.Collapsed, null, session, undefined, undefined, profileOne);
        rootNode.children = [new ZoweNode("onestep", vscode.TreeItemCollapsibleState.Collapsed, null, session, undefined, undefined, profileOne)];
>>>>>>> 59d9cfca
        rootNode.dirty = false;
        rootNode.contextValue = extension.DS_PDS_CONTEXT;
        expect((await rootNode.getChildren())[0].label).toEqual("onestep");
    });

    /*************************************************************************************************************
     * Run with a favorite
     *************************************************************************************************************/
    it("Testing Run with a favorite", async () => {
        // Creating a rootNode
<<<<<<< HEAD
        const pds = new ZoweDatasetNode("[root]: something", vscode.TreeItemCollapsibleState.Collapsed, null, session);
=======
        const pds = new ZoweNode("[root]: something", vscode.TreeItemCollapsibleState.Collapsed, null, session, undefined, undefined, profileOne);
>>>>>>> 59d9cfca
        pds.dirty = true;
        pds.contextValue = extension.DS_PDS_CONTEXT;
        expect((await pds.getChildren())[0].label).toEqual("BRTVS99");
    });

    /*************************************************************************************************************
     * No values returned
     *************************************************************************************************************/
    it("Testing what happens when response is zero", async () => {
        // Creating a rootNode
<<<<<<< HEAD
        const pds = new ZoweDatasetNode("[root]: something", vscode.TreeItemCollapsibleState.Collapsed, null, session);
=======
        const pds = new ZoweNode("[root]: something", vscode.TreeItemCollapsibleState.Collapsed, null, session, undefined, undefined, profileOne);
>>>>>>> 59d9cfca
        pds.dirty = true;
        pds.contextValue = extension.DS_PDS_CONTEXT;
        const allMembers = jest.fn();
        allMembers.mockImplementationOnce(() => {
            return {
                success: true,
                apiResponse: {
                    items: [
                    ]
                }
            };
        });
        Object.defineProperty(List, "allMembers", {value: allMembers});
        expect((await pds.getChildren())[0].label).toEqual("No datasets found");
    });

});<|MERGE_RESOLUTION|>--- conflicted
+++ resolved
@@ -15,13 +15,8 @@
 jest.mock("@brightside/core/lib/zosfiles/src/api/methods/list/doc/IListOptions");
 jest.mock("Session");
 import * as vscode from "vscode";
-<<<<<<< HEAD
 import { ZoweDatasetNode } from "../../src/ZoweDatasetNode";
-import { Session } from "@brightside/imperative";
-=======
-import { ZoweNode } from "../../src/ZoweNode";
 import { Session, IProfileLoaded } from "@brightside/imperative";
->>>>>>> 59d9cfca
 import * as extension from "../../src/extension";
 import { List } from "@brightside/core";
 
@@ -80,33 +75,22 @@
      *************************************************************************************************************/
     it("Testing that getChildren returns the correct Thenable<ZoweDatasetNode[]>", async () => {
         // Creating a rootNode
-<<<<<<< HEAD
-        const rootNode = new ZoweDatasetNode("root", vscode.TreeItemCollapsibleState.Collapsed, null, session);
-=======
-        const rootNode = new ZoweNode("root", vscode.TreeItemCollapsibleState.Collapsed, null, session, undefined, undefined, profileOne);
->>>>>>> 59d9cfca
+        const rootNode = new ZoweDatasetNode("root", vscode.TreeItemCollapsibleState.Collapsed, null, session, undefined, undefined, profileOne);
         rootNode.dirty = true;
         rootNode.contextValue = extension.DS_SESSION_CONTEXT;
         rootNode.pattern = "SAMPLE, SAMPLE.PUBLIC, SAMPLE";
         let rootChildren = await rootNode.getChildren();
 
         // Creating structure of files and folders under BRTVS99 profile
-<<<<<<< HEAD
         const sampleChildren: ZoweDatasetNode[] = [
-            new ZoweDatasetNode("BRTVS99", vscode.TreeItemCollapsibleState.None, rootNode, null),
-            new ZoweDatasetNode("BRTVS99.CA10", vscode.TreeItemCollapsibleState.None, rootNode, null, extension.DS_MIGRATED_FILE_CONTEXT),
-            new ZoweDatasetNode("BRTVS99.CA11.SPFTEMP0.CNTL", vscode.TreeItemCollapsibleState.Collapsed, rootNode, null),
-            new ZoweDatasetNode("BRTVS99.DDIR", vscode.TreeItemCollapsibleState.Collapsed, rootNode, null),
-=======
-        const sampleChildren: ZoweNode[] = [
-            new ZoweNode("BRTVS99", vscode.TreeItemCollapsibleState.None, rootNode, null, undefined, undefined, profileOne),
-            new ZoweNode("BRTVS99.CA10", vscode.TreeItemCollapsibleState.None, rootNode, null, extension.DS_MIGRATED_FILE_CONTEXT,
+            new ZoweDatasetNode("BRTVS99", vscode.TreeItemCollapsibleState.None, rootNode, null, undefined, undefined, profileOne),
+            new ZoweDatasetNode("BRTVS99.CA10", vscode.TreeItemCollapsibleState.None, rootNode, null, extension.DS_MIGRATED_FILE_CONTEXT,
                 undefined, profileOne),
-            new ZoweNode("BRTVS99.CA11.SPFTEMP0.CNTL", vscode.TreeItemCollapsibleState.Collapsed, rootNode, null, undefined, undefined, profileOne),
-            new ZoweNode("BRTVS99.DDIR", vscode.TreeItemCollapsibleState.Collapsed, rootNode, null, undefined, undefined, profileOne),
->>>>>>> 59d9cfca
+            new ZoweDatasetNode("BRTVS99.CA11.SPFTEMP0.CNTL", vscode.TreeItemCollapsibleState.Collapsed,
+                                rootNode, null, undefined, undefined, profileOne),
+            new ZoweDatasetNode("BRTVS99.DDIR", vscode.TreeItemCollapsibleState.Collapsed, rootNode, null, undefined, undefined, profileOne),
         ];
-        sampleChildren[0].command = { command: "zowe.ZoweDatasetNode.openPS", title: "", arguments: [sampleChildren[0]] };
+        sampleChildren[0].command = { command: "zowe.ZoweNode.openPS", title: "", arguments: [sampleChildren[0]] };
 
         // Checking that the rootChildren are what they are expected to be
         expect(rootChildren).toEqual(sampleChildren);
@@ -119,20 +103,13 @@
         expect(rootChildren).toEqual(sampleChildren);
 
         // Check that error is thrown when label is blank
-<<<<<<< HEAD
-        const errorNode = new ZoweDatasetNode("", vscode.TreeItemCollapsibleState.Collapsed, null, session);
-=======
-        const errorNode = new ZoweNode("", vscode.TreeItemCollapsibleState.Collapsed, null, session, undefined, undefined, profileOne);
->>>>>>> 59d9cfca
+        const errorNode = new ZoweDatasetNode("", vscode.TreeItemCollapsibleState.Collapsed, null, session, undefined, undefined, profileOne);
         errorNode.dirty = true;
         await expect(errorNode.getChildren()).rejects.toEqual(Error("Invalid node"));
 
         // Check that label is different when label contains a []
-<<<<<<< HEAD
-        const rootNode2 = new ZoweDatasetNode("root[test]", vscode.TreeItemCollapsibleState.Collapsed, null, session);
-=======
-        const rootNode2 = new ZoweNode("root[test]", vscode.TreeItemCollapsibleState.Collapsed, null, session, undefined, undefined, profileOne);
->>>>>>> 59d9cfca
+        const rootNode2 = new ZoweDatasetNode("root[test]", vscode.TreeItemCollapsibleState.Collapsed,
+                                            null, session, undefined, undefined, profileOne);
         rootNode2.dirty = true;
         rootChildren = await rootNode2.getChildren();
     });
@@ -142,34 +119,21 @@
      *************************************************************************************************************/
     it("Testing that getChildren returns the correct Thenable<ZoweDatasetNode[]> for a PO", async () => {
         // Creating a rootNode
-<<<<<<< HEAD
-        const rootNode = new ZoweDatasetNode("root", vscode.TreeItemCollapsibleState.None, null, session);
-        rootNode.contextValue = extension.DS_SESSION_CONTEXT;
-        rootNode.dirty = true;
-        const subNode = new ZoweDatasetNode("sub", vscode.TreeItemCollapsibleState.Collapsed, rootNode, null);
-=======
-        const rootNode = new ZoweNode("root", vscode.TreeItemCollapsibleState.None, null, session, undefined, undefined, profileOne);
-        rootNode.contextValue = extension.DS_SESSION_CONTEXT;
-        rootNode.dirty = true;
-        const subNode = new ZoweNode("sub", vscode.TreeItemCollapsibleState.Collapsed, rootNode, null, undefined, undefined, profileOne);
->>>>>>> 59d9cfca
+        const rootNode = new ZoweDatasetNode("root", vscode.TreeItemCollapsibleState.None, null, session, undefined, undefined, profileOne);
+        rootNode.contextValue = extension.DS_SESSION_CONTEXT;
+        rootNode.dirty = true;
+        const subNode = new ZoweDatasetNode("sub", vscode.TreeItemCollapsibleState.Collapsed, rootNode, null, undefined, undefined, profileOne);
         subNode.dirty = true;
         const subChildren = await subNode.getChildren();
 
         // Creating structure of files and folders under BRTVS99 profile
-<<<<<<< HEAD
         const sampleChildren: ZoweDatasetNode[] = [
-            new ZoweDatasetNode("BRTVS99", vscode.TreeItemCollapsibleState.None, subNode, null),
-            new ZoweDatasetNode("BRTVS99.DDIR", vscode.TreeItemCollapsibleState.None, subNode, null),
-=======
-        const sampleChildren: ZoweNode[] = [
-            new ZoweNode("BRTVS99", vscode.TreeItemCollapsibleState.None, subNode, null, undefined, undefined, profileOne),
-            new ZoweNode("BRTVS99.DDIR", vscode.TreeItemCollapsibleState.None, subNode, null, undefined, undefined, profileOne),
->>>>>>> 59d9cfca
+            new ZoweDatasetNode("BRTVS99", vscode.TreeItemCollapsibleState.None, subNode, null, undefined, undefined, profileOne),
+            new ZoweDatasetNode("BRTVS99.DDIR", vscode.TreeItemCollapsibleState.None, subNode, null, undefined, undefined, profileOne),
         ];
 
-        sampleChildren[0].command = { command: "zowe.ZoweDatasetNode.openPS", title: "", arguments: [sampleChildren[0]] };
-        sampleChildren[1].command = { command: "zowe.ZoweDatasetNode.openPS", title: "", arguments: [sampleChildren[1]] };
+        sampleChildren[0].command = { command: "zowe.ZoweNode.openPS", title: "", arguments: [sampleChildren[0]] };
+        sampleChildren[1].command = { command: "zowe.ZoweNode.openPS", title: "", arguments: [sampleChildren[1]] };
         // Checking that the rootChildren are what they are expected to be
         expect(subChildren).toEqual(sampleChildren);
     });
@@ -182,11 +146,7 @@
 
             showErrorMessage.mockReset();
             // Creating a rootNode
-<<<<<<< HEAD
-            const rootNode = new ZoweDatasetNode("root", vscode.TreeItemCollapsibleState.Collapsed, null, session);
-=======
-            const rootNode = new ZoweNode("root", vscode.TreeItemCollapsibleState.Collapsed, null, session, undefined, undefined, profileOne);
->>>>>>> 59d9cfca
+            const rootNode = new ZoweDatasetNode("root", vscode.TreeItemCollapsibleState.Collapsed, null, session, undefined, undefined, profileOne);
             rootNode.contextValue = extension.DS_SESSION_CONTEXT;
             rootNode.pattern = "THROW ERROR";
             rootNode.dirty = true;
@@ -201,19 +161,12 @@
     it("Checks that when bright.List.dataSet/allMembers() returns an unsuccessful response, " +
         "it throws an error and the catch block is reached", async () => {
             // Creating a rootNode
-<<<<<<< HEAD
-            const rootNode = new ZoweDatasetNode("root", vscode.TreeItemCollapsibleState.Collapsed, null, session);
-            rootNode.contextValue = extension.DS_SESSION_CONTEXT;
-            rootNode.dirty = true;
-            const subNode = new ZoweDatasetNode("Response Fail", vscode.TreeItemCollapsibleState.Collapsed, rootNode, null);
-=======
-            const rootNode = new ZoweNode("root", vscode.TreeItemCollapsibleState.Collapsed, null, session,
+            const rootNode = new ZoweDatasetNode("root", vscode.TreeItemCollapsibleState.Collapsed, null, session,
                 undefined, undefined, profileOne);
             rootNode.contextValue = extension.DS_SESSION_CONTEXT;
             rootNode.dirty = true;
-            const subNode = new ZoweNode("Response Fail", vscode.TreeItemCollapsibleState.Collapsed, rootNode, null,
+            const subNode = new ZoweDatasetNode("Response Fail", vscode.TreeItemCollapsibleState.Collapsed, rootNode, null,
                 undefined, undefined, profileOne);
->>>>>>> 59d9cfca
             subNode.dirty = true;
             await expect(subNode.getChildren()).rejects.toEqual(Error("The response from Zowe CLI was not successful"));
         });
@@ -223,15 +176,9 @@
      *************************************************************************************************************/
     it("Checks that passing a session node that is not dirty the getChildren() method is exited early", async () => {
         // Creating a rootNode
-<<<<<<< HEAD
-        const rootNode = new ZoweDatasetNode("root", vscode.TreeItemCollapsibleState.Collapsed, null, session);
+        const rootNode = new ZoweDatasetNode("root", vscode.TreeItemCollapsibleState.Collapsed, null, session, undefined, undefined, profileOne);
         const infoChild = new ZoweDatasetNode("Use the search button to display datasets", vscode.TreeItemCollapsibleState.None, rootNode, null,
-            extension.INFORMATION_CONTEXT);
-=======
-        const rootNode = new ZoweNode("root", vscode.TreeItemCollapsibleState.Collapsed, null, session, undefined, undefined, profileOne);
-        const infoChild = new ZoweNode("Use the search button to display datasets", vscode.TreeItemCollapsibleState.None, rootNode, null,
             extension.INFORMATION_CONTEXT, undefined, profileOne);
->>>>>>> 59d9cfca
         rootNode.contextValue = extension.DS_SESSION_CONTEXT;
         rootNode.dirty = false;
         await expect(await rootNode.getChildren()).toEqual([infoChild]);
@@ -242,15 +189,9 @@
      *************************************************************************************************************/
     it("Checks that passing a session node with no hlq the getChildren() method is exited early", async () => {
         // Creating a rootNode
-<<<<<<< HEAD
-        const rootNode = new ZoweDatasetNode("root", vscode.TreeItemCollapsibleState.Collapsed, null, session);
+        const rootNode = new ZoweDatasetNode("root", vscode.TreeItemCollapsibleState.Collapsed, null, session, undefined, undefined, profileOne);
         const infoChild = new ZoweDatasetNode("Use the search button to display datasets", vscode.TreeItemCollapsibleState.None, rootNode, null,
-            extension.INFORMATION_CONTEXT);
-=======
-        const rootNode = new ZoweNode("root", vscode.TreeItemCollapsibleState.Collapsed, null, session, undefined, undefined, profileOne);
-        const infoChild = new ZoweNode("Use the search button to display datasets", vscode.TreeItemCollapsibleState.None, rootNode, null,
             extension.INFORMATION_CONTEXT, undefined, profileOne);
->>>>>>> 59d9cfca
         rootNode.contextValue = extension.DS_SESSION_CONTEXT;
         await expect(await rootNode.getChildren()).toEqual([infoChild]);
     });
@@ -260,19 +201,12 @@
      *************************************************************************************************************/
     it("Checks that a member can reach its session properly", async () => {
         // Creating a rootNode
-<<<<<<< HEAD
-        const rootNode = new ZoweDatasetNode("root", vscode.TreeItemCollapsibleState.Collapsed, null, session);
-        rootNode.contextValue = extension.DS_SESSION_CONTEXT;
-        const subNode = new ZoweDatasetNode(extension.DS_PDS_CONTEXT, vscode.TreeItemCollapsibleState.Collapsed, rootNode, null);
-        const member = new ZoweDatasetNode(extension.DS_MEMBER_CONTEXT, vscode.TreeItemCollapsibleState.None, subNode, null);
-=======
-        const rootNode = new ZoweNode("root", vscode.TreeItemCollapsibleState.Collapsed, null, session, undefined, undefined, profileOne);
-        rootNode.contextValue = extension.DS_SESSION_CONTEXT;
-        const subNode = new ZoweNode(extension.DS_PDS_CONTEXT, vscode.TreeItemCollapsibleState.Collapsed, rootNode, null,
+        const rootNode = new ZoweDatasetNode("root", vscode.TreeItemCollapsibleState.Collapsed, null, session, undefined, undefined, profileOne);
+        rootNode.contextValue = extension.DS_SESSION_CONTEXT;
+        const subNode = new ZoweDatasetNode(extension.DS_PDS_CONTEXT, vscode.TreeItemCollapsibleState.Collapsed, rootNode, null,
             undefined, undefined, profileOne);
-        const member = new ZoweNode(extension.DS_MEMBER_CONTEXT, vscode.TreeItemCollapsibleState.None, subNode, null,
+        const member = new ZoweDatasetNode(extension.DS_MEMBER_CONTEXT, vscode.TreeItemCollapsibleState.None, subNode, null,
             undefined, undefined, profileOne);
->>>>>>> 59d9cfca
         await expect(member.getSession()).toBeDefined();
     });
     /*************************************************************************************************************
@@ -280,11 +214,7 @@
      *************************************************************************************************************/
     it("Testing that certain types can't have children", async () => {
         // Creating a rootNode
-<<<<<<< HEAD
-        const rootNode = new ZoweDatasetNode("root", vscode.TreeItemCollapsibleState.Collapsed, null, session);
-=======
-        const rootNode = new ZoweNode("root", vscode.TreeItemCollapsibleState.Collapsed, null, session, undefined, undefined, profileOne);
->>>>>>> 59d9cfca
+        const rootNode = new ZoweDatasetNode("root", vscode.TreeItemCollapsibleState.Collapsed, null, session, undefined, undefined, profileOne);
         rootNode.dirty = true;
         rootNode.contextValue = extension.DS_DS_CONTEXT;
         expect(await rootNode.getChildren()).toHaveLength(0);
@@ -298,13 +228,9 @@
      *************************************************************************************************************/
     it("Tests that we shouldn't be updating children", async () => {
         // Creating a rootNode
-<<<<<<< HEAD
-        const rootNode = new ZoweDatasetNode("root", vscode.TreeItemCollapsibleState.Collapsed, null, session);
-        rootNode.children = [new ZoweDatasetNode("onestep", vscode.TreeItemCollapsibleState.Collapsed, null, session)];
-=======
-        const rootNode = new ZoweNode("root", vscode.TreeItemCollapsibleState.Collapsed, null, session, undefined, undefined, profileOne);
-        rootNode.children = [new ZoweNode("onestep", vscode.TreeItemCollapsibleState.Collapsed, null, session, undefined, undefined, profileOne)];
->>>>>>> 59d9cfca
+        const rootNode = new ZoweDatasetNode("root", vscode.TreeItemCollapsibleState.Collapsed, null, session, undefined, undefined, profileOne);
+        rootNode.children = [new ZoweDatasetNode("onestep", vscode.TreeItemCollapsibleState.Collapsed,
+                                                 null, session, undefined, undefined, profileOne)];
         rootNode.dirty = false;
         rootNode.contextValue = extension.DS_PDS_CONTEXT;
         expect((await rootNode.getChildren())[0].label).toEqual("onestep");
@@ -315,11 +241,8 @@
      *************************************************************************************************************/
     it("Testing Run with a favorite", async () => {
         // Creating a rootNode
-<<<<<<< HEAD
-        const pds = new ZoweDatasetNode("[root]: something", vscode.TreeItemCollapsibleState.Collapsed, null, session);
-=======
-        const pds = new ZoweNode("[root]: something", vscode.TreeItemCollapsibleState.Collapsed, null, session, undefined, undefined, profileOne);
->>>>>>> 59d9cfca
+        const pds = new ZoweDatasetNode("[root]: something", vscode.TreeItemCollapsibleState.Collapsed,
+                                         null, session, undefined, undefined, profileOne);
         pds.dirty = true;
         pds.contextValue = extension.DS_PDS_CONTEXT;
         expect((await pds.getChildren())[0].label).toEqual("BRTVS99");
@@ -330,11 +253,8 @@
      *************************************************************************************************************/
     it("Testing what happens when response is zero", async () => {
         // Creating a rootNode
-<<<<<<< HEAD
-        const pds = new ZoweDatasetNode("[root]: something", vscode.TreeItemCollapsibleState.Collapsed, null, session);
-=======
-        const pds = new ZoweNode("[root]: something", vscode.TreeItemCollapsibleState.Collapsed, null, session, undefined, undefined, profileOne);
->>>>>>> 59d9cfca
+        const pds = new ZoweDatasetNode("[root]: something", vscode.TreeItemCollapsibleState.Collapsed,
+                                         null, session, undefined, undefined, profileOne);
         pds.dirty = true;
         pds.contextValue = extension.DS_PDS_CONTEXT;
         const allMembers = jest.fn();
