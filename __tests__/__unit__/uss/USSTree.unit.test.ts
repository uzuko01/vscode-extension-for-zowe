--- conflicted
+++ resolved
@@ -46,15 +46,11 @@
         createQuickPick: jest.fn(),
         getConfiguration: jest.fn(),
         ZosmfSession: jest.fn(),
-<<<<<<< HEAD
         mockCreateBasicZosmfSessionFromArguments: jest.fn(),
-=======
-        createBasicZosmfSession: jest.fn(),
         mockValidationSetting: jest.fn(),
         mockDisableValidationContext: jest.fn(),
         mockEnableValidationContext: jest.fn(),
         mockCheckCurrentProfile: jest.fn(),
->>>>>>> 7a87c377
         withProgress: jest.fn(),
         closeOpenedTextFile: jest.fn(),
         defaultProfileManagerInstance: null,
