--- conflicted
+++ resolved
@@ -160,7 +160,6 @@
     });
 });
 
-<<<<<<< HEAD
 describe("USSTree Unit Tests - Function initializeFavChildNodeForProfile()", () => {
     it("Tests initializeFavChildNodeForProfile() for favorited search", async () => {
         createGlobalMocks();
@@ -280,8 +279,6 @@
     });
 });
 
-=======
->>>>>>> 4e7cc9dd
 describe("USSTree Unit Tests - Functions USSTree.addFileHistory() & USSTree.getFileHistory()", () => {
     it("Tests that addFileHistory() & getFileHistory() are executed successfully", async () => {
         const globalMocks = await createGlobalMocks();
