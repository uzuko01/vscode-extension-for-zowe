--- conflicted
+++ resolved
@@ -782,13 +782,8 @@
         // Creating rootNode
         const sessNode = [
             new ZoweUSSNode("Favorites", vscode.TreeItemCollapsibleState.Collapsed, null, null, null, false),
-<<<<<<< HEAD
-            new ZoweUSSNode("parent", vscode.TreeItemCollapsibleState.Collapsed, null, globalMocks.testSession,
-                "/", false, globalMocks.testProfile.name)
-=======
             new ZoweUSSNode("sestest", vscode.TreeItemCollapsibleState.Collapsed, null, globalMocks.testSession,
                             "/", false, globalMocks.testProfile.name)
->>>>>>> f524fb77
         ];
         sessNode[0].contextValue = globals.FAVORITE_CONTEXT;
         sessNode[1].contextValue = globals.USS_SESSION_CONTEXT;
