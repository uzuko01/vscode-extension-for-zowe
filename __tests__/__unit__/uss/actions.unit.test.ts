/*
* This program and the accompanying materials are made available under the terms of the *
* Eclipse Public License v2.0 which accompanies this distribution, and is available at *
* https://www.eclipse.org/legal/epl-v20.html                                      *
*                                                                                 *
* SPDX-License-Identifier: EPL-2.0                                                *
*                                                                                 *
* Copyright Contributors to the Zowe Project.                                     *
*                                                                                 *
*/

jest.mock("fs");

import * as ussNodeActions from "../../../src/uss/actions";
import { createUSSTree, createUSSNode, createFavoriteUSSNode } from "../../../__mocks__/mockCreators/uss";
import { createIProfile, createISession, createTreeView, createTextDocument, createFileResponse } from "../../../__mocks__/mockCreators/shared";
import { ValidProfileEnum, Profiles } from "../../../src/Profiles";
import { ZoweExplorerApiRegister } from "../../../src/api/ZoweExplorerApiRegister";
import * as vscode from "vscode";
import * as path from "path";
import * as globals from "../../../src/globals";
import * as sharedUtils from "../../../src/shared/utils";
import * as zowe from "@zowe/cli";
import { Logger, IProfileLoaded } from "@zowe/imperative";
import { ZoweUSSNode } from "../../../src/uss/ZoweUSSNode";
import * as isbinaryfile from "isbinaryfile";
import * as fs from "fs";
<<<<<<< HEAD
import { DefaultProfileManager } from "../../../src/profiles/DefaultProfileManager";
=======
import { PersistentFilters } from "../../../src/PersistentFilters";
>>>>>>> 7a87c377

async function createGlobalMocks() {
    const globalMocks = {
        renameUSSFile: jest.fn(),
        showQuickPick: jest.fn(),
        showInputBox: jest.fn(),
        Create: jest.fn(),
        ussFile: jest.fn(),
        uss: jest.fn(),
        List: jest.fn(),
        showOpenDialog: jest.fn(),
        Download: jest.fn(),
        executeCommand: jest.fn(),
        openTextDocument: jest.fn(),
        withProgress: jest.fn(),
        writeText: jest.fn(),
        fileList: jest.fn(),
        showWarningMessage: jest.fn(),
        showErrorMessage: jest.fn(),
        createTreeView: jest.fn(),
        fileToUSSFile: jest.fn(),
        Upload: jest.fn(),
        isBinaryFileSync: jest.fn(),
        concatChildNodes: jest.fn(),
        showTextDocument: jest.fn(),
        mockLoadNamedProfile: jest.fn(),
        Utilities: jest.fn(),
        isFileTagBinOrAscii: jest.fn(),
        theia: false,
        defaultProfileManagerInstance: null,
        defaultProfile: null,
        mockGetUssApi: jest.fn(),
        ussApi: null,
        testSession: createISession(),
        testProfile: createIProfile(),
        ProgressLocation: jest.fn().mockImplementation(() => {
            return {
                Notification: 15
            };
        }),
    };

    globalMocks.mockLoadNamedProfile.mockReturnValue(globalMocks.testProfile);
    // Mock the logger
    globals.defineGlobals("/test/path/");
    // tslint:disable-next-line: no-object-literal-type-assertion
    const extensionMock = jest.fn(() => ({
        subscriptions: [],
        extensionPath: path.join(__dirname, "..", "..")
    } as vscode.ExtensionContext));
    const mock = new extensionMock();
    const profilesForValidation = { status: "active", name: "fake" };
    globals.initLogger(mock);

    Object.defineProperty(vscode.window, "showInputBox", { value: globalMocks.showInputBox, configurable: true });
    Object.defineProperty(vscode.window, "showQuickPick", { value: globalMocks.showQuickPick, configurable: true });
    Object.defineProperty(zowe, "Create", { value: globalMocks.Create, configurable: true });
    Object.defineProperty(vscode.commands, "executeCommand", { value: globalMocks.executeCommand, configurable: true });
    Object.defineProperty(vscode.window, "showWarningMessage", { value: globalMocks.showWarningMessage, configurable: true });
    Object.defineProperty(vscode.window, "withProgress", { value: globalMocks.withProgress, configurable: true });
    Object.defineProperty(sharedUtils, "concatChildNodes", { value: globalMocks.concatChildNodes, configurable: true });
    Object.defineProperty(globalMocks.Create, "uss", { value: globalMocks.uss, configurable: true });
    Object.defineProperty(vscode.window, "showOpenDialog", { value: globalMocks.showOpenDialog, configurable: true });
    Object.defineProperty(vscode.workspace, "openTextDocument", { value: globalMocks.openTextDocument, configurable: true });
    Object.defineProperty(globalMocks.Upload, "fileToUSSFile", { value: globalMocks.fileToUSSFile, configurable: true });
    Object.defineProperty(zowe, "Download", { value: globalMocks.Download, configurable: true });
    Object.defineProperty(vscode.window, "showTextDocument", { value: globalMocks.showTextDocument, configurable: true });
    Object.defineProperty(globalMocks.Download, "ussFile", { value: globalMocks.ussFile, configurable: true });
    Object.defineProperty(globalMocks.Utilities, "renameUSSFile", { value: globalMocks.renameUSSFile, configurable: true });
    Object.defineProperty(zowe, "Utilities", { value: globalMocks.Utilities, configurable: true });
    Object.defineProperty(vscode.window, "createTreeView", { value: globalMocks.createTreeView, configurable: true });
    Object.defineProperty(globalMocks.Utilities, "isFileTagBinOrAscii", { value: globalMocks.isFileTagBinOrAscii, configurable: true });
    Object.defineProperty(vscode.window, "showErrorMessage", { value: globalMocks.showErrorMessage, configurable: true });
    Object.defineProperty(globalMocks.List, "fileList", { value: globalMocks.fileList, configurable: true });
    Object.defineProperty(zowe, "Upload", { value: globalMocks.Upload, configurable: true });
    Object.defineProperty(globalMocks.Upload, "fileToUSSFile", { value: globalMocks.fileToUSSFile, configurable: true });
    Object.defineProperty(isbinaryfile, "isBinaryFileSync", { value: globalMocks.isBinaryFileSync, configurable: true });
    Object.defineProperty(vscode.env.clipboard, "writeText", { value: globalMocks.writeText, configurable: true });
    Object.defineProperty(globals, "ISTHEIA", { get: () => globalMocks.theia, configurable: true });
    Object.defineProperty(vscode, "ProgressLocation", { value: globalMocks.ProgressLocation, configurable: true });
    Object.defineProperty(Profiles, "getInstance", {
        value: jest.fn(() => {
            return {
                allProfiles: [{ name: "firstName" }, { name: "secondName" }],
                defaultProfile: { name: "firstName" },
                type: "zosmf",
                validProfile: ValidProfileEnum.VALID,
                getValidSession: jest.fn(() => globalMocks.testSession),
                checkCurrentProfile: jest.fn(() => {
                    return profilesForValidation;
                }),
                profilesForValidation: [],
                validateProfiles: jest.fn(),
                loadNamedProfile: globalMocks.mockLoadNamedProfile
            };
        })
    });

    // Mocking Default Profile Manager
    globalMocks.defaultProfileManagerInstance = await DefaultProfileManager.createInstance(Logger.getAppLogger());
    await Profiles.createInstance(Logger.getAppLogger());
    globalMocks.defaultProfile = DefaultProfileManager.getInstance().getDefaultProfile("zosmf");
    Object.defineProperty(DefaultProfileManager,
                          "getInstance",
                          { value: jest.fn(() => globalMocks.defaultProfileManagerInstance), configurable: true });
    Object.defineProperty(globalMocks.defaultProfileManagerInstance,
                          "getDefaultProfile",
                          { value: jest.fn(() => globalMocks.defaultProfile), configurable: true });

    // USS API mocks
    globalMocks.ussApi = ZoweExplorerApiRegister.getUssApi(globalMocks.testProfile);
    globalMocks.mockGetUssApi.mockReturnValue(globalMocks.ussApi);
    Object.defineProperty(globalMocks.ussApi, "getValidSession", { value: jest.fn(() => globalMocks.testSession), configurable: true });
    ZoweExplorerApiRegister.getUssApi = globalMocks.mockGetUssApi.bind(ZoweExplorerApiRegister);

    return globalMocks;
}

describe("USS Action Unit Tests - Function createUSSNodeDialog", () => {
    async function createBlockMocks(globalMocks) {
        const newMocks = {
            testUSSTree: null,
            ussNode: createUSSNode(globalMocks.testSession, createIProfile()),
            mockCheckCurrentProfile: jest.fn()
        };
        newMocks.testUSSTree = createUSSTree([createFavoriteUSSNode(globalMocks.testSession, globalMocks.testProfile)],
            [newMocks.ussNode], createTreeView());

        return newMocks;
    }

    it("Tests if createUSSNode is executed successfully with Unverified profile", async () => {
        const globalMocks = createGlobalMocks();
        const blockMocks = await createBlockMocks(globalMocks);

        Object.defineProperty(Profiles, "getInstance", {
            value: jest.fn(() => {
                return {
                    checkCurrentProfile: blockMocks.mockCheckCurrentProfile.mockReturnValueOnce({name: globalMocks.testProfile.name, status: "unverified"}),
                    validProfile: ValidProfileEnum.UNVERIFIED
                };
            })
        });
        globalMocks.showQuickPick.mockResolvedValueOnce("File");
        globalMocks.showInputBox.mockReturnValueOnce("USSFolder");

        await ussNodeActions.createUSSNodeDialog(blockMocks.ussNode, blockMocks.testUSSTree);
        expect(blockMocks.testUSSTree.refreshElement).not.toHaveBeenCalled();
        expect(globalMocks.showErrorMessage.mock.calls.length).toBe(0);
    });

    it("Tests if createUSSNode is executed successfully", async () => {
        const globalMocks = await createGlobalMocks();
        const blockMocks = await createBlockMocks(globalMocks);

        globalMocks.showQuickPick.mockResolvedValueOnce("File");
        globalMocks.showInputBox.mockReturnValueOnce("USSFolder");

        await ussNodeActions.createUSSNodeDialog(blockMocks.ussNode, blockMocks.testUSSTree);
        expect(globalMocks.showErrorMessage.mock.calls.length).toBe(0);
    });
});

describe("USS Action Unit Tests - Function createUSSNode", () => {
    async function createBlockMocks(globalMocks) {
        const newMocks = {
            testUSSTree: null,
            ussNode: createUSSNode(globalMocks.testSession, createIProfile())
        };
        newMocks.testUSSTree = createUSSTree([createFavoriteUSSNode(globalMocks.testSession, globalMocks.testProfile)],
            [newMocks.ussNode], createTreeView());

        return newMocks;
    }

    it("Tests that createUSSNode is executed successfully", async () => {
        const globalMocks = await createGlobalMocks();
        const blockMocks = await createBlockMocks(globalMocks);

        globalMocks.showInputBox.mockReturnValueOnce("USSFolder");

        await ussNodeActions.createUSSNode(blockMocks.ussNode, blockMocks.testUSSTree, "file");
        expect(blockMocks.testUSSTree.refreshElement).toHaveBeenCalled();
        expect(globalMocks.showErrorMessage.mock.calls.length).toBe(0);
    });

    it("Tests that createUSSNode does not execute if node name was not entered", async () => {
        const globalMocks = await createGlobalMocks();
        const blockMocks = await createBlockMocks(globalMocks);

        globalMocks.showInputBox.mockReturnValueOnce("");

        await ussNodeActions.createUSSNode(blockMocks.ussNode, blockMocks.testUSSTree, "file");
        expect(blockMocks.testUSSTree.refresh).not.toHaveBeenCalled();
        expect(globalMocks.showErrorMessage.mock.calls.length).toBe(0);
    });

    it("Tests that only the child node is refreshed when createUSSNode() is called on a child node", async () => {
        const globalMocks = await createGlobalMocks();
        const blockMocks = await createBlockMocks(globalMocks);

        globalMocks.showInputBox.mockReturnValueOnce("USSFolder");
        const isTopLevel = false;
        spyOn(ussNodeActions, "refreshAllUSS");

        await ussNodeActions.createUSSNode(blockMocks.ussNode, blockMocks.testUSSTree, "folder", isTopLevel);
        expect(blockMocks.testUSSTree.refreshElement).toHaveBeenCalled();
        expect(ussNodeActions.refreshAllUSS).not.toHaveBeenCalled();
    });
});

describe("USS Action Unit Tests - Function refreshAllUSS", () => {
    async function createBlockMocks(globalMocks) {
        const newMocks = {
            testUSSTree: null,
            ussNode: createUSSNode(globalMocks.testSession, createIProfile())
        };
        newMocks.testUSSTree = createUSSTree([createFavoriteUSSNode(globalMocks.testSession, globalMocks.testProfile)],
            [newMocks.ussNode], createTreeView());
        newMocks.testUSSTree.mSessionNodes.push(newMocks.ussNode);

        Object.defineProperty(PersistentFilters, "getDirectValue", {
            value: jest.fn(() => {
                return {
                    "Zowe-Automatic-Validation": true
                };
            })
        });

        return newMocks;
    }

    it("Tests that refreshAllUSS() is executed successfully", async () => {
        const globalMocks = await createGlobalMocks();
        const blockMocks = await createBlockMocks(globalMocks);
        const profilesForValidation = { status: "active", name: "fake" };
        const response = new Promise(() => {
            return {};
        });

        Object.defineProperty(Profiles, "getInstance", {
            value: jest.fn(() => {
                return {
                    allProfiles: [{ name: "firstName" }, { name: "secondName" }],
                    defaultProfile: { name: "firstName" },
                    getDefaultProfile: globalMocks.mockLoadNamedProfile,
                    loadNamedProfile: globalMocks.mockLoadNamedProfile,
                    getValidSession: jest.fn(() => globalMocks.testSession),
                    usesSecurity: true,
                    getProfiles: jest.fn().mockReturnValue(
                        [{ name: globalMocks.testProfile.name, profile: globalMocks.testProfile },
                        { name: globalMocks.testProfile.name, profile: globalMocks.testProfile }]
                    ),
                    checkCurrentProfile: jest.fn(() => {
                        return profilesForValidation;
                    }),
                    validateProfiles: jest.fn(),
                    refresh: jest.fn(),
                };
            })
        });
        const spy = jest.spyOn(ussNodeActions, "refreshAllUSS");

        ussNodeActions.refreshAllUSS(blockMocks.testUSSTree);
        expect(spy).toHaveBeenCalledTimes(1);
        expect(ussNodeActions.refreshAllUSS(blockMocks.testUSSTree)).toEqual(response);
    });
});

describe("USS Action Unit Tests - Function renameUSSNode", () => {
    async function createBlockMocks(globalMocks) {
        const newMocks = {
            testUSSTree: null,
            ussNode: createUSSNode(globalMocks.testSession, createIProfile())
        };
        newMocks.testUSSTree = createUSSTree([createFavoriteUSSNode(globalMocks.testSession, globalMocks.testProfile)],
            [newMocks.ussNode], createTreeView());

        return newMocks;
    }

    it("should call unlink if file exists", () => {
        (fs.existsSync as any) = jest.fn<ReturnType<typeof fs.existsSync>, Parameters<typeof fs.existsSync>>((filePath: string) => {
            return true;
        });
        (fs.unlinkSync as any) = jest.fn<ReturnType<typeof fs.unlinkSync>, Parameters<typeof fs.unlinkSync>>((filePath: string) => {
            // do nothing
        });

        ussNodeActions.deleteFromDisk(null, "some/where/that/exists");

        expect(fs.existsSync).toBeCalledTimes(1);
        expect(fs.unlinkSync).toBeCalledTimes(1);
    });

    it("should call not unlink if file doesn't exists", () => {

        (fs.existsSync as any) = jest.fn<ReturnType<typeof fs.existsSync>, Parameters<typeof fs.existsSync>>((filePath: string) => {
            return false;
        });
        (fs.unlinkSync as any) = jest.fn<ReturnType<typeof fs.unlinkSync>, Parameters<typeof fs.unlinkSync>>((filePath: string) => {
            // do nothing
        });

        ussNodeActions.deleteFromDisk(null, "some/where/that/does/not/exist");

        expect(fs.existsSync).toBeCalledTimes(1);
        expect(fs.unlinkSync).toBeCalledTimes(0);
    });

});

describe("USS Action Unit Tests - Function copyPath", () => {
    async function createBlockMocks(globalMocks) {
        const newMocks = {
            ussNode: createUSSNode(globalMocks.testSession, createIProfile())
        };

        return newMocks;
    }

    it("should copy the node's full path to the system clipboard", async () => {
        const globalMocks = await createGlobalMocks();
        const blockMocks = await createBlockMocks(globalMocks);

        globalMocks.theia = false;
        await ussNodeActions.copyPath(blockMocks.ussNode);
        expect(globalMocks.writeText).toBeCalledWith(blockMocks.ussNode.fullPath);
    });

    it("should not copy the node's full path to the system clipboard if theia", async () => {
        const globalMocks = await createGlobalMocks();
        const blockMocks = await createBlockMocks(globalMocks);

        globalMocks.theia = false;
        globalMocks.theia = true;

        await ussNodeActions.copyPath(blockMocks.ussNode);
        expect(globalMocks.writeText).not.toBeCalled();
    });
});

describe("USS Action Unit Tests - Function saveUSSFile", () => {
    async function createBlockMocks(globalMocks) {
        const newMocks = {
            node: null,
            mockGetEtag: null,
            testUSSTree: null,
            testResponse: createFileResponse({ items: [] }),
            testDoc: createTextDocument(path.join(globals.USS_DIR, "usstest", "/u/myuser/testFile")),
            ussNode: createUSSNode(globalMocks.testSession, createIProfile())
        };

        newMocks.node = new ZoweUSSNode("u/myuser/testFile", vscode.TreeItemCollapsibleState.None, newMocks.ussNode, null, "/");
        newMocks.ussNode.children.push(newMocks.node);
        newMocks.testUSSTree = createUSSTree([createFavoriteUSSNode(globalMocks.testSession, globalMocks.testProfile)],
            [newMocks.ussNode], createTreeView());
        newMocks.mockGetEtag = jest.spyOn(newMocks.node, "getEtag").mockImplementation(() => "123");

        return newMocks;
    }

    it("Testing that saveUSSFile is executed successfully", async () => {
        const globalMocks = await createGlobalMocks();
        const blockMocks = await createBlockMocks(globalMocks);

        globalMocks.withProgress.mockImplementation((progLocation, callback) => callback());
        globalMocks.fileToUSSFile.mockResolvedValue(blockMocks.testResponse);
        globalMocks.concatChildNodes.mockReturnValue([blockMocks.ussNode.children[0]]);
        blockMocks.testResponse.apiResponse.items = [{ name: "testFile", mode: "-rwxrwx" }];
        blockMocks.testResponse.success = true;

        globalMocks.fileList.mockResolvedValueOnce(blockMocks.testResponse);
        globalMocks.withProgress.mockReturnValueOnce(blockMocks.testResponse);
        blockMocks.testUSSTree.getChildren.mockReturnValueOnce([
            new ZoweUSSNode("testFile", vscode.TreeItemCollapsibleState.None, blockMocks.ussNode, null, "/"), globalMocks.testSession]);

        await ussNodeActions.saveUSSFile(blockMocks.testDoc, blockMocks.testUSSTree);
        expect(globalMocks.concatChildNodes.mock.calls.length).toBe(1);
        expect(blockMocks.mockGetEtag).toBeCalledTimes(1);
        expect(blockMocks.mockGetEtag).toReturnWith("123");
    });

    it("Tests that saveUSSFile fails when save fails", async () => {
        const globalMocks = await createGlobalMocks();
        const blockMocks = await createBlockMocks(globalMocks);

        globalMocks.withProgress.mockImplementation((progLocation, callback) => callback());
        globalMocks.fileToUSSFile.mockResolvedValue(blockMocks.testResponse);
        globalMocks.concatChildNodes.mockReturnValue([blockMocks.ussNode.children[0]]);
        blockMocks.testResponse.success = false;
        blockMocks.testResponse.commandResponse = "Save failed";

        globalMocks.withProgress.mockReturnValueOnce(blockMocks.testResponse);

        await ussNodeActions.saveUSSFile(blockMocks.testDoc, blockMocks.testUSSTree);
        expect(globalMocks.showErrorMessage.mock.calls.length).toBe(1);
        expect(globalMocks.showErrorMessage.mock.calls[0][0]).toBe("Save failed");
    });

    it("Tests that saveUSSFile fails when error occurs", async () => {
        const globalMocks = await createGlobalMocks();
        const blockMocks = await createBlockMocks(globalMocks);

        globalMocks.withProgress.mockImplementation((progLocation, callback) => callback());
        globalMocks.fileToUSSFile.mockResolvedValue(blockMocks.testResponse);
        globalMocks.concatChildNodes.mockReturnValue([blockMocks.ussNode.children[0]]);
        globalMocks.withProgress.mockRejectedValueOnce(Error("Test Error"));

        await ussNodeActions.saveUSSFile(blockMocks.testDoc, blockMocks.testUSSTree);
        expect(globalMocks.showErrorMessage.mock.calls.length).toBe(1);
    });

    it("Tests that saveUSSFile fails when HTTP error occurs", async () => {
        const globalMocks = await createGlobalMocks();
        const blockMocks = await createBlockMocks(globalMocks);

        globalMocks.withProgress.mockImplementation((progLocation, callback) => callback());
        globalMocks.fileToUSSFile.mockResolvedValue(blockMocks.testResponse);
        globalMocks.concatChildNodes.mockReturnValue([blockMocks.ussNode.children[0]]);
        const downloadResponse = createFileResponse({ etag: "" });
        blockMocks.testResponse.success = false;
        blockMocks.testResponse.commandResponse = "Rest API failure with HTTP(S) status 412";

        globalMocks.withProgress.mockRejectedValueOnce(Error("Rest API failure with HTTP(S) status 412"));
        globalMocks.ussFile.mockResolvedValueOnce(downloadResponse);

        try {
            await ussNodeActions.saveUSSFile(blockMocks.testDoc, blockMocks.testUSSTree);
        } catch (e) { expect(e.message).toBe("vscode.Position is not a constructor"); }
        expect(globalMocks.showWarningMessage.mock.calls[0][0]).toBe("Remote file has been modified in the meantime.\nSelect 'Compare' to resolve the conflict.");
    });
});

describe("USS Action Unit Tests - Functions uploadDialog & uploadFile", () => {
    async function createBlockMocks(globalMocks) {
        const newMocks = {
            node: null,
            mockGetEtag: null,
            testUSSTree: null,
            testResponse: createFileResponse({ items: [] }),
            testDoc: createTextDocument(path.normalize("/sestest/tmp/foo.txt")),
            ussNode: createUSSNode(globalMocks.testSession, createIProfile())
        };

        newMocks.node = new ZoweUSSNode("u/myuser/testFile", vscode.TreeItemCollapsibleState.None, newMocks.ussNode, null, "/");
        newMocks.ussNode.children.push(newMocks.node);
        newMocks.testUSSTree = createUSSTree([createFavoriteUSSNode(globalMocks.testSession, globalMocks.testProfile)],
            [newMocks.ussNode], createTreeView());
        newMocks.mockGetEtag = jest.spyOn(newMocks.node, "getEtag").mockImplementation(() => "123");

        return newMocks;
    }

    it("Tests that uploadDialog() works for non-binary file", async () => {
        const globalMocks = await createGlobalMocks();
        const blockMocks = await createBlockMocks(globalMocks);

        globalMocks.openTextDocument.mockResolvedValue(blockMocks.testDoc);
        const fileUri = { fsPath: "/tmp/foo.txt" };
        globalMocks.showOpenDialog.mockReturnValue([fileUri]);
        globalMocks.isBinaryFileSync.mockReturnValueOnce(false);

        await ussNodeActions.uploadDialog(blockMocks.ussNode, blockMocks.testUSSTree);
        expect(globalMocks.showOpenDialog).toBeCalled();
        expect(globalMocks.openTextDocument).toBeCalled();
        expect(blockMocks.testUSSTree.refresh).toBeCalled();
    });

    it("Tests that uploadDialog() works for binary file", async () => {
        const globalMocks = await createGlobalMocks();
        const blockMocks = await createBlockMocks(globalMocks);

        globalMocks.openTextDocument.mockResolvedValue(blockMocks.testDoc);
        const fileUri = { fsPath: "/tmp/foo.zip" };
        globalMocks.showOpenDialog.mockReturnValue([fileUri]);
        globalMocks.isBinaryFileSync.mockReturnValueOnce(true);

        await ussNodeActions.uploadDialog(blockMocks.ussNode, blockMocks.testUSSTree);
        expect(globalMocks.showOpenDialog).toBeCalled();
        expect(blockMocks.testUSSTree.refresh).toBeCalled();
    });

    it("Tests that uploadDialog() throws an error successfully", async () => {
        const globalMocks = await createGlobalMocks();
        const blockMocks = await createBlockMocks(globalMocks);

        globalMocks.openTextDocument.mockResolvedValue(blockMocks.testDoc);
        globalMocks.showInputBox.mockReturnValueOnce("new name");
        globalMocks.fileToUSSFile.mockImplementationOnce(() => {
            throw (Error("testError"));
        });
        const fileUri = { fsPath: "/tmp/foo.txt" };
        globalMocks.showOpenDialog.mockReturnValue([fileUri]);
        globalMocks.isBinaryFileSync.mockReturnValueOnce(false);

        try {
            await ussNodeActions.uploadDialog(blockMocks.ussNode, blockMocks.testUSSTree);
            // tslint:disable-next-line:no-empty
        } catch (err) { }
        expect(globalMocks.showErrorMessage.mock.calls.length).toBe(1);
    });
});

describe("USS Action Unit Tests - Function changeFileType", () => {
    async function createBlockMocks(globalMocks) {
        const newMocks = {
            node: null,
            testUSSTree: null,
            getMvsApiMock: jest.fn(),
            testResponse: createFileResponse({ etag: "132" }),
            testDoc: createTextDocument(path.normalize("/sestest/tmp/foo.txt")),
            ussNode: createUSSNode(globalMocks.testSession, createIProfile()),
            mvsApi: ZoweExplorerApiRegister.getMvsApi(globalMocks.testProfile)
        };

        newMocks.node = new ZoweUSSNode("u/myuser/testFile", vscode.TreeItemCollapsibleState.None, newMocks.ussNode, null, "/");
        newMocks.ussNode.children.push(newMocks.node);
        newMocks.testUSSTree = createUSSTree([createFavoriteUSSNode(globalMocks.testSession, globalMocks.testProfile)],
            [newMocks.ussNode], createTreeView());
        globalMocks.ussFile.mockResolvedValueOnce(newMocks.testResponse);
        globalMocks.withProgress.mockImplementation((progLocation, callback) => callback());
        newMocks.getMvsApiMock.mockReturnValue(newMocks.mvsApi);
        ZoweExplorerApiRegister.getMvsApi = newMocks.getMvsApiMock.bind(ZoweExplorerApiRegister);

        return newMocks;
    }

    it("Tests that changeFileType() runs successfully", async () => {
        const globalMocks = await createGlobalMocks();
        const blockMocks = await createBlockMocks(globalMocks);
        const node = new ZoweUSSNode("node", vscode.TreeItemCollapsibleState.None, blockMocks.ussNode, null, null);

        node.binary = true;
        node.contextValue = globals.DS_BINARY_FILE_CONTEXT;
        node.getSessionNode().binaryFiles[node.fullPath] = true;
        expect(node.binary).toBeTruthy();
        await ussNodeActions.changeFileType(node, false, blockMocks.testUSSTree);
        expect(node.binary).toBeFalsy();
    });
});

describe("USS Action Unit Tests - function uploadFile", () => {
    async function createBlockMocks(globalMocks) {
        const newMocks = {
            node: null,
            testUSSTree: null,
            getMvsApiMock: jest.fn(),
            testResponse: createFileResponse({ etag: "132" }),
            testDoc: createTextDocument(path.normalize("/sestest/tmp/foo.txt")),
            ussNode: createUSSNode(globalMocks.testSession, createIProfile()),
            mvsApi: ZoweExplorerApiRegister.getMvsApi(globalMocks.testProfile)
        };

        newMocks.node = new ZoweUSSNode("u/myuser/testFile", vscode.TreeItemCollapsibleState.None, newMocks.ussNode, null, "/");
        newMocks.ussNode.children.push(newMocks.node);
        newMocks.testUSSTree = createUSSTree([createFavoriteUSSNode(globalMocks.testSession, globalMocks.testProfile)],
            [newMocks.ussNode], createTreeView());
        globalMocks.ussFile.mockResolvedValueOnce(newMocks.testResponse);
        globalMocks.withProgress.mockImplementation((progLocation, callback) => callback());
        newMocks.getMvsApiMock.mockReturnValue(newMocks.mvsApi);
        ZoweExplorerApiRegister.getMvsApi = newMocks.getMvsApiMock.bind(ZoweExplorerApiRegister);

        return newMocks;
    }

    it("Tests upload file works with old API method", async () => {
        const globalMocks = await createGlobalMocks();
        const blockMocks = await createBlockMocks(globalMocks);
        const putContents = jest.fn();
        ZoweExplorerApiRegister.getUssApi = jest.fn
            <any, Parameters<typeof ZoweExplorerApiRegister.getUssApi>>
            ((profile: IProfileLoaded) => {
                return {
                    putContents,
                };
            });

        await ussNodeActions.uploadFile(blockMocks.ussNode, { fileName: "madeup" } as any);
        expect(ZoweExplorerApiRegister.getUssApi(null).putContents).toBeCalled();
    });

    it("Tests upload file works with new API method", async () => {
        const globalMocks = await createGlobalMocks();
        const blockMocks = await createBlockMocks(globalMocks);
        const putContent = jest.fn();
        ZoweExplorerApiRegister.getUssApi = jest.fn
            <any, Parameters<typeof ZoweExplorerApiRegister.getUssApi>>
            ((profile: IProfileLoaded) => {
                return {
                    putContent,
                };
            });

        await ussNodeActions.uploadFile(blockMocks.ussNode, { fileName: "madeup" } as any);
        expect(ZoweExplorerApiRegister.getUssApi(null).putContent).toBeCalled();
    });

});<|MERGE_RESOLUTION|>--- conflicted
+++ resolved
@@ -25,11 +25,8 @@
 import { ZoweUSSNode } from "../../../src/uss/ZoweUSSNode";
 import * as isbinaryfile from "isbinaryfile";
 import * as fs from "fs";
-<<<<<<< HEAD
 import { DefaultProfileManager } from "../../../src/profiles/DefaultProfileManager";
-=======
 import { PersistentFilters } from "../../../src/PersistentFilters";
->>>>>>> 7a87c377
 
 async function createGlobalMocks() {
     const globalMocks = {
