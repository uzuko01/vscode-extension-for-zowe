--- conflicted
+++ resolved
@@ -103,13 +103,11 @@
             };
         })
     });
-<<<<<<< HEAD
     testTree.mSessionNodes.push(new ZoweUSSNode("ussTestSess", vscode.TreeItemCollapsibleState.Collapsed, null, session,
         null, false, profileOne.name, undefined));
     testTree.mSessionNodes[1].contextValue = extension.USS_SESSION_CONTEXT;
     testTree.mSessionNodes[1].fullPath = "test";
     testTree.mSessionNodes[1].iconPath = utils.applyIcons(testTree.mSessionNodes[1]);
-=======
 
     beforeEach(() => {
         withProgress.mockImplementation((progLocation, callback) => {
@@ -117,7 +115,6 @@
         });
     });
 
->>>>>>> e2bc6668
     afterEach(async () => {
         getConfiguration.mockClear();
     });
