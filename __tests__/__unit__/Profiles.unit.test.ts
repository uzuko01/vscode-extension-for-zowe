/*
* This program and the accompanying materials are made available under the terms of the *
* Eclipse Public License v2.0 which accompanies this distribution, and is available at *
* https://www.eclipse.org/legal/epl-v20.html                                      *
*                                                                                 *
* SPDX-License-Identifier: EPL-2.0                                                *
*                                                                                 *
* Copyright Contributors to the Zowe Project.                                     *
*                                                                                 *
*/

import { createISessionWithoutCredentials, createTreeView, createIProfile, createInstanceOfProfile,
         createQuickPickItem, createQuickPickContent, createInputBox, createBasicZosmfSession,
         createPersistentConfig, createInvalidIProfile, createValidIProfile } from "../../__mocks__/mockCreators/shared";
import { createDatasetSessionNode, createDatasetTree } from "../../__mocks__/mockCreators/datasets";
import { createProfileManager, createTestSchemas } from "../../__mocks__/mockCreators/profiles";
import { Profiles, ValidProfileEnum } from "../../src/Profiles";
import * as globals from "../../src/globals";
import * as vscode from "vscode";
import * as child_process from "child_process";
<<<<<<< HEAD
import { Logger, IProfileLoaded, Session, CliProfileManager } from "@zowe/imperative";
import * as globals from "../../src/globals";
import { Profiles, ValidProfileEnum } from "../../src/Profiles";
import { ZosmfSession, IJob, CheckStatus } from "@zowe/cli";
import { ZoweUSSNode } from "../../src/uss/ZoweUSSNode";
=======
import * as utils from "../../src/utils";
import { Logger } from "@zowe/imperative";
import { ZoweExplorerApiRegister } from "../../src/api/ZoweExplorerApiRegister";
import { ZosmfSession } from "@zowe/cli";
>>>>>>> f524fb77
import { ZoweDatasetNode } from "../../src/dataset/ZoweDatasetNode";
import { ZoweUSSNode } from "../../src/uss/ZoweUSSNode";
import { Job } from "../../src/job/ZoweJobNode";
import { createUSSSessionNode, createUSSTree } from "../../__mocks__/mockCreators/uss";
import { createJobsTree, createIJobObject, } from "../../__mocks__/mockCreators/jobs";

jest.mock("vscode");
jest.mock("child_process");
jest.mock("fs");
jest.mock("fs-extra");

async function createGlobalMocks() {
    const newMocks = {
        mockShowInputBox: jest.fn(),
        mockGetConfiguration: jest.fn(),
        mockCreateQuickPick: jest.fn(),
        mockShowQuickPick: jest.fn(),
        mockShowInformationMessage: jest.fn(),
        mockGetInstance: jest.fn(),
        mockShowErrorMessage: jest.fn(),
        mockCreateInputBox: jest.fn(),
        mockLog: jest.fn(),
        mockDebug: jest.fn(),
        mockError: jest.fn(),
        mockConfigurationTarget: jest.fn(),
        mockCreateBasicZosmfSession: jest.fn(),
        mockCliProfileManager: createProfileManager()
    };

    Object.defineProperty(vscode.window, "showInformationMessage", { value: newMocks.mockShowInformationMessage, configurable: true });
    Object.defineProperty(vscode.window, "showInputBox", { value: newMocks.mockShowInputBox, configurable: true });
    Object.defineProperty(vscode.window, "showErrorMessage", { value: newMocks.mockShowErrorMessage, configurable: true });
    Object.defineProperty(vscode.window, "showQuickPick", { value: newMocks.mockShowQuickPick, configurable: true });
    Object.defineProperty(vscode.window, "createQuickPick", { value: newMocks.mockCreateQuickPick, configurable: true });
    Object.defineProperty(Profiles, "getInstance", { value: newMocks.mockGetInstance, configurable: true });
    Object.defineProperty(globals, "LOG", { value: newMocks.mockLog, configurable: true });
    Object.defineProperty(vscode.window, "createInputBox", { value: newMocks.mockCreateInputBox, configurable: true });
    Object.defineProperty(globals.LOG, "debug", { value: newMocks.mockDebug, configurable: true });
    Object.defineProperty(ZosmfSession, "createBasicZosmfSession", { value: newMocks.mockCreateBasicZosmfSession });
    Object.defineProperty(globals.LOG, "error", { value: newMocks.mockError, configurable: true });
    Object.defineProperty(globals, "ISTHEIA", { get: () => false, configurable: true });
    Object.defineProperty(vscode.workspace, "getConfiguration", { value: newMocks.mockGetConfiguration, configurable: true });
    Object.defineProperty(vscode, "ConfigurationTarget", { value: newMocks.mockConfigurationTarget, configurable: true });

    return newMocks;
}

describe("Profiles Unit Tests - Function createZoweSession", () => {
    async function createBlockMocks(globalMocks) {
        const newMocks = {
            log: Logger.getAppLogger(),
            session: createISessionWithoutCredentials(),
            treeView: createTreeView(),
            mockLoadNamedProfile: jest.fn(),
            imperativeProfile: createIProfile(),
            datasetSessionNode: null,
            quickPickItem: createQuickPickItem(),
            profiles: null,
            testDatasetTree: null,
            profileInstance: null,
        };
        newMocks.profiles = await Profiles.createInstance(newMocks.log);
        newMocks.profileInstance = createInstanceOfProfile(newMocks.profiles);
        newMocks.datasetSessionNode = createDatasetSessionNode(newMocks.session, newMocks.imperativeProfile);
        newMocks.testDatasetTree = createDatasetTree(newMocks.datasetSessionNode, newMocks.treeView);
        newMocks.mockLoadNamedProfile.mockReturnValue(newMocks.imperativeProfile);
        newMocks.profileInstance.loadNamedProfile = newMocks.mockLoadNamedProfile;
        globalMocks.mockGetInstance.mockReturnValue(newMocks.profileInstance);

        return newMocks;
    }

    it("Tests that createZoweSession fails if profile name is invalid", async () => {
        const globalMocks = await createGlobalMocks();
        const blockMocks = await createBlockMocks(globalMocks);
        const entered = undefined;
        globalMocks.mockShowInputBox.mockResolvedValueOnce(entered);

        // Assert edge condition user cancels the input path box
        globalMocks.mockCreateQuickPick.mockReturnValue(createQuickPickContent(entered, blockMocks.quickPickItem));
        jest.spyOn(utils, "resolveQuickPickHelper").mockResolvedValueOnce(blockMocks.quickPickItem);

        await Profiles.getInstance().loadNamedProfile("profile1");
        await blockMocks.profiles.createZoweSession(blockMocks.testDatasetTree);
        expect(globalMocks.mockShowInformationMessage.mock.calls[0][0]).toEqual("Profile Name was not supplied. Operation Cancelled");
    });

    it("Tests that createZoweSession successfully creates a new session with profile name supplied by user", async () => {
        const globalMocks = await createGlobalMocks();
        const blockMocks = await createBlockMocks(globalMocks);
        const entered = undefined;
        globalMocks.mockShowInputBox.mockResolvedValueOnce("fake");

        // Assert edge condition user cancels the input path box
        globalMocks.mockCreateQuickPick.mockReturnValue(createQuickPickContent(entered, blockMocks.quickPickItem));
        jest.spyOn(utils, "resolveQuickPickHelper").mockResolvedValueOnce(blockMocks.quickPickItem);

        await blockMocks.profiles.createZoweSession(blockMocks.testDatasetTree);
        expect(blockMocks.testDatasetTree.addSession).toBeCalled();
        expect(blockMocks.testDatasetTree.addSession.mock.calls[0][0]).toEqual({ newprofile: "fake" });
    });

<<<<<<< HEAD
    // tslint:disable-next-line:max-line-length
    const schemaReturn = {host:{type:"string",optionDefinition:{name:"host",aliases:["H"],description:"The z/OSMF server host name.",type:"string",required:true,group:"Zosmf Connection Options"}},port:{type:"number",optionDefinition:{name:"port",aliases:["P"],description:"The z/OSMF server port.",type:"number",defaultValue:443,group:"Zosmf Connection Options"}},user:{type:"string",secure:true,optionDefinition:{name:"user",aliases:["u"],description:"Mainframe (z/OSMF) user name, which can be the same as your TSO login.",type:"string",required:true,group:"Zosmf Connection Options"}},password:{type:"string",secure:true,optionDefinition:{name:"password",aliases:["pass","pw"],description:"Mainframe (z/OSMF) password, which can be the same as your TSO password.",type:"string",group:"Zosmf Connection Options",required:true}},rejectUnauthorized:{type:"boolean",optionDefinition:{name:"reject-unauthorized",aliases:["ru"],description:"Reject self-signed certificates.",type:"boolean",defaultValue:true,group:"Zosmf Connection Options"}},basePath:{type:"string",optionDefinition:{name:"base-path",aliases:["bp"],description:"The base path for your API mediation layer instance. Specify this option to prepend the base path to all z/OSMF resources when making REST requests. Do not specify this option if you are not using an API mediation layer.",type:"string",group:"Zosmf Connection Options"}}};

    // tslint:disable-next-line:max-line-length
    const cliProfileManagerMock = Object.create({configurations:[{type:"zosmf",schema:{type:"object",title:"z\/OSMF Profile",description:"z\/OSMF Profile",properties:{host:{type:"string",optionDefinition:{name:"host",aliases:["H"],description:"The z\/OSMF server host name.",type:"string",required:true,group:"Zosmf Connection Options"}},port:{type:"number",optionDefinition:{name:"port",aliases:["P"],description:"The z\/OSMF server port.",type:"number",defaultValue:443,group:"Zosmf Connection Options"}},user:{type:"string",secure:true,optionDefinition:{name:"user",aliases:["u"],description:"Mainframe (z\/OSMF) user name, which can be the same as your TSO login.",type:"string",required:true,group:"Zosmf Connection Options"}},password:{type:"string",secure:true,optionDefinition:{name:"password",aliases:["pass","pw"],description:"Mainframe (z\/OSMF) password, which can be the same as your TSO password.",type:"string",group:"Zosmf Connection Options",required:true}},rejectUnauthorized:{type:"boolean",optionDefinition:{name:"reject-unauthorized",aliases:["ru"],description:"Reject self-signed certificates.",type:"boolean",defaultValue:true,group:"Zosmf Connection Options"}},basePath:{type:"string",optionDefinition:{name:"base-path",aliases:["bp"],description:"The base path for your API mediation layer instance. Specify this option to prepend the base path to all z\/OSMF resources when making REST requests. Do not specify this option if you are not using an API mediation layer.",type:"string",group:"Zosmf Connection Options"}}},required:["host"]},createProfileExamples:[{options:"zos123 --host zos123 --port 1443 --user ibmuser --password myp4ss",description:"Create a zosmf profile called 'zos123' to connect to z\/OSMF at host zos123 and port 1443"},{options:"zos124 --host zos124 --user ibmuser --password myp4ss --reject-unauthorized false",description:"Create a zosmf profile called 'zos124' to connect to z\/OSMF at the host zos124 (default port - 443) and allow self-signed certificates"},{options:"zosAPIML --host zosAPIML --port 2020 --user ibmuser --password myp4ss --reject-unauthorized false --base-path basePath",description:"Create a zosmf profile called 'zos124' to connect to z\/OSMF at the host zos124 (default port - 443) and allow self-signed certificates"}],updateProfileExamples:[{options:"zos123 --user newuser --password newp4ss",description:"Update a zosmf profile named 'zos123' with a new username and password"}]}]}) as CliProfileManager;

    const mockJSONParse = jest.spyOn(JSON, "parse");
    const showInformationMessage = jest.fn();
    const showInputBox = jest.fn();
    const createInputBox = jest.fn();
    const showQuickPick = jest.fn();
    const showErrorMessage = jest.fn();
    const getConfigurationMock = jest.fn();
    const createTreeView = jest.fn();
    const createBasicZosmfSession = jest.fn();

    Object.defineProperty(vscode.window, "showInformationMessage", { value: showInformationMessage });
    Object.defineProperty(vscode.window, "showErrorMessage", { value: showErrorMessage });
    Object.defineProperty(vscode.window, "showInputBox", { value: showInputBox });
    Object.defineProperty(vscode.window, "createInputBox", { value: createInputBox });
    Object.defineProperty(vscode.window, "showQuickPick", { value: showQuickPick });
    Object.defineProperty(vscode.window, "createTreeView", {value: createTreeView});
    Object.defineProperty(vscode.workspace, "getConfiguration", { value: getConfigurationMock });
    Object.defineProperty(vscode, "ConfigurationTarget", { value: getConfigurationMock });
    Object.defineProperty(ZosmfSession, "createBasicZosmfSession", { value: createBasicZosmfSession });

    const sessTree: IZoweTree<IZoweDatasetTreeNode> = new DatasetTree();
    const ussTree: IZoweTree<IZoweUSSTreeNode> = new USSTree();
    const jobsTree: IZoweTree<IZoweJobTreeNode> = new ZosJobsProvider();

    const profilesForValidation = {status: "active", name: "fake"};

    beforeEach(() => {
        mockJSONParse.mockReturnValue({
            overrides: {
                CredentialManager: false
            }
        });
=======
    it("Tests that createZoweSession successfully creates a new session with profile name selected from list by user", async () => {
        const globalMocks = await createGlobalMocks();
        const blockMocks = await createBlockMocks(globalMocks);
        const entered = "";

        // Assert edge condition user cancels the input path box
        const quickPickContent = createQuickPickContent(entered, blockMocks.quickPickItem);
        quickPickContent.label = "firstName";
        globalMocks.mockCreateQuickPick.mockReturnValue(quickPickContent);
        jest.spyOn(utils, "resolveQuickPickHelper").mockResolvedValueOnce(quickPickContent);

        await blockMocks.profiles.createZoweSession(blockMocks.testDatasetTree);
        expect(blockMocks.testDatasetTree.addSession).toBeCalled();
        expect(blockMocks.testDatasetTree.addSession.mock.calls[0][0]).toBe("firstName");
>>>>>>> f524fb77
    });

    it("Tests that createZoweSession successfully creates a new session with profile name selected from list by user by typing", async () => {
        const globalMocks = await createGlobalMocks();
        const blockMocks = await createBlockMocks(globalMocks);
        const entered = "fake";

        globalMocks.mockCreateQuickPick.mockReturnValue(createQuickPickContent(entered, blockMocks.quickPickItem));
        jest.spyOn(utils, "resolveQuickPickHelper").mockResolvedValueOnce(blockMocks.quickPickItem);

        await blockMocks.profiles.createZoweSession(blockMocks.testDatasetTree);
        expect(blockMocks.testDatasetTree.addSession).not.toBeCalled();
    });

    it("Tests that createZoweSession fails if profile not selected", async () => {
        const globalMocks = await createGlobalMocks();
        const blockMocks = await createBlockMocks(globalMocks);
        const entered = "";

        // Assert edge condition user cancels the input path box
        const quickPickContent = createQuickPickContent(entered, blockMocks.quickPickItem);
        quickPickContent.label = undefined;
        globalMocks.mockCreateQuickPick.mockReturnValue(quickPickContent);
        jest.spyOn(utils, "resolveQuickPickHelper").mockResolvedValueOnce(quickPickContent);

        await blockMocks.profiles.createZoweSession(blockMocks.testDatasetTree);
        expect(blockMocks.testDatasetTree.addSession).not.toBeCalled();
    });

    it("Tests that createZoweSession fails if createNewConnection fails", async () => {
        const globalMocks = await createGlobalMocks();
        const blockMocks = await createBlockMocks(globalMocks);
        const entered = "fake";
        blockMocks.profileInstance.createNewConnection = jest.fn().mockRejectedValue(new Error("create connection error"));
        globalMocks.mockShowInputBox.mockResolvedValueOnce(entered);

        globalMocks.mockCreateQuickPick.mockReturnValue(createQuickPickContent(entered, blockMocks.quickPickItem));
        jest.spyOn(utils, "resolveQuickPickHelper").mockResolvedValueOnce(blockMocks.quickPickItem);
        const errorHandlingSpy = jest.spyOn(utils, "errorHandling");

        await blockMocks.profiles.createZoweSession(blockMocks.testDatasetTree);
        expect(errorHandlingSpy).toBeCalled();
        expect(errorHandlingSpy.mock.calls[0][0]).toEqual(new Error("create connection error"));
    });

    it("Testing that createZoweSession with theia", async () => {
        const globalMocks = await createGlobalMocks();
        const blockMocks = await createBlockMocks(globalMocks);

        const entered = "";
        const createZoweSessionSpy = jest.spyOn(blockMocks.profiles, "createZoweSession");
        Object.defineProperty(globals, "ISTHEIA", { get: () => true, configurable: true });
        globalMocks.mockCreateQuickPick.mockReturnValue(createQuickPickContent(entered, blockMocks.quickPickItem));
        jest.spyOn(utils, "resolveQuickPickHelper").mockResolvedValueOnce(blockMocks.quickPickItem);

        await blockMocks.profiles.createZoweSession(blockMocks.testDatasetTree);
        expect(createZoweSessionSpy).toHaveBeenCalled();
    });

    it("Testing that createZoweSession with theia fails if no choice", async () => {
        const globalMocks = await createGlobalMocks();
        const blockMocks = await createBlockMocks(globalMocks);

        const entered = null;
        const createZoweSessionSpy = jest.spyOn(blockMocks.profiles, "createZoweSession");
        Object.defineProperty(globals, "ISTHEIA", { get: () => true, configurable: true });
        globalMocks.mockCreateQuickPick.mockReturnValue(createQuickPickContent(entered, blockMocks.quickPickItem));
        jest.spyOn(utils, "resolveQuickPickHelper").mockResolvedValueOnce(blockMocks.quickPickItem);

        await blockMocks.profiles.createZoweSession(blockMocks.testDatasetTree);
        expect(createZoweSessionSpy).toHaveBeenCalled();
        expect(globalMocks.mockShowInformationMessage.mock.calls.length).toBe(1);
    });
});

describe("Profiles Unit Tests - Function createNewConnection", () => {
    async function createBlockMocks(globalMocks) {
        const newMocks = {
            log: Logger.getAppLogger(),
            session: createISessionWithoutCredentials(),
            treeView: createTreeView(),
            mockLoadNamedProfile: jest.fn(),
            imperativeProfile: createIProfile(),
            datasetSessionNode: null,
            inputBox: createInputBox("input"),
            quickPickItem: createQuickPickItem(),
            profiles: null,
            testSchemas: createTestSchemas(),
            testDatasetTree: null,
            profileInstance: null
        };
        newMocks.imperativeProfile.name = "profile1";
        newMocks.imperativeProfile.profile.user = "fake";
        newMocks.imperativeProfile.profile.password = "1234";
        newMocks.profiles = await Profiles.createInstance(newMocks.log);
        newMocks.profileInstance = createInstanceOfProfile(newMocks.profiles);
        newMocks.mockLoadNamedProfile.mockReturnValue(newMocks.imperativeProfile);
        newMocks.profileInstance.loadNamedProfile = newMocks.mockLoadNamedProfile;
        globalMocks.mockGetInstance.mockReturnValue(newMocks.profileInstance);
        globalMocks.mockCreateInputBox.mockReturnValue(newMocks.inputBox);
        newMocks.datasetSessionNode = createDatasetSessionNode(newMocks.session, newMocks.imperativeProfile);
        newMocks.testDatasetTree = createDatasetTree(newMocks.datasetSessionNode, newMocks.treeView);

        return newMocks;
    }

    it("Tests that createNewConnection fails if profileName is missing", async () => {
        const globalMocks = await createGlobalMocks();
        const blockMocks = await createBlockMocks(globalMocks);

        await blockMocks.profiles.createNewConnection("");
        expect(globalMocks.mockShowInformationMessage.mock.calls.length).toBe(1);
        expect(globalMocks.mockShowInformationMessage.mock.calls[0][0]).toBe("Profile name was not supplied. Operation Cancelled");
    });

    it("Tests that createNewConnection fails if profileType is missing", async () => {
        const globalMocks = await createGlobalMocks();
        const blockMocks = await createBlockMocks(globalMocks);

        blockMocks.profiles.getProfileType = () => new Promise((resolve) => { resolve(undefined); });

        await blockMocks.profiles.createNewConnection(blockMocks.imperativeProfile.name);
        expect(globalMocks.mockShowInformationMessage.mock.calls.length).toBe(1);
        expect(globalMocks.mockShowInformationMessage.mock.calls[0][0]).toBe("No profile type was chosen. Operation Cancelled");
    });

    it("Tests that createNewConnection fails if zOSMF URL is missing", async () => {
        const globalMocks = await createGlobalMocks();
        const blockMocks = await createBlockMocks(globalMocks);

        blockMocks.profiles.getProfileType = () => new Promise((resolve) => { resolve("zosmf"); });
        blockMocks.profiles.getSchema = () => new Promise((resolve) => { resolve(blockMocks.testSchemas[0]); });
        blockMocks.profiles.getUrl = () => new Promise((resolve) => { resolve(undefined); });

        await blockMocks.profiles.createNewConnection(blockMocks.imperativeProfile.name);
        expect(globalMocks.mockShowInformationMessage.mock.calls.length).toBe(1);
        expect(globalMocks.mockShowInformationMessage.mock.calls[0][0]).toBe("No valid value for z/OS URL. Operation Cancelled");
    });

<<<<<<< HEAD
    describe("Creating a new connection", () => {
        let profiles: Profiles;
        beforeEach(async () => {
            profiles = await Profiles.createInstance(log);
            Object.defineProperty(Profiles, "getInstance", {
                value: jest.fn(() => {
                    return {
                        allProfiles: [{name: "profile1"}, {name: "profile2"}],
                        defaultProfile: {name: "profile1"},
                        loadNamedProfile: [{name: "profile1"}, {profile: {user: "fake", password: "1234"}}],
                        promptCredentials: jest.fn(()=> {
                            return {};
                        }),
                        checkCurrentProfile: jest.fn(()=> {
                            return profilesForValidation;
                        }),
                        profilesForValidation: [],
                        validateProfiles: jest.fn(() => {
                            return profilesForValidation;
                        }),
                        createNewConnection: jest.fn(()=>{
                            return {};
                        }),
                        listProfile: jest.fn(()=>{
                            return {};
                        }),
                        saveProfile: jest.fn(()=>{
                            return {profile: {}};
                        }),
                        validateAndParseUrl: jest.fn(()=>{
                            return {};
                        }),
                        updateProfile: jest.fn(()=>{
                            return {};
                        }),
                        urlInfo: jest.fn(()=>{
                            return{};
                        }),
                        userInfo: jest.fn(()=>{
                            return{};
                        }),
                        passwordInfo: jest.fn(()=>{
                            return{};
                        }),
                        ruInfo: jest.fn(()=>{
                            return{};
                        }),
                    };
                })
            });
        });
=======
    it("Tests that createNewConnection fails if username is missing", async () => {
        const globalMocks = await createGlobalMocks();
        const blockMocks = await createBlockMocks(globalMocks);
>>>>>>> f524fb77

        blockMocks.profiles.getProfileType = () => new Promise((resolve) => { resolve("zosmf"); });
        blockMocks.profiles.getSchema = () => new Promise((resolve) => { resolve(blockMocks.testSchemas[0]); });
        blockMocks.profiles.getUrl = () => Promise.resolve("https://fake:143");
        globalMocks.mockShowInputBox.mockResolvedValueOnce(undefined);

        await blockMocks.profiles.createNewConnection(blockMocks.imperativeProfile.name);
        expect(globalMocks.mockShowInformationMessage.mock.calls[0][0]).toBe("Operation Cancelled");
    });

    it("Tests that createNewConnection fails if password is missing", async () => {
        const globalMocks = await createGlobalMocks();
        const blockMocks = await createBlockMocks(globalMocks);

        blockMocks.profiles.getProfileType = () => new Promise((resolve) => { resolve("zosmf"); });
        blockMocks.profiles.getSchema = () => new Promise((resolve) => { resolve(blockMocks.testSchemas[0]); });
        blockMocks.profiles.getUrl = () => Promise.resolve("https://fake:143");
        globalMocks.mockShowInputBox.mockResolvedValueOnce("fake");
        globalMocks.mockShowInputBox.mockResolvedValueOnce(undefined);

        await blockMocks.profiles.createNewConnection(blockMocks.imperativeProfile.name);
        expect(globalMocks.mockShowInformationMessage.mock.calls[0][0]).toBe("Operation Cancelled");
    });

    it("Tests that createNewConnection fails if rejectUnauthorized is missing", async () => {
        const globalMocks = await createGlobalMocks();
        const blockMocks = await createBlockMocks(globalMocks);

        blockMocks.profiles.getProfileType = () => new Promise((resolve) => { resolve("zosmf"); });
        blockMocks.profiles.getSchema = () => new Promise((resolve) => { resolve(blockMocks.testSchemas[0]); });
        blockMocks.profiles.getUrl = () => Promise.resolve("https://fake:143");
        globalMocks.mockShowInputBox.mockResolvedValueOnce("fake");
        globalMocks.mockShowInputBox.mockResolvedValueOnce("fake");
        globalMocks.mockShowInputBox.mockResolvedValueOnce(undefined);

        await blockMocks.profiles.createNewConnection(blockMocks.imperativeProfile.name);
        expect(globalMocks.mockShowInformationMessage.mock.calls[0][0]).toBe("Operation Cancelled");
    });

    it("Tests that createNewConnection fails if profileName is a duplicate", async () => {
        const globalMocks = await createGlobalMocks();
        const blockMocks = await createBlockMocks(globalMocks);

        blockMocks.profiles.getProfileType = () => new Promise((resolve) => { resolve("zosmf"); });
        blockMocks.profiles.getSchema = () => new Promise((resolve) => { resolve(blockMocks.testSchemas[0]); });
        blockMocks.profiles.getUrl = () => Promise.resolve("https://fake:143");
        globalMocks.mockShowInputBox.mockResolvedValue("fake");
        globalMocks.mockShowQuickPick.mockResolvedValueOnce("False - Accept connections with self-signed certificates");

        await blockMocks.profiles.createNewConnection(blockMocks.imperativeProfile.name);
        expect(globalMocks.mockShowErrorMessage.mock.calls.length).toBe(1);
        expect(globalMocks.mockShowErrorMessage.mock.calls[0][0]).toBe("Profile name already exists. Please create a profile using a different name");
    });

    it("Tests that createNewConnection creates a new profile", async () => {
        const globalMocks = await createGlobalMocks();
        const blockMocks = await createBlockMocks(globalMocks);

        blockMocks.profiles.getProfileType = () => new Promise((resolve) => { resolve("zosmf"); });
        blockMocks.profiles.getSchema = () => new Promise((resolve) => { resolve(blockMocks.testSchemas[0]); });
        blockMocks.profiles.getUrl = () => Promise.resolve("https://fake:143");
        globalMocks.mockShowInputBox.mockResolvedValue("fake");
        globalMocks.mockShowQuickPick.mockResolvedValueOnce("False - Accept connections with self-signed certificates");

        await blockMocks.profiles.createNewConnection("fake");
        expect(globalMocks.mockShowInformationMessage.mock.calls[0][0]).toBe("Profile fake was created.");
    });

    it("Tests that createNewConnection creates a new profile with optional credentials", async () => {
        const globalMocks = await createGlobalMocks();
        const blockMocks = await createBlockMocks(globalMocks);

        blockMocks.profiles.getProfileType = () => new Promise((resolve) => { resolve("zosmf"); });
        blockMocks.profiles.getSchema = () => new Promise((resolve) => { resolve(blockMocks.testSchemas[0]); });
        blockMocks.profiles.getUrl = () => Promise.resolve("https://fake:143");
        globalMocks.mockShowInputBox.mockResolvedValue("");
        globalMocks.mockShowQuickPick.mockResolvedValueOnce("False - Accept connections with self-signed certificates");

        await blockMocks.profiles.createNewConnection("fake");
        expect(globalMocks.mockShowInformationMessage.mock.calls.length).toBe(1);
        expect(globalMocks.mockShowInformationMessage.mock.calls[0][0]).toBe("Profile fake was created.");
    });

    it("Tests that createNewConnection creates a new profile twice in a row", async () => {
        const globalMocks = await createGlobalMocks();
        const blockMocks = await createBlockMocks(globalMocks);

        blockMocks.profiles.getProfileType = () => new Promise((resolve) => { resolve("zosmf"); });
        blockMocks.profiles.getSchema = () => new Promise((resolve) => { resolve(blockMocks.testSchemas[0]); });
        blockMocks.profiles.getUrl = () => Promise.resolve("https://fake:143");
        globalMocks.mockShowInputBox.mockResolvedValue("fake1");
        globalMocks.mockShowQuickPick.mockResolvedValueOnce("False - Accept connections with self-signed certificates");

        await blockMocks.profiles.createNewConnection("fake1");
        expect(globalMocks.mockShowInformationMessage.mock.calls.length).toBe(1);
        expect(globalMocks.mockShowInformationMessage.mock.calls[0][0]).toBe("Profile fake1 was created.");

        globalMocks.mockShowInputBox.mockReset();
        globalMocks.mockShowInformationMessage.mockReset();
        globalMocks.mockShowInputBox.mockResolvedValue("fake2");
        globalMocks.mockShowQuickPick.mockResolvedValueOnce("True - Reject connections with self-signed certificates");

        await blockMocks.profiles.createNewConnection("fake2");
        expect(globalMocks.mockShowInformationMessage.mock.calls.length).toBe(1);
        expect(globalMocks.mockShowInformationMessage.mock.calls[0][0]).toBe("Profile fake2 was created.");
    });

    it("Tests that createNewConnection creates an alternate profile", async () => {
        const globalMocks = await createGlobalMocks();
        const blockMocks = await createBlockMocks(globalMocks);

        blockMocks.profiles.getProfileType = () => new Promise((resolve) => { resolve("alternate"); });
        blockMocks.profiles.getSchema = () => new Promise((resolve) => { resolve(blockMocks.testSchemas[1]); });
        blockMocks.profiles.getUrl = () => new Promise((resolve) => { resolve("https://fake:234"); });
        globalMocks.mockShowInputBox.mockResolvedValueOnce("fake");
        globalMocks.mockShowInputBox.mockResolvedValueOnce("fake");
        globalMocks.mockShowInputBox.mockResolvedValueOnce("fake");
        globalMocks.mockShowQuickPick.mockResolvedValueOnce("False");
        globalMocks.mockShowInputBox.mockResolvedValueOnce("13");

        await blockMocks.profiles.createNewConnection("alternate");
        expect(globalMocks.mockShowInformationMessage.mock.calls.length).toBe(1);
        expect(globalMocks.mockShowInformationMessage.mock.calls[0][0]).toBe("Profile alternate was created.");
    });

    it("Tests that createNewConnection creates an alternate profile with default aNumber value", async () => {
        const globalMocks = await createGlobalMocks();
        const blockMocks = await createBlockMocks(globalMocks);

        blockMocks.profiles.getProfileType = () => new Promise((resolve) => { resolve("alternate"); });
        blockMocks.profiles.getSchema = () => new Promise((resolve) => { resolve(blockMocks.testSchemas[1]); });
        blockMocks.profiles.getUrl = () => new Promise((resolve) => { resolve("https://fake:234"); });
        globalMocks.mockShowInputBox.mockResolvedValueOnce("fake");
        globalMocks.mockShowInputBox.mockResolvedValueOnce("fake");
        globalMocks.mockShowInputBox.mockResolvedValueOnce("fake");
        globalMocks.mockShowQuickPick.mockResolvedValueOnce("False");
        globalMocks.mockShowInputBox.mockResolvedValueOnce(undefined);

        await blockMocks.profiles.createNewConnection("alternate");
        expect(globalMocks.mockShowInformationMessage.mock.calls.length).toBe(1);
        expect(globalMocks.mockShowInformationMessage.mock.calls[0][0]).toBe("Profile alternate was created.");
    });

    it("Tests that createNewConnection creates an alternate profile with default port value", async () => {
        const globalMocks = await createGlobalMocks();
        const blockMocks = await createBlockMocks(globalMocks);

        blockMocks.profiles.getProfileType = () => new Promise((resolve) => { resolve("alternate"); });
        blockMocks.profiles.getSchema = () => new Promise((resolve) => { resolve(blockMocks.testSchemas[1]); });
        blockMocks.profiles.getUrl = () => new Promise((resolve) => { resolve("https://fake"); });
        globalMocks.mockShowInputBox.mockResolvedValueOnce("0");
        globalMocks.mockShowInputBox.mockResolvedValueOnce("fake");
        globalMocks.mockShowInputBox.mockResolvedValueOnce("fake");
        globalMocks.mockShowInputBox.mockResolvedValueOnce("fake");
        globalMocks.mockShowQuickPick.mockResolvedValueOnce("True");
        globalMocks.mockShowInputBox.mockResolvedValueOnce("126");

        await blockMocks.profiles.createNewConnection("alternate");
        expect(globalMocks.mockShowInformationMessage.mock.calls.length).toBe(1);
        expect(globalMocks.mockShowInformationMessage.mock.calls[0][0]).toBe("Profile alternate was created.");
    });

    it("Tests that createNewConnection fails to create an alternate profile if port is invalid", async () => {
        const globalMocks = await createGlobalMocks();
        const blockMocks = await createBlockMocks(globalMocks);

        blockMocks.profiles.getProfileType = () => new Promise((resolve) => { resolve("alternate"); });
        blockMocks.profiles.getSchema = () => new Promise((resolve) => { resolve(blockMocks.testSchemas[1]); });
        blockMocks.profiles.getUrl = () => new Promise((resolve) => { resolve("https://fake"); });
        globalMocks.mockShowInputBox.mockResolvedValueOnce("fake");

        await blockMocks.profiles.createNewConnection("fake");
        expect(globalMocks.mockShowInformationMessage.mock.calls.length).toBe(1);
        expect(globalMocks.mockShowInformationMessage.mock.calls[0][0]).toBe("Invalid Port number provided or operation was cancelled");
    });

    it("Tests that createNewConnection fails to create an alternate profile if aBoolean is invalid", async () => {
        const globalMocks = await createGlobalMocks();
        const blockMocks = await createBlockMocks(globalMocks);

        blockMocks.profiles.getProfileType = () => new Promise((resolve) => { resolve("alternate"); });
        blockMocks.profiles.getSchema = () => new Promise((resolve) => { resolve(blockMocks.testSchemas[1]); });
        blockMocks.profiles.getUrl = () => new Promise((resolve) => { resolve("https://fake:143"); });
        globalMocks.mockShowInputBox.mockResolvedValue("fake");
        globalMocks.mockShowQuickPick.mockResolvedValueOnce(undefined);

        await blockMocks.profiles.createNewConnection("fake");
        expect(globalMocks.mockShowInformationMessage.mock.calls.length).toBe(1);
        expect(globalMocks.mockShowInformationMessage.mock.calls[0][0]).toBe("Operation Cancelled");
    });

    it("Tests that createNewConnection creates an alternate profile with an optional port", async () => {
        const globalMocks = await createGlobalMocks();
        const blockMocks = await createBlockMocks(globalMocks);

        blockMocks.profiles.getProfileType = () => new Promise((resolve) => { resolve("alternate"); });
        blockMocks.profiles.getSchema = () => new Promise((resolve) => { resolve(blockMocks.testSchemas[2]); });
        blockMocks.profiles.getUrl = () => new Promise((resolve) => { resolve("https://fake"); });
        globalMocks.mockShowInputBox.mockResolvedValueOnce(Number("143"));

        await blockMocks.profiles.createNewConnection("fake");
        expect(globalMocks.mockShowInformationMessage.mock.calls.length).toBe(1);
        expect(globalMocks.mockShowInformationMessage.mock.calls[0][0]).toBe("Profile fake was created.");
    });
});

describe("Profiles Unit Tests - Function promptCredentials", () => {
    async function createBlockMocks(globalMocks) {
        const newMocks = {
            log: Logger.getAppLogger(),
            mockLoadNamedProfile: jest.fn(),
            imperativeProfile: createIProfile(),
            profiles: null,
            profileInstance: null
        };
        newMocks.imperativeProfile.name = "profile1";
        newMocks.imperativeProfile.profile.user = "fake";
        newMocks.imperativeProfile.profile.password = "1234";
        newMocks.profiles = await Profiles.createInstance(newMocks.log);
        newMocks.profileInstance = createInstanceOfProfile(newMocks.profiles);
        newMocks.profileInstance.loadNamedProfile = newMocks.mockLoadNamedProfile;

        return newMocks;
    }

    it("Tests that promptCredentials is executed successfully", async () => {
        const globalMocks = await createGlobalMocks();
        const blockMocks = await createBlockMocks(globalMocks);

        blockMocks.imperativeProfile.profile = { user: undefined, password: undefined };
        blockMocks.mockLoadNamedProfile.mockReturnValue(blockMocks.imperativeProfile);
        globalMocks.mockCreateBasicZosmfSession.mockReturnValue(
            { ISession: { user: "fake", password: "fake", base64EncodedAuth: "fake" } });
        globalMocks.mockShowInputBox.mockResolvedValueOnce("fake");
        globalMocks.mockShowInputBox.mockResolvedValueOnce("fake");

        const res = await blockMocks.profiles.promptCredentials(blockMocks.imperativeProfile.name);
        expect(res).toEqual(["fake", "fake", "fake"]);
    });

    it("Tests that promptCredentials is executed successfully when profile already contains username/password", async () => {
        const globalMocks = await createGlobalMocks();
        const blockMocks = await createBlockMocks(globalMocks);

        blockMocks.imperativeProfile.profile = { user: "oldfake", password: "oldfake" };
        blockMocks.mockLoadNamedProfile.mockReturnValue(blockMocks.imperativeProfile);
        globalMocks.mockCreateBasicZosmfSession.mockReturnValue(
            { ISession: { user: "fake", password: "fake", base64EncodedAuth: "fake" } });
        globalMocks.mockShowInputBox.mockResolvedValueOnce("fake");
        globalMocks.mockShowInputBox.mockResolvedValueOnce("fake");

        const res = await blockMocks.profiles.promptCredentials(blockMocks.imperativeProfile.name, true);
        expect(res).toEqual(["fake", "fake", "fake"]);
    });

    it("Tests that promptCredentials fails if username is invalid", async () => {
        const globalMocks = await createGlobalMocks();
        const blockMocks = await createBlockMocks(globalMocks);

        blockMocks.imperativeProfile.profile = { user: undefined, password: undefined };
        blockMocks.mockLoadNamedProfile.mockReturnValue(blockMocks.imperativeProfile);
        globalMocks.mockShowInputBox.mockResolvedValueOnce(undefined);

        const res = await blockMocks.profiles.promptCredentials(blockMocks.imperativeProfile.name);
        expect(res).toBeUndefined();
    });

    it("Tests that promptCredentials fails if password is invalid", async () => {
        const globalMocks = await createGlobalMocks();
        const blockMocks = await createBlockMocks(globalMocks);

        blockMocks.imperativeProfile.profile = { user: undefined, password: undefined };
        blockMocks.mockLoadNamedProfile.mockReturnValue(blockMocks.imperativeProfile);
        globalMocks.mockShowInputBox.mockResolvedValueOnce("fake");
        globalMocks.mockShowInputBox.mockResolvedValueOnce(undefined);

        const res = await blockMocks.profiles.promptCredentials(blockMocks.imperativeProfile.name);
        expect(res).toBeUndefined();
    });
});

describe("Profiles Unit Tests - Function validateAndParseUrl", () => {
    async function createBlockMocks(globalMocks) {
        const newMocks = {
            log: Logger.getAppLogger(),
            profiles: null,
            profileInstance: null
        };
        newMocks.profiles = await Profiles.createInstance(newMocks.log);
        newMocks.profileInstance = createInstanceOfProfile(newMocks.profiles);

        return newMocks;
    }

    it("Tests that validateAndParseUrl returns invalid for invalid URL", async () => {
        const globalMocks = await createGlobalMocks();
        const blockMocks = await createBlockMocks(globalMocks);
        const input = "fake/url";
        const res = await blockMocks.profiles.validateAndParseUrl(input);
        expect(res.valid).toBe(false);
    });

    it("Tests that validateAndParseUrl successfully validates a URL with a port", async () => {
        const globalMocks = await createGlobalMocks();
        const blockMocks = await createBlockMocks(globalMocks);
        const input = "https://fake:143";

        const res = await blockMocks.profiles.validateAndParseUrl(input);
        expect(res.valid).toBe(true);
        expect(res.host).toBe("fake");
        // tslint:disable-next-line: no-magic-numbers
        expect(res.port).toBe(143);

    });

    it("Tests that validateAndParseUrl returns invalid for invalid port", async () => {
        const globalMocks = await createGlobalMocks();
        const blockMocks = await createBlockMocks(globalMocks);

        const res = await blockMocks.profiles.validateAndParseUrl("http://10.142.0.23:9999999999/some/path");
        expect(res.valid).toBe(false);
    });

    it("Tests that validateAndParseUrl returns invalid for invalid URL syntax", async () => {
        const globalMocks = await createGlobalMocks();
        const blockMocks = await createBlockMocks(globalMocks);

        const res = await blockMocks.profiles.validateAndParseUrl("https://fake::80");
        expect(res.valid).toBe(false);
    });
});

describe("Profiles Unit Tests - Function getProfileType", () => {
    async function createBlockMocks(globalMocks) {
        const newMocks = {
            log: Logger.getAppLogger(),
            profiles: null,
            profileInstance: null
        };
        newMocks.profiles = await Profiles.createInstance(newMocks.log);
        newMocks.profileInstance = createInstanceOfProfile(newMocks.profiles);

        return newMocks;
    }

    it("Tests that getProfileType returns correct profile type when receiving only one type", async () => {
        const globalMocks = await createGlobalMocks();
        const blockMocks = await createBlockMocks(globalMocks);
        ZoweExplorerApiRegister.getInstance().registeredApiTypes = () => (["zosmf"]);

        const response = await blockMocks.profiles.getProfileType();
        expect(response).toEqual("zosmf");
    });

    it("Tests that getProfileType returns correct profile type when receiving multiple types", async () => {
        const globalMocks = await createGlobalMocks();
        const blockMocks = await createBlockMocks(globalMocks);
        ZoweExplorerApiRegister.getInstance().registeredApiTypes = () => (["zosmf", "alternate"]);
        globalMocks.mockShowQuickPick.mockResolvedValueOnce("alternate");

        const res = await blockMocks.profiles.getProfileType();
        expect(res).toEqual("alternate");
    });
});

describe("Profiles Unit Tests - Function getSchema", () => {
    async function createBlockMocks(globalMocks) {
        const newMocks = {
            log: Logger.getAppLogger(),
            profiles: null,
            testSchemas: createTestSchemas(),
            profileInstance: null
        };
        newMocks.profiles = await Profiles.createInstance(newMocks.log);
        newMocks.profileInstance = createInstanceOfProfile(newMocks.profiles);

        return newMocks;
    }

    it("Tests that getSchema returns correct schema for zosmf profile", async () => {
        const globalMocks = await createGlobalMocks();
        const blockMocks = await createBlockMocks(globalMocks);
        blockMocks.profiles.getCliProfileManager = () => Promise.resolve(globalMocks.mockCliProfileManager);

        const response = await blockMocks.profiles.getSchema("zosmf");
        // tslint:disable-next-line: no-magic-numbers
        expect(response).toEqual(blockMocks.testSchemas[3]);
    });
});

describe("Profiles Unit Tests - Function updateProfile", () => {
    async function createBlockMocks(globalMocks) {
        const newMocks = {
            imperativeProfile: createIProfile(),
            changedImperativeProfile: createIProfile(),
            profileInfo: null,
            log: Logger.getAppLogger(),
            profiles: null,
            profileInstance: null
        };
        newMocks.profiles = await Profiles.createInstance(newMocks.log);
        newMocks.profileInstance = createInstanceOfProfile(newMocks.profiles);
        newMocks.changedImperativeProfile.profile = { user: "test2", password: "test2" };
        newMocks.profileInfo = newMocks.changedImperativeProfile;
        Object.defineProperty(globalMocks.mockCliProfileManager, "load", {
            value: jest.fn(() => {
                return new Promise((resolve) => { resolve(newMocks.imperativeProfile); });
            }),
            configurable: true
        });
        Object.defineProperty(globalMocks.mockCliProfileManager, "update", { value: jest.fn(), configurable: true });
        newMocks.profiles.getCliProfileManager = () => Promise.resolve(globalMocks.mockCliProfileManager);

        return newMocks;
    }

    it("Tests that updateProfile successfully updates a profile of undefined type", async () => {
        const globalMocks = await createGlobalMocks();
        const blockMocks = await createBlockMocks(globalMocks);
        blockMocks.profileInfo.type = undefined;

        await blockMocks.profiles.updateProfile(blockMocks.profileInfo);
        expect(blockMocks.imperativeProfile.profile).toEqual(blockMocks.changedImperativeProfile.profile);
    });

<<<<<<< HEAD
    describe("Deleting Profiles", () => {
        let profiles: Profiles;
        const getRecallMockValue = jest.fn();
        const getRecallUSSMockValue = jest.fn();
        beforeEach(async () => {
            profiles = await Profiles.createInstance(log);
            Object.defineProperty(DatasetTree, "getRecall", { value:  getRecallMockValue });
            Object.defineProperty(USSTree, "getRecall", { value:  getRecallUSSMockValue });
            Object.defineProperty(Profiles, "getInstance", {
                value: jest.fn(() => {
                    return {
                        allProfiles: [{name: "profile1"}, {name: "profile2"}, {name: "profile3"}],
                        defaultProfile: {name: "profile1"},
                        loadNamedProfile: mockLoadNamedProfile,
                        promptCredentials: jest.fn(()=> {
                            return {};
                        }),
                        createNewConnection: jest.fn(()=>{
                            return {};
                        }),
                        listProfile: jest.fn(()=>{
                            return {};
                        }),
                        saveProfile: jest.fn(()=>{
                            return {profile: {}};
                        }),
                        validateAndParseUrl: jest.fn(()=>{
                            return {};
                        }),
                        updateProfile: jest.fn(()=>{
                            return {};
                        }),
                        getDeleteProfile: jest.fn(()=>{
                            return {};
                        }),
                        deletePrompt: jest.fn(()=>{
                            return {};
                        }),
                        deleteProf: jest.fn(()=>{
                            return {};
                        }),
                        checkCurrentProfile: jest.fn(() => {
                            return profilesForValidation;
                        }),
                        validateProfiles: jest.fn(),
                    };
                })
            });
            getConfigurationMock.mockReturnValue({
                persistence: true,
                get: () => {
                    return {
                        sessions: ["profile1"],
                        favorites: ["[profile1]: /u/myFile.txt{textFile"]
                    };
                },
                update: jest.fn(()=>{
                    return {};
                })
            });
        });
=======
    it("Tests that updateProfile successfully updates a profile of defined type (zosmf)", async () => {
        const globalMocks = await createGlobalMocks();
        const blockMocks = await createBlockMocks(globalMocks);
>>>>>>> f524fb77

        await blockMocks.profiles.updateProfile(blockMocks.profileInfo);
        expect(blockMocks.imperativeProfile.profile).toEqual(blockMocks.changedImperativeProfile.profile);
    });
});

describe("Profiles Unit Tests - Function editSession", () => {
    async function createBlockMocks(globalMocks) {
        const newMocks = {
            log: Logger.getAppLogger(),
            session: createISessionWithoutCredentials(),
            mockLoadNamedProfile: jest.fn(),
            imperativeProfile: createIProfile(),
            datasetSessionNode: null,
            inputBox: createInputBox("input"),
            profiles: null,
            testSchemas: createTestSchemas(),
            profileInstance: null
        };
        newMocks.imperativeProfile.name = "profile1";
        newMocks.imperativeProfile.profile.user = "fake";
        newMocks.imperativeProfile.profile.password = "1234";
        newMocks.profiles = await Profiles.createInstance(newMocks.log);
        newMocks.profileInstance = createInstanceOfProfile(newMocks.profiles);
        newMocks.mockLoadNamedProfile.mockReturnValue(newMocks.imperativeProfile);
        globalMocks.mockCreateInputBox.mockReturnValue(newMocks.inputBox);
        newMocks.datasetSessionNode = createDatasetSessionNode(newMocks.session, newMocks.imperativeProfile);

        return newMocks;
    }

    it("Tests that editSession successfully edits a session of type zosmf", async () => {
        const globalMocks = await createGlobalMocks();
        const blockMocks = await createBlockMocks(globalMocks);

        blockMocks.profiles.getProfileType = () => new Promise((resolve) => { resolve("zosmf"); });
        blockMocks.profiles.getSchema = () => new Promise((resolve) => { resolve(blockMocks.testSchemas[0]); });
        blockMocks.profiles.getUrl = () => Promise.resolve("https://fake:143");
        globalMocks.mockCreateInputBox.mockReturnValue(blockMocks.inputBox);
        globalMocks.mockShowInputBox.mockResolvedValue("fake");
        globalMocks.mockShowQuickPick.mockResolvedValueOnce("False - Accept connections with self-signed certificates");
        globalMocks.mockCreateBasicZosmfSession.mockReturnValue(
            { ISession: { user: "fake", password: "fake", base64EncodedAuth: "fake" } });

        await blockMocks.profiles.editSession(blockMocks.imperativeProfile, blockMocks.imperativeProfile.name);
        expect(globalMocks.mockShowInformationMessage.mock.calls[0][0]).toBe("Profile was successfully updated");
    });

    it("Tests that editSession successfully edits a session of type alternate", async () => {
        const globalMocks = await createGlobalMocks();
        const blockMocks = await createBlockMocks(globalMocks);

        blockMocks.profiles.getProfileType = () => new Promise((resolve) => { resolve("alternate"); });
        blockMocks.profiles.getSchema = () => new Promise((resolve) => { resolve(blockMocks.testSchemas[1]); });
        blockMocks.profiles.getUrl = () => Promise.resolve("https://fake:143");
        globalMocks.mockCreateInputBox.mockReturnValue(blockMocks.inputBox);
        globalMocks.mockShowInputBox.mockResolvedValueOnce("fake");
        globalMocks.mockShowInputBox.mockResolvedValueOnce("fake");
        globalMocks.mockShowInputBox.mockResolvedValueOnce("fake");
        globalMocks.mockShowQuickPick.mockResolvedValueOnce("False");
        globalMocks.mockShowInputBox.mockResolvedValueOnce("123");
        globalMocks.mockCreateBasicZosmfSession.mockReturnValue(
            { ISession: { user: "fake", password: "fake", base64EncodedAuth: "fake" } });

        await blockMocks.profiles.editSession(blockMocks.imperativeProfile, blockMocks.imperativeProfile.name);
        expect(globalMocks.mockShowInformationMessage.mock.calls[0][0]).toBe("Profile was successfully updated");
    });

    it("Tests that editSession successfully edits a session of type alternate with entered port number", async () => {
        const globalMocks = await createGlobalMocks();
        const blockMocks = await createBlockMocks(globalMocks);

        blockMocks.profiles.getProfileType = () => new Promise((resolve) => { resolve("alternate"); });
        blockMocks.profiles.getSchema = () => new Promise((resolve) => { resolve(blockMocks.testSchemas[1]); });
        blockMocks.profiles.getUrl = () => Promise.resolve("https://fake");
        globalMocks.mockCreateInputBox.mockReturnValue(blockMocks.inputBox);
        globalMocks.mockShowInputBox.mockResolvedValueOnce("123");
        globalMocks.mockShowInputBox.mockResolvedValueOnce("fake");
        globalMocks.mockShowInputBox.mockResolvedValueOnce("fake");
        globalMocks.mockShowInputBox.mockResolvedValueOnce("fake");
        globalMocks.mockShowQuickPick.mockResolvedValueOnce("False");
        globalMocks.mockShowInputBox.mockResolvedValueOnce("123");
        globalMocks.mockCreateBasicZosmfSession.mockReturnValue(
            { ISession: { user: "fake", password: "fake", base64EncodedAuth: "fake" } });

        await blockMocks.profiles.editSession(blockMocks.imperativeProfile, blockMocks.imperativeProfile.name);
        expect(globalMocks.mockShowInformationMessage.mock.calls[0][0]).toBe("Profile was successfully updated");
    });

    it("Tests that editSession successfully edits a session of type alternate with default aNumber", async () => {
        const globalMocks = await createGlobalMocks();
        const blockMocks = await createBlockMocks(globalMocks);

        blockMocks.profiles.getProfileType = () => new Promise((resolve) => { resolve("alternate"); });
        blockMocks.profiles.getSchema = () => new Promise((resolve) => { resolve(blockMocks.testSchemas[1]); });
        blockMocks.profiles.getUrl = () => Promise.resolve("https://fake:143");
        globalMocks.mockCreateInputBox.mockReturnValue(blockMocks.inputBox);
        globalMocks.mockShowInputBox.mockResolvedValueOnce("fake");
        globalMocks.mockShowInputBox.mockResolvedValueOnce("fake");
        globalMocks.mockShowInputBox.mockResolvedValueOnce("fake");
        globalMocks.mockShowQuickPick.mockResolvedValueOnce("False");
        globalMocks.mockShowInputBox.mockResolvedValueOnce(undefined);
        globalMocks.mockCreateBasicZosmfSession.mockReturnValue(
            { ISession: { user: "fake", password: "fake", base64EncodedAuth: "fake" } });

        await blockMocks.profiles.editSession(blockMocks.imperativeProfile, blockMocks.imperativeProfile.name);
        expect(globalMocks.mockShowInformationMessage.mock.calls[0][0]).toBe("Profile was successfully updated");
    });

<<<<<<< HEAD
        it("should handle case where there are no profiles to delete", async () => {
            Object.defineProperty(Profiles, "getInstance", {
                value: jest.fn(() => {
                    return {
                        allProfiles: [],
                        checkCurrentProfile: jest.fn(() => {
                            return profilesForValidation;
                        }),
                        validateProfiles: jest.fn(),
                    };
                })
            });
            profiles.refresh();
            await profiles.deleteProfile(sessTree, ussTree, jobsTree);
            expect(showInformationMessage.mock.calls.length).toBe(1);
            expect(showInformationMessage.mock.calls[0][0]).toBe("No profiles available");
        });
=======
    it("Tests that editSession successfully edits a session of type alternate with empty aNumber", async () => {
        const globalMocks = await createGlobalMocks();
        const blockMocks = await createBlockMocks(globalMocks);
>>>>>>> f524fb77

        blockMocks.profiles.getProfileType = () => new Promise((resolve) => { resolve("alternate"); });
        blockMocks.profiles.getSchema = () => new Promise((resolve) => { resolve(blockMocks.testSchemas[2]); });
        blockMocks.profiles.getUrl = () => Promise.resolve("https://fake:143");
        globalMocks.mockCreateInputBox.mockReturnValue(blockMocks.inputBox);
        globalMocks.mockShowInputBox.mockResolvedValueOnce(undefined);
        globalMocks.mockCreateBasicZosmfSession.mockReturnValue(
            { ISession: { user: "fake", password: "fake", base64EncodedAuth: "fake" } });

        await blockMocks.profiles.editSession(blockMocks.imperativeProfile, blockMocks.imperativeProfile.name);
        expect(globalMocks.mockShowInformationMessage.mock.calls[0][0]).toBe("Profile was successfully updated");
    });

    it("Tests that editSession successfully edits a session of type alternate with empty aOther value", async () => {
        const globalMocks = await createGlobalMocks();
        const blockMocks = await createBlockMocks(globalMocks);

        blockMocks.profiles.getProfileType = () => new Promise((resolve) => { resolve("alternate"); });
        blockMocks.profiles.getSchema = () => new Promise((resolve) => { resolve(blockMocks.testSchemas[2]); });
        blockMocks.profiles.getUrl = () => Promise.resolve("https://fake:143");
        globalMocks.mockCreateInputBox.mockReturnValue(blockMocks.inputBox);
        globalMocks.mockShowInputBox.mockResolvedValueOnce("123");
        globalMocks.mockShowInputBox.mockResolvedValueOnce("");
        globalMocks.mockCreateBasicZosmfSession.mockReturnValue(
            { ISession: { user: "fake", password: "fake", base64EncodedAuth: "fake" } });

        await blockMocks.profiles.editSession(blockMocks.imperativeProfile, blockMocks.imperativeProfile.name);
        expect(globalMocks.mockShowInformationMessage.mock.calls[0][0]).toBe("Profile was successfully updated");
    });

    it("Tests that editSession fails with error", async () => {
        const globalMocks = await createGlobalMocks();
        const blockMocks = await createBlockMocks(globalMocks);

        blockMocks.profiles.getProfileType = () => new Promise((resolve) => { resolve("zosmf"); });
        blockMocks.profiles.getSchema = () => new Promise((resolve) => { resolve(blockMocks.testSchemas[0]); });
        blockMocks.profiles.getUrl = () => Promise.resolve("https://fake:143");
        globalMocks.mockCreateInputBox.mockReturnValue(blockMocks.inputBox);
        globalMocks.mockShowInputBox.mockResolvedValue("fake");
        globalMocks.mockShowQuickPick.mockResolvedValueOnce("False - Accept connections with self-signed certificates");

        await blockMocks.profiles.editSession(blockMocks.imperativeProfile, blockMocks.imperativeProfile.name);
        expect(globalMocks.mockShowErrorMessage.mock.calls.length).toEqual(1);
    });

    it("Tests that editSession fails with invalid url supplied", async () => {
        const globalMocks = await createGlobalMocks();
        const blockMocks = await createBlockMocks(globalMocks);

        blockMocks.profiles.getProfileType = () => new Promise((resolve) => { resolve("zosmf"); });
        blockMocks.profiles.getSchema = () => new Promise((resolve) => { resolve(blockMocks.testSchemas[0]); });
        blockMocks.profiles.getUrl = () => Promise.resolve(undefined);
        globalMocks.mockCreateInputBox.mockReturnValue(blockMocks.inputBox);

        await blockMocks.profiles.editSession(blockMocks.imperativeProfile, blockMocks.imperativeProfile.name);
        expect(globalMocks.mockShowInformationMessage.mock.calls[0][0]).toBe("No valid value for z/OS URL. Operation Cancelled");
    });

<<<<<<< HEAD
    it("should route through to spawn. Covers conditional test", async () => {
        Object.defineProperty(Profiles, "getInstance", {
            value: jest.fn(() => {
                return {
                    allProfiles: [{name: "profile1", profile: {}, type: "zosmf"}, {name: "profile2", profile: {}, type: "zosmf"}],
                    defaultProfile: {name: "profile1", profile: {}, type: "zosmf"},
                    createNewConnection: jest.fn(()=>{
                        return {newprofile: "fake"};
                    }),
                    checkCurrentProfile: jest.fn(() => {
                        return profilesForValidation;
                    }),
                    validateProfiles: jest.fn(),
                    listProfile: jest.fn(()=>{
                        return {};
                    }),
                };
            })
        });
        (child_process.spawnSync as any) = jest.fn((program: string, args: string[], options: any) => {
            const createFakeChildProcess = (status: number, stdout: string, stderr: string) => {
                return {
                    status: 0,
                    stdout,
                    stderr
                };
            };
            if (args[0].indexOf("getAllProfiles") >= 0) {
                return createFakeChildProcess(0, JSON.stringify([profileOne, profileTwo]), "");
            } else {
                // load default profile
                return createFakeChildProcess(0, JSON.stringify(profileOne), "");
            }
        });
        mockJSONParse.mockReturnValueOnce({
            overrides: {
                CredentialManager: "ANO"
            }
        });
        mockJSONParse.mockReturnValueOnce([profileOne, profileTwo]);
        mockJSONParse.mockReturnValueOnce(profileOne);
        await Profiles.createInstance(log);
        expect(Profiles.getInstance().allProfiles).toEqual([profileOne, profileTwo]);
    });

    it("should route through to spawn. Coverage of error handling", async () => {
        // tslint:disable-next-line: prefer-const
        Object.defineProperty(Profiles, "getInstance", {
            value: jest.fn(() => {
                return {
                    allProfiles: [{name: "profile1", profile: {}, type: "zosmf"}, {name: "profile2", profile: {}, type: "zosmf"}],
                    defaultProfile: {name: "profile1", profile: {}, type: "zosmf"},
                    createNewConnection: jest.fn(()=>{
                        return {};
                    }),
                    checkCurrentProfile: jest.fn(() => {
                        return profilesForValidation;
                    }),
                    validateProfiles: jest.fn(),
                    listProfile: jest.fn(()=>{
                        return {};
                    }),
                };
            })
        });
=======
    it("Tests that editSession fails with invalid username supplied", async () => {
        const globalMocks = await createGlobalMocks();
        const blockMocks = await createBlockMocks(globalMocks);

        blockMocks.profiles.getProfileType = () => new Promise((resolve) => { resolve("zosmf"); });
        blockMocks.profiles.getSchema = () => new Promise((resolve) => { resolve(blockMocks.testSchemas[0]); });
        blockMocks.profiles.getUrl = () => Promise.resolve("https://fake:143");
        globalMocks.mockCreateInputBox.mockReturnValue(blockMocks.inputBox);
        globalMocks.mockShowInputBox.mockResolvedValueOnce(undefined);

        await blockMocks.profiles.editSession(blockMocks.imperativeProfile, blockMocks.imperativeProfile.name);
        expect(globalMocks.mockShowInformationMessage.mock.calls[0][0]).toBe("Operation Cancelled");
    });

    it("Tests that editSession fails with invalid password supplied", async () => {
        const globalMocks = await createGlobalMocks();
        const blockMocks = await createBlockMocks(globalMocks);

        blockMocks.profiles.getProfileType = () => new Promise((resolve) => { resolve("zosmf"); });
        blockMocks.profiles.getSchema = () => new Promise((resolve) => { resolve(blockMocks.testSchemas[0]); });
        blockMocks.profiles.getUrl = () => Promise.resolve("https://fake:143");
        globalMocks.mockCreateInputBox.mockReturnValue(blockMocks.inputBox);
        globalMocks.mockShowInputBox.mockResolvedValueOnce("fake");
        globalMocks.mockShowInputBox.mockResolvedValueOnce(undefined);

        await blockMocks.profiles.editSession(blockMocks.imperativeProfile, blockMocks.imperativeProfile.name);
        expect(globalMocks.mockShowInformationMessage.mock.calls[0][0]).toBe("Operation Cancelled");
    });

    it("Tests that editSession fails with invalid rejectUnauthorized value supplied", async () => {
        const globalMocks = await createGlobalMocks();
        const blockMocks = await createBlockMocks(globalMocks);

        blockMocks.profiles.getProfileType = () => new Promise((resolve) => { resolve("zosmf"); });
        blockMocks.profiles.getSchema = () => new Promise((resolve) => { resolve(blockMocks.testSchemas[0]); });
        blockMocks.profiles.getUrl = () => Promise.resolve("https://fake:143");
        globalMocks.mockCreateInputBox.mockReturnValue(blockMocks.inputBox);
        globalMocks.mockShowInputBox.mockResolvedValueOnce("fake");
        globalMocks.mockShowInputBox.mockResolvedValueOnce("fake");
        globalMocks.mockShowInputBox.mockResolvedValueOnce(undefined);

        await blockMocks.profiles.editSession(blockMocks.imperativeProfile, blockMocks.imperativeProfile.name);
        expect(globalMocks.mockShowInformationMessage.mock.calls[0][0]).toBe("Operation Cancelled");
    });

    it("Tests that editSession fails with invalid aBoolean value supplied on alternate profile type", async () => {
        const globalMocks = await createGlobalMocks();
        const blockMocks = await createBlockMocks(globalMocks);

        blockMocks.profiles.getProfileType = () => new Promise((resolve) => { resolve("alternate"); });
        blockMocks.profiles.getSchema = () => new Promise((resolve) => { resolve(blockMocks.testSchemas[1]); });
        blockMocks.profiles.getUrl = () => Promise.resolve("https://fake.com:143");
        globalMocks.mockCreateInputBox.mockReturnValue(blockMocks.inputBox);
        globalMocks.mockShowInputBox.mockResolvedValueOnce("fake");
        globalMocks.mockShowInputBox.mockResolvedValueOnce("fake");
        globalMocks.mockShowInputBox.mockResolvedValueOnce("fake");
        globalMocks.mockShowInputBox.mockResolvedValueOnce(undefined);

        await blockMocks.profiles.editSession(blockMocks.imperativeProfile, blockMocks.imperativeProfile.name);
        expect(globalMocks.mockShowInformationMessage.mock.calls[0][0]).toBe("Operation Cancelled");
    });

    it("Tests that editSession fails with invalid port value supplied", async () => {
        const globalMocks = await createGlobalMocks();
        const blockMocks = await createBlockMocks(globalMocks);

        blockMocks.profiles.getProfileType = () => new Promise((resolve) => { resolve("alternate"); });
        blockMocks.profiles.getSchema = () => new Promise((resolve) => { resolve(blockMocks.testSchemas[1]); });
        blockMocks.profiles.getUrl = () => Promise.resolve("https://fake");
        globalMocks.mockCreateInputBox.mockReturnValue(blockMocks.inputBox);
        globalMocks.mockShowInputBox.mockResolvedValueOnce(undefined);

        await blockMocks.profiles.editSession(blockMocks.imperativeProfile, blockMocks.imperativeProfile.name);
        expect(globalMocks.mockShowInformationMessage.mock.calls[0][0]).toBe("Invalid Port number provided or operation was cancelled");
    });
});

describe("Profiles Unit Tests - Function deleteProfile", () => {
    async function createBlockMocks(globalMocks) {
        const newMocks = {
            log: Logger.getAppLogger(),
            profiles: null,
            testDatasetTree: null,
            testUSSTree: null,
            testJobTree: null,
            mockLoadNamedProfile: jest.fn(),
            treeView: createTreeView(),
            datasetSessionNode: null,
            USSSessionNode: null,
            iJob: createIJobObject(),
            imperativeProfile: createIProfile(),
            session: null,
            testSchemas: createTestSchemas(),
            profileInstance: null
        };
        globalMocks.mockCreateBasicZosmfSession.mockReturnValue(
            { ISession: { user: "fake", password: "fake", base64EncodedAuth: "fake" } });
        newMocks.profiles = await Profiles.createInstance(newMocks.log);
        newMocks.session = createBasicZosmfSession(newMocks.imperativeProfile);
        newMocks.profileInstance = createInstanceOfProfile(newMocks.profiles);
        newMocks.mockLoadNamedProfile.mockReturnValue(newMocks.imperativeProfile);
        globalMocks.mockGetInstance.mockReturnValue(newMocks.profileInstance);
        newMocks.datasetSessionNode = createDatasetSessionNode(newMocks.session, newMocks.imperativeProfile);
        newMocks.USSSessionNode = createUSSSessionNode(newMocks.session, newMocks.imperativeProfile);
        newMocks.testDatasetTree = createDatasetTree(newMocks.datasetSessionNode, newMocks.treeView);
        newMocks.testUSSTree = createUSSTree([], [newMocks.USSSessionNode], newMocks.treeView);
        newMocks.testJobTree = createJobsTree(newMocks.session, newMocks.iJob, newMocks.profileInstance, newMocks.treeView);
        newMocks.testDatasetTree.addRecall("[profile1]: TEST.NODE");
        newMocks.testUSSTree.addRecall("[profile1]: /u/myuser");
        globalMocks.mockGetConfiguration.mockReturnValue(createPersistentConfig());

        return newMocks;
    }

    it("Tests that deleteProfile successfully deletes a profile from the command palette", async () => {
        const globalMocks = await createGlobalMocks();
        const blockMocks = await createBlockMocks(globalMocks);

        globalMocks.mockShowQuickPick.mockResolvedValueOnce("profile1");
        globalMocks.mockShowQuickPick.mockResolvedValueOnce("Yes");

        await blockMocks.profiles.deleteProfile(blockMocks.testDatasetTree, blockMocks.testUSSTree, blockMocks.testJobTree);
        expect(globalMocks.mockShowInformationMessage.mock.calls.length).toBe(1);
        expect(globalMocks.mockShowInformationMessage.mock.calls[0][0]).toBe("Profile profile1 was deleted.");
    });

    it("Tests that deleteProfile successfully handles missing profile name selection", async () => {
        const globalMocks = await createGlobalMocks();
        const blockMocks = await createBlockMocks(globalMocks);

        globalMocks.mockShowQuickPick.mockResolvedValueOnce(undefined);

        await blockMocks.profiles.deleteProfile(blockMocks.testDatasetTree, blockMocks.testUSSTree, blockMocks.testJobTree);
        expect(globalMocks.mockShowInformationMessage.mock.calls.length).toBe(1);
        expect(globalMocks.mockShowInformationMessage.mock.calls[0][0]).toBe("Operation Cancelled");
    });

    it("Tests that deleteProfile successfully handles case where user selects No", async () => {
        const globalMocks = await createGlobalMocks();
        const blockMocks = await createBlockMocks(globalMocks);

        globalMocks.mockShowQuickPick.mockResolvedValueOnce("profile1");
        globalMocks.mockShowQuickPick.mockResolvedValueOnce("No");

        await blockMocks.profiles.deleteProfile(blockMocks.testDatasetTree, blockMocks.testUSSTree, blockMocks.testJobTree);
        expect(globalMocks.mockShowInformationMessage.mock.calls.length).toBe(1);
        expect(globalMocks.mockShowInformationMessage.mock.calls[0][0]).toBe("Operation Cancelled");
    });

    it("Tests that deleteProfile successfully executes when there are no profiles to delete", async () => {
        const globalMocks = await createGlobalMocks();
        const blockMocks = await createBlockMocks(globalMocks);

        blockMocks.profiles.allProfiles = [];

        await blockMocks.profiles.deleteProfile(blockMocks.testDatasetTree, blockMocks.testUSSTree, blockMocks.testJobTree);
        expect(globalMocks.mockShowInformationMessage.mock.calls.length).toBe(1);
        expect(globalMocks.mockShowInformationMessage.mock.calls[0][0]).toBe("No profiles available");
    });

    it("Tests that deleteProfile successfully deletes profile from context menu", async () => {
        const globalMocks = await createGlobalMocks();
        const blockMocks = await createBlockMocks(globalMocks);

        const dsNode = new ZoweDatasetNode(
            "testNode", vscode.TreeItemCollapsibleState.Expanded, null, blockMocks.session, undefined, undefined, blockMocks.imperativeProfile);
        dsNode.contextValue = globals.DS_SESSION_CONTEXT;
        globalMocks.mockShowQuickPick.mockResolvedValueOnce("Yes");

        await blockMocks.profiles.deleteProfile(blockMocks.testDatasetTree, blockMocks.testUSSTree, blockMocks.testJobTree, dsNode);
        expect(globalMocks.mockShowInformationMessage.mock.calls.length).toBe(1);
        expect(globalMocks.mockShowInformationMessage.mock.calls[0][0]).toBe("Profile sestest was deleted.");
    });

    it("Tests that deleteProfile successfully deletes a profile from a dataset tree", async () => {
        const globalMocks = await createGlobalMocks();
        const blockMocks = await createBlockMocks(globalMocks);

        const startLength = blockMocks.testDatasetTree.mSessionNodes.length;
        const favoriteLength = blockMocks.testDatasetTree.mFavorites.length;
        const dsNode = new ZoweDatasetNode(
            "testNode", vscode.TreeItemCollapsibleState.Expanded, null, blockMocks.session, undefined, undefined, blockMocks.imperativeProfile);
        const dsNodeAsFavorite = new ZoweDatasetNode(`[${blockMocks.datasetSessionNode.label.trim()}]: testNode`,
                                        vscode.TreeItemCollapsibleState.None, blockMocks.testDatasetTree.mFavoriteSession, blockMocks.session,
                                        dsNode.contextValue, null, dsNode.getProfile());
        dsNode.contextValue = globals.DS_SESSION_CONTEXT;
        blockMocks.testDatasetTree.mSessionNodes.push(dsNode);
        blockMocks.testDatasetTree.addFavorite(dsNodeAsFavorite);
        globalMocks.mockShowQuickPick.mockResolvedValueOnce("Yes");

        await blockMocks.profiles.deleteProfile(blockMocks.testDatasetTree, blockMocks.testUSSTree, blockMocks.testJobTree, dsNode);
        expect(globalMocks.mockShowInformationMessage.mock.calls.length).toBe(1);
        expect(globalMocks.mockShowInformationMessage.mock.calls[0][0]).toBe("Profile sestest was deleted.");
        expect(blockMocks.testDatasetTree.mSessionNodes.length).toEqual(startLength);
        expect(blockMocks.testDatasetTree.mFavorites.length).toEqual(favoriteLength);
    });

    it("Tests that deleteProfile successfully deletes a profile from a USS tree", async () => {
        const globalMocks = await createGlobalMocks();
        const blockMocks = await createBlockMocks(globalMocks);

        const startLength = blockMocks.testUSSTree.mSessionNodes.length;
        const favoriteLength = blockMocks.testUSSTree.mFavorites.length;
        const ussNode = new ZoweUSSNode(
            "[sestest]: testNode", vscode.TreeItemCollapsibleState.Expanded,
            null, blockMocks.session, null, false, blockMocks.imperativeProfile.name, null, blockMocks.imperativeProfile);
        const ussNodeAsFavorite = new ZoweUSSNode("[" + blockMocks.USSSessionNode.label.trim() + "]: testNode", vscode.TreeItemCollapsibleState.None,
            null, blockMocks.session, null, false, blockMocks.imperativeProfile.name, null, blockMocks.imperativeProfile);
        ussNode.contextValue = globals.USS_SESSION_CONTEXT;
        ussNode.profile = blockMocks.imperativeProfile;
        blockMocks.testUSSTree.mSessionNodes.push(ussNode);
        blockMocks.testUSSTree.mFavorites.push(ussNodeAsFavorite);
        globalMocks.mockShowQuickPick.mockResolvedValueOnce("Yes");

        await blockMocks.profiles.deleteProfile(blockMocks.testDatasetTree, blockMocks.testUSSTree, blockMocks.testJobTree, ussNode);
        expect(globalMocks.mockShowInformationMessage.mock.calls.length).toBe(1);
        expect(globalMocks.mockShowInformationMessage.mock.calls[0][0]).toBe("Profile sestest was deleted.");
        expect(blockMocks.testUSSTree.mSessionNodes.length).toEqual(startLength);
        expect(blockMocks.testUSSTree.mFavorites.length).toEqual(favoriteLength);
    });

    it("Tests that deleteProfile successfully deletes a profile from a jobs tree", async () => {
        const globalMocks = await createGlobalMocks();
        const blockMocks = await createBlockMocks(globalMocks);

        const startLength = blockMocks.testJobTree.mSessionNodes.length;
        const favoriteLength = blockMocks.testJobTree.mFavorites.length;
        const jobNode = new Job(
            "testNode", vscode.TreeItemCollapsibleState.Expanded, null, blockMocks.session, blockMocks.iJob, blockMocks.imperativeProfile);
        const jobNodeAsFavorite = new Job(`[${blockMocks.datasetSessionNode.label.trim()}]: testNode`, vscode.TreeItemCollapsibleState.Expanded,
            null, blockMocks.session, blockMocks.iJob, blockMocks.imperativeProfile);
        jobNode.contextValue = globals.JOBS_SESSION_CONTEXT;
        blockMocks.testJobTree.mSessionNodes.push(jobNode);
        blockMocks.testJobTree.addFavorite(jobNodeAsFavorite);
        globalMocks.mockShowQuickPick.mockResolvedValueOnce("Yes");

        await blockMocks.profiles.deleteProfile(blockMocks.testDatasetTree, blockMocks.testUSSTree, blockMocks.testJobTree, jobNode);
        expect(globalMocks.mockShowInformationMessage.mock.calls.length).toBe(1);
        expect(globalMocks.mockShowInformationMessage.mock.calls[0][0]).toBe("Profile sestest was deleted.");
        expect(blockMocks.testJobTree.mSessionNodes.length).toEqual(startLength);
        expect(blockMocks.testJobTree.mFavorites.length).toEqual(favoriteLength);
    });

    it("Tests that deleteProfile successfully deletes all related recall items for a dataset tree", async () => {
        const globalMocks = await createGlobalMocks();
        const blockMocks = await createBlockMocks(globalMocks);

        blockMocks.testDatasetTree.mRecall = ["[SESTEST]: TEST.DATA"];
        globalMocks.mockShowQuickPick.mockResolvedValueOnce("sestest");
        globalMocks.mockShowQuickPick.mockResolvedValueOnce("Yes");

        await blockMocks.profiles.deleteProfile(blockMocks.testDatasetTree, blockMocks.testUSSTree, blockMocks.testJobTree);
        expect(globalMocks.mockShowInformationMessage.mock.calls.length).toBe(1);
        expect(globalMocks.mockShowInformationMessage.mock.calls[0][0]).toBe("Profile sestest was deleted.");
        expect(blockMocks.testDatasetTree.getRecall()[0]).toBeUndefined();
    });

    it("Tests that deleteProfile successfully deletes all related recall items for a USS tree", async () => {
        const globalMocks = await createGlobalMocks();
        const blockMocks = await createBlockMocks(globalMocks);

        blockMocks.testUSSTree.mRecall = ["[SESTEST]: /node1/node2/node3.txt"];
        globalMocks.mockShowQuickPick.mockResolvedValueOnce("sestest");
        globalMocks.mockShowQuickPick.mockResolvedValueOnce("Yes");

        await blockMocks.profiles.deleteProfile(blockMocks.testDatasetTree, blockMocks.testUSSTree, blockMocks.testJobTree);
        expect(globalMocks.mockShowInformationMessage.mock.calls.length).toBe(1);
        expect(globalMocks.mockShowInformationMessage.mock.calls[0][0]).toBe("Profile sestest was deleted.");
        expect(blockMocks.testUSSTree.getRecall()[0]).toBeUndefined();
    });
});

describe("Profiles Unit Tests - Function createInstance", () => {
    async function createBlockMocks(globalMocks) {
        const newMocks = {
            log: Logger.getAppLogger(),
            profiles: null,
            mockJSONParse: jest.spyOn(JSON, "parse"),
            profileInstance: null,
            testProfiles: [{ name: "sestest", profile: {}, type: "zosmf" },
                           { name: "profile1", profile: {}, type: "zosmf" },
                           { name: "profile2", profile: {}, type: "zosmf" }]
        };
>>>>>>> f524fb77
        (child_process.spawnSync as any) = jest.fn((program: string, args: string[], options: any) => {
            const createFakeChildProcess = (status: number, stdout: string, stderr: string) => {
                return {
                    status: 0,
                    stdout,
                    stderr
                };
            };
            if (args[0].indexOf("getAllProfiles") >= 0) {
                return createFakeChildProcess(0, JSON.stringify(newMocks.testProfiles), "");
            } else {
                // load default profile
                return createFakeChildProcess(0, JSON.stringify(newMocks.testProfiles[1]), "");
            }
        });
        newMocks.profiles = await Profiles.createInstance(newMocks.log);
        newMocks.profileInstance = createInstanceOfProfile(newMocks.profiles);
        globalMocks.mockGetInstance.mockReturnValue(newMocks.profiles);

        return newMocks;
    }

    it("Tests that createInstance executes successfully", async () => {
        const globalMocks = await createGlobalMocks();
        const blockMocks = await createBlockMocks(globalMocks);

        const profiles = await Profiles.createInstance(blockMocks.log);
        expect(Profiles.getInstance()).toStrictEqual(profiles);
    });

<<<<<<< HEAD
    it("Tests checkCurrentProfile() with valid profile", async () => {
        const theProfiles = await Profiles.createInstance(log);
        const testProfile = {
            type : "zosmf",
            host: null,
            port: 1443,
            user: null,
            password: null,
            rejectUnauthorized: false,
            name: "testName"
        };
        const testIProfile: IProfileLoaded = {
            name: "testProf",
            profile: testProfile,
            type: "zosmf",
            message: "",
            failNotFound: false
        };
        Object.defineProperty(Profiles, "getInstance", {
            value: jest.fn(() => {
                return {
                    promptCredentials: jest.fn(() => {
                        return ["testUser", "testPass", "fake"];
                    }),
                    checkCurrentProfile: jest.fn(() => {
                        return {status: "active", name: testIProfile.name};
                    }),
                    profilesForValidation: [],
                    validateProfiles: jest.fn(() => {
                        return {status: "active", name: testIProfile.name};
                    })
                };
            })
        });
        theProfiles.validProfile = -1;
        await theProfiles.checkCurrentProfile(testIProfile);
        expect(theProfiles.validProfile).toBe(ValidProfileEnum.VALID);
    });
=======
    it("Tests that createInstance successfully routes through to spawn", async () => {
        const globalMocks = await createGlobalMocks();
        const blockMocks = await createBlockMocks(globalMocks);

        blockMocks.mockJSONParse.mockReturnValueOnce({
            overrides: { CredentialManager: "ANO" }
        });
        blockMocks.mockJSONParse.mockReturnValueOnce(blockMocks.testProfiles);
        blockMocks.mockJSONParse.mockReturnValueOnce(blockMocks.testProfiles[1]);
>>>>>>> f524fb77

        await Profiles.createInstance(blockMocks.log);
        expect(Profiles.getInstance().allProfiles).toEqual(blockMocks.testProfiles);
    });

    it("Tests that createInstance properly handles errors when failing to route through to spawn", async () => {
        const globalMocks = await createGlobalMocks();
        const blockMocks = await createBlockMocks(globalMocks);

        blockMocks.mockJSONParse.mockReturnValueOnce({
            overrides: undefined
        });
        blockMocks.mockJSONParse.mockReturnValueOnce(blockMocks.testProfiles);
        blockMocks.mockJSONParse.mockReturnValueOnce(blockMocks.testProfiles[1]);

        await Profiles.createInstance(blockMocks.log);
        expect(Profiles.getInstance().allProfiles).toEqual(blockMocks.testProfiles);
    });
});

describe("Profiles Unit Tests - Property allProfiles", () => {
    async function createBlockMocks(globalMocks) {
        const newMocks = {
            log: Logger.getAppLogger(),
            profiles: null,
            profileInstance: null
        };
        newMocks.profiles = await Profiles.createInstance(newMocks.log);
        newMocks.profileInstance = createInstanceOfProfile(newMocks.profiles);
        globalMocks.mockGetInstance.mockReturnValue(newMocks.profiles);

        return newMocks;
    }

    it("Tests that allProfiles contains all profiles", async () => {
        const globalMocks = await createGlobalMocks();
        const blockMocks = await createBlockMocks(globalMocks);

        const profiles = await Profiles.createInstance(blockMocks.log);
        const loadedProfiles = profiles.allProfiles;
        expect(loadedProfiles).toEqual([{ name: "sestest", profile: {}, type: "zosmf" },
                                        { name: "profile1", profile: {}, type: "zosmf" },
                                        { name: "profile2", profile: {}, type: "zosmf" }]);
    });
});

describe("Profiles Unit Tests - Function getDefaultProfile", () => {
    async function createBlockMocks(globalMocks) {
        const newMocks = {
            log: Logger.getAppLogger(),
            profiles: null,
            profileInstance: null
        };
        newMocks.profiles = await Profiles.createInstance(newMocks.log);
        newMocks.profileInstance = createInstanceOfProfile(newMocks.profiles);
        globalMocks.mockGetInstance.mockReturnValue(newMocks.profiles);

<<<<<<< HEAD
    it("Tests checkCurrentProfile() with invalid profile", async () => {
        const theProfiles = await Profiles.createInstance(log);
        Object.defineProperty(Profiles, "getInstance", {
            value: jest.fn(() => {
                return {
                    promptCredentials: undefined,
                    checkCurrentProfile: jest.fn(() => {
                        return profilesForValidation;
                    }),
                    validateProfiles: jest.fn(),
                };
            })
        });
        const testProfile = {
            type : "zosmf",
            host: null,
            port: 1443,
            user: null,
            password: null,
            rejectUnauthorized: false,
            name: "testName"
=======
        return newMocks;
    }

    it("Tests that getDefaultProfile returns the default profile", async () => {
        const globalMocks = await createGlobalMocks();
        const blockMocks = await createBlockMocks(globalMocks);

        const profiles = await Profiles.createInstance(blockMocks.log);
        const loadedProfiles = profiles.getDefaultProfile();
        expect(loadedProfiles).toEqual({ name: "profile1", profile: {}, type: "zosmf" });
    });
});

describe("Profiles Unit Tests - Function getProfiles", () => {
    async function createBlockMocks(globalMocks) {
        const newMocks = {
            log: Logger.getAppLogger(),
            profiles: null,
            profileInstance: null
>>>>>>> f524fb77
        };
        newMocks.profiles = await Profiles.createInstance(newMocks.log);
        newMocks.profileInstance = createInstanceOfProfile(newMocks.profiles);
        globalMocks.mockGetInstance.mockReturnValue(newMocks.profiles);

        return newMocks;
    }

    it("Tests that getProfiles returns all profiles of the specified type", async () => {
        const globalMocks = await createGlobalMocks();
        const blockMocks = await createBlockMocks(globalMocks);

        const profiles = await Profiles.createInstance(blockMocks.log);
        const loadedProfiles = profiles.getProfiles("zosmf");
        expect(loadedProfiles).toEqual([{ name: "sestest", profile: {}, type: "zosmf" },
                                        { name: "profile1", profile: {}, type: "zosmf" },
                                        { name: "profile2", profile: {}, type: "zosmf" }]);
    });
});

describe("Profiles Unit Tests - Function directLoad", () => {
    async function createBlockMocks(globalMocks) {
        const newMocks = {
            log: Logger.getAppLogger(),
            profiles: null,
            profileInstance: null
        };
        newMocks.profiles = await Profiles.createInstance(newMocks.log);
        newMocks.profileInstance = createInstanceOfProfile(newMocks.profiles);
        globalMocks.mockGetInstance.mockReturnValue(newMocks.profiles);

        return newMocks;
    }

    it("Tests that directLoad returns the specified profile", async () => {
        const globalMocks = await createGlobalMocks();
        const blockMocks = await createBlockMocks(globalMocks);

        const theProfiles = await Profiles.createInstance(blockMocks.log);
        const profile = await theProfiles.directLoad("zosmf", "profile1");
        expect(profile.name).toEqual("profile1");
    });
});

describe("Profiles Unit Tests - Function getNamesForType", () => {
    async function createBlockMocks(globalMocks) {
        const newMocks = {
            log: Logger.getAppLogger(),
            profiles: null,
            profileInstance: null
        };
        newMocks.profiles = await Profiles.createInstance(newMocks.log);
        newMocks.profileInstance = createInstanceOfProfile(newMocks.profiles);
        globalMocks.mockGetInstance.mockReturnValue(newMocks.profiles);

        return newMocks;
    }

    it("Tests that getNamesForType returns all profile names for profiles of the specified type", async () => {
        const globalMocks = await createGlobalMocks();
        const blockMocks = await createBlockMocks(globalMocks);

        const theProfiles = await Profiles.createInstance(blockMocks.log);
        expect((await theProfiles.getNamesForType("zosmf"))[1]).toEqual("profile1");
    });
});

describe("Profiles Unit Tests - Function getAllTypes", () => {
    async function createBlockMocks(globalMocks) {
        const newMocks = {
            log: Logger.getAppLogger(),
            profiles: null,
            profileInstance: null
        };
        newMocks.profiles = await Profiles.createInstance(newMocks.log);
        newMocks.profileInstance = createInstanceOfProfile(newMocks.profiles);
        globalMocks.mockGetInstance.mockReturnValue(newMocks.profiles);

        return newMocks;
    }

    it("Tests that getAllTypes returns the names of all profile types", async () => {
        const globalMocks = await createGlobalMocks();
        const blockMocks = await createBlockMocks(globalMocks);

<<<<<<< HEAD
    it("Tests checkCurrentProfile() and validateProfiles() with active profile", async () => {
        const theProfiles = await Profiles.createInstance(log);
        const testProfile = {
            type : "zosmf",
            host: "fake",
            port: 1443,
            user: "fake",
            password: "fake",
            rejectUnauthorized: false,
        };
        const testIProfile: IProfileLoaded = {
            name: "testProf",
            profile: testProfile,
            type: "zosmf",
            message: "",
            failNotFound: false
        };
        Object.defineProperty(Profiles, "getInstance", {
            value: jest.fn(() => {
                return {
                    promptCredentials: jest.fn(() => {
                        return undefined;
                    }),
                    checkCurrentProfile: jest.fn(() => {
                        return {status: "active", name: testIProfile.name};
                    }),
                    validateProfiles: jest.fn(() => {
                        return {status: "active", name: testIProfile.name};
                    }),
                    profilesForValidation: [{status: "active", name: testIProfile.name}]
                };
            })
        });
        await theProfiles.checkCurrentProfile(testIProfile);
        expect(theProfiles.validProfile).toBe(ValidProfileEnum.VALID);
    });

    it("Tests checkCurrentProfile()  and validateProfiles() with inactive profile", async () => {
        const theProfiles = await Profiles.createInstance(log);
        const testProfile = {
            type : "zosmf",
            host: null,
            port: 1443,
            user: null,
            password: null,
            rejectUnauthorized: false,
            name: "testName"
        };
        const testIProfile: IProfileLoaded = {
            name: "testProf",
            profile: testProfile,
            type: "zosmf",
            message: "",
            failNotFound: false
        };
        Object.defineProperty(CheckStatus, "getZosmfInfo", {
            value: jest.fn(() => {
                return undefined;
            })
        });
        Object.defineProperty(Profiles, "getInstance", {
            value: jest.fn(() => {
                return {
                    promptCredentials: jest.fn(() => {
                        return undefined;
                    }),
                    checkCurrentProfile: jest.fn(() => {
                        return {status: "inactive", name: testIProfile.name};
                    }),
                    validateProfiles: jest.fn(() => {
                        return {status: "inactive", name: testIProfile.name};
                    }),
                    profilesForValidation: [{status: "inactive", name: testIProfile.name}]
                };
            })
        });
        await theProfiles.checkCurrentProfile(testIProfile);
        expect(theProfiles.validProfile).toBe(ValidProfileEnum.INVALID);
    });

    it("Tests checkCurrentProfile()  and validateProfiles() with invalid profile", async () => {
        const theProfiles = await Profiles.createInstance(log);
        const testProfile = {
            type : "zosmf",
            host: "fake",
            port: 1443,
            user: "fake",
            password: "fake",
            rejectUnauthorized: false,
            name: "testName"
        };
        const testIProfile: IProfileLoaded = {
            name: "testProf",
            profile: testProfile,
            type: "zosmf",
            message: "",
            failNotFound: false
        };
        Object.defineProperty(Profiles, "getInstance", {
            value: jest.fn(() => {
                return {
                    promptCredentials: jest.fn(() => {
                        return undefined;
                    }),
                    checkCurrentProfile: jest.fn(),
                    validateProfiles: jest.fn(),
                    profilesForValidation: undefined
                };
            })
        });
        Object.defineProperty(CheckStatus, "getZosmfInfo", {
            value: jest.fn(() => {
                throw testIProfile.name;
            })
        });

        await theProfiles.checkCurrentProfile(testIProfile);
        expect(theProfiles.validProfile).toBe(ValidProfileEnum.INVALID);
    });

    it("Tests getAllTypes", async () => {
        const theProfiles = await Profiles.createInstance(log);
=======
        const theProfiles = await Profiles.createInstance(blockMocks.log);
>>>>>>> f524fb77
        const types = theProfiles.getAllTypes();
        expect(types).toEqual(["zosmf", "banana"]);
    });
});

describe("Profiles Unit Tests - Function loadNamedProfile", () => {
    async function createBlockMocks(globalMocks) {
        const newMocks = {
            log: Logger.getAppLogger(),
            profiles: null,
            profileInstance: null
        };
        newMocks.profiles = await Profiles.createInstance(newMocks.log);
        newMocks.profileInstance = createInstanceOfProfile(newMocks.profiles);
        globalMocks.mockGetInstance.mockReturnValue(newMocks.profiles);

        return newMocks;
    }

    it("Tests that loadNamedProfile returns the profile with the specified name", async () => {
        const globalMocks = await createGlobalMocks();
        const blockMocks = await createBlockMocks(globalMocks);

        const profiles = await Profiles.createInstance(blockMocks.log);
        const loadedProfile = profiles.loadNamedProfile("profile2");
        expect(loadedProfile).toEqual({ name: "profile2", profile: {}, type: "zosmf" });
    });

    it("Tests that loadNamedProfile fails to load a non-existent profile", async () => {
        const globalMocks = await createGlobalMocks();
        const blockMocks = await createBlockMocks(globalMocks);

        let success = false;
        const profiles = await Profiles.createInstance(blockMocks.log);
        try {
            profiles.loadNamedProfile("profile3");
        } catch (error) {
            expect(error.message).toEqual("Could not find profile named: profile3.");
            success = true;
        }
        expect(success).toBe(true);
    });
});

describe("Profiles Unit Tests - Function checkCurrentProfile", () => {
    async function createBlockMocks(globalMocks) {
        const newMocks = {
            log: Logger.getAppLogger(),
            profiles: null,
            invalidProfile: createInvalidIProfile(),
            validProfile: createValidIProfile(),
            profileInstance: null
        };
        newMocks.profiles = await Profiles.createInstance(newMocks.log);
        newMocks.profileInstance = createInstanceOfProfile(newMocks.profiles);
        globalMocks.mockGetInstance.mockReturnValue(newMocks.profiles);

        return newMocks;
    }

    it("Tests that checkCurrentProfile is successful when user is prompted for missing credentials", async () => {
        const globalMocks = await createGlobalMocks();
        const blockMocks = await createBlockMocks(globalMocks);

        const theProfiles = await Profiles.createInstance(blockMocks.log);
        blockMocks.profiles.promptCredentials = jest.fn(() => {
            return ["test", "test", "test"];
        });
        theProfiles.validProfile = -1;
        await theProfiles.checkCurrentProfile(blockMocks.invalidProfile);
        expect(theProfiles.validProfile).toBe(ValidProfileEnum.VALID);
    });

    it("Tests that checkCurrentProfile is successful for a profile with valid stored credentials", async () => {
        const globalMocks = await createGlobalMocks();
        const blockMocks = await createBlockMocks(globalMocks);

        const theProfiles = await Profiles.createInstance(blockMocks.log);
        theProfiles.validProfile = -1;
        await theProfiles.checkCurrentProfile(blockMocks.validProfile);
        expect(theProfiles.validProfile).toBe(ValidProfileEnum.VALID);
    });

    it("Tests that checkCurrentProfile fails when user enters invalid credentials", async () => {
        const globalMocks = await createGlobalMocks();
        const blockMocks = await createBlockMocks(globalMocks);

        const theProfiles = await Profiles.createInstance(blockMocks.log);
        blockMocks.profiles.promptCredentials = jest.fn(() => {
            return undefined;
        });
        await theProfiles.checkCurrentProfile(blockMocks.invalidProfile);
        expect(theProfiles.validProfile).toBe(ValidProfileEnum.INVALID);
    });
});<|MERGE_RESOLUTION|>--- conflicted
+++ resolved
@@ -18,18 +18,13 @@
 import * as globals from "../../src/globals";
 import * as vscode from "vscode";
 import * as child_process from "child_process";
-<<<<<<< HEAD
 import { Logger, IProfileLoaded, Session, CliProfileManager } from "@zowe/imperative";
 import * as globals from "../../src/globals";
 import { Profiles, ValidProfileEnum } from "../../src/Profiles";
 import { ZosmfSession, IJob, CheckStatus } from "@zowe/cli";
 import { ZoweUSSNode } from "../../src/uss/ZoweUSSNode";
-=======
-import * as utils from "../../src/utils";
 import { Logger } from "@zowe/imperative";
 import { ZoweExplorerApiRegister } from "../../src/api/ZoweExplorerApiRegister";
-import { ZosmfSession } from "@zowe/cli";
->>>>>>> f524fb77
 import { ZoweDatasetNode } from "../../src/dataset/ZoweDatasetNode";
 import { ZoweUSSNode } from "../../src/uss/ZoweUSSNode";
 import { Job } from "../../src/job/ZoweJobNode";
@@ -132,46 +127,6 @@
         expect(blockMocks.testDatasetTree.addSession.mock.calls[0][0]).toEqual({ newprofile: "fake" });
     });
 
-<<<<<<< HEAD
-    // tslint:disable-next-line:max-line-length
-    const schemaReturn = {host:{type:"string",optionDefinition:{name:"host",aliases:["H"],description:"The z/OSMF server host name.",type:"string",required:true,group:"Zosmf Connection Options"}},port:{type:"number",optionDefinition:{name:"port",aliases:["P"],description:"The z/OSMF server port.",type:"number",defaultValue:443,group:"Zosmf Connection Options"}},user:{type:"string",secure:true,optionDefinition:{name:"user",aliases:["u"],description:"Mainframe (z/OSMF) user name, which can be the same as your TSO login.",type:"string",required:true,group:"Zosmf Connection Options"}},password:{type:"string",secure:true,optionDefinition:{name:"password",aliases:["pass","pw"],description:"Mainframe (z/OSMF) password, which can be the same as your TSO password.",type:"string",group:"Zosmf Connection Options",required:true}},rejectUnauthorized:{type:"boolean",optionDefinition:{name:"reject-unauthorized",aliases:["ru"],description:"Reject self-signed certificates.",type:"boolean",defaultValue:true,group:"Zosmf Connection Options"}},basePath:{type:"string",optionDefinition:{name:"base-path",aliases:["bp"],description:"The base path for your API mediation layer instance. Specify this option to prepend the base path to all z/OSMF resources when making REST requests. Do not specify this option if you are not using an API mediation layer.",type:"string",group:"Zosmf Connection Options"}}};
-
-    // tslint:disable-next-line:max-line-length
-    const cliProfileManagerMock = Object.create({configurations:[{type:"zosmf",schema:{type:"object",title:"z\/OSMF Profile",description:"z\/OSMF Profile",properties:{host:{type:"string",optionDefinition:{name:"host",aliases:["H"],description:"The z\/OSMF server host name.",type:"string",required:true,group:"Zosmf Connection Options"}},port:{type:"number",optionDefinition:{name:"port",aliases:["P"],description:"The z\/OSMF server port.",type:"number",defaultValue:443,group:"Zosmf Connection Options"}},user:{type:"string",secure:true,optionDefinition:{name:"user",aliases:["u"],description:"Mainframe (z\/OSMF) user name, which can be the same as your TSO login.",type:"string",required:true,group:"Zosmf Connection Options"}},password:{type:"string",secure:true,optionDefinition:{name:"password",aliases:["pass","pw"],description:"Mainframe (z\/OSMF) password, which can be the same as your TSO password.",type:"string",group:"Zosmf Connection Options",required:true}},rejectUnauthorized:{type:"boolean",optionDefinition:{name:"reject-unauthorized",aliases:["ru"],description:"Reject self-signed certificates.",type:"boolean",defaultValue:true,group:"Zosmf Connection Options"}},basePath:{type:"string",optionDefinition:{name:"base-path",aliases:["bp"],description:"The base path for your API mediation layer instance. Specify this option to prepend the base path to all z\/OSMF resources when making REST requests. Do not specify this option if you are not using an API mediation layer.",type:"string",group:"Zosmf Connection Options"}}},required:["host"]},createProfileExamples:[{options:"zos123 --host zos123 --port 1443 --user ibmuser --password myp4ss",description:"Create a zosmf profile called 'zos123' to connect to z\/OSMF at host zos123 and port 1443"},{options:"zos124 --host zos124 --user ibmuser --password myp4ss --reject-unauthorized false",description:"Create a zosmf profile called 'zos124' to connect to z\/OSMF at the host zos124 (default port - 443) and allow self-signed certificates"},{options:"zosAPIML --host zosAPIML --port 2020 --user ibmuser --password myp4ss --reject-unauthorized false --base-path basePath",description:"Create a zosmf profile called 'zos124' to connect to z\/OSMF at the host zos124 (default port - 443) and allow self-signed certificates"}],updateProfileExamples:[{options:"zos123 --user newuser --password newp4ss",description:"Update a zosmf profile named 'zos123' with a new username and password"}]}]}) as CliProfileManager;
-
-    const mockJSONParse = jest.spyOn(JSON, "parse");
-    const showInformationMessage = jest.fn();
-    const showInputBox = jest.fn();
-    const createInputBox = jest.fn();
-    const showQuickPick = jest.fn();
-    const showErrorMessage = jest.fn();
-    const getConfigurationMock = jest.fn();
-    const createTreeView = jest.fn();
-    const createBasicZosmfSession = jest.fn();
-
-    Object.defineProperty(vscode.window, "showInformationMessage", { value: showInformationMessage });
-    Object.defineProperty(vscode.window, "showErrorMessage", { value: showErrorMessage });
-    Object.defineProperty(vscode.window, "showInputBox", { value: showInputBox });
-    Object.defineProperty(vscode.window, "createInputBox", { value: createInputBox });
-    Object.defineProperty(vscode.window, "showQuickPick", { value: showQuickPick });
-    Object.defineProperty(vscode.window, "createTreeView", {value: createTreeView});
-    Object.defineProperty(vscode.workspace, "getConfiguration", { value: getConfigurationMock });
-    Object.defineProperty(vscode, "ConfigurationTarget", { value: getConfigurationMock });
-    Object.defineProperty(ZosmfSession, "createBasicZosmfSession", { value: createBasicZosmfSession });
-
-    const sessTree: IZoweTree<IZoweDatasetTreeNode> = new DatasetTree();
-    const ussTree: IZoweTree<IZoweUSSTreeNode> = new USSTree();
-    const jobsTree: IZoweTree<IZoweJobTreeNode> = new ZosJobsProvider();
-
-    const profilesForValidation = {status: "active", name: "fake"};
-
-    beforeEach(() => {
-        mockJSONParse.mockReturnValue({
-            overrides: {
-                CredentialManager: false
-            }
-        });
-=======
     it("Tests that createZoweSession successfully creates a new session with profile name selected from list by user", async () => {
         const globalMocks = await createGlobalMocks();
         const blockMocks = await createBlockMocks(globalMocks);
@@ -186,7 +141,7 @@
         await blockMocks.profiles.createZoweSession(blockMocks.testDatasetTree);
         expect(blockMocks.testDatasetTree.addSession).toBeCalled();
         expect(blockMocks.testDatasetTree.addSession.mock.calls[0][0]).toBe("firstName");
->>>>>>> f524fb77
+
     });
 
     it("Tests that createZoweSession successfully creates a new session with profile name selected from list by user by typing", async () => {
@@ -326,63 +281,9 @@
         expect(globalMocks.mockShowInformationMessage.mock.calls[0][0]).toBe("No valid value for z/OS URL. Operation Cancelled");
     });
 
-<<<<<<< HEAD
-    describe("Creating a new connection", () => {
-        let profiles: Profiles;
-        beforeEach(async () => {
-            profiles = await Profiles.createInstance(log);
-            Object.defineProperty(Profiles, "getInstance", {
-                value: jest.fn(() => {
-                    return {
-                        allProfiles: [{name: "profile1"}, {name: "profile2"}],
-                        defaultProfile: {name: "profile1"},
-                        loadNamedProfile: [{name: "profile1"}, {profile: {user: "fake", password: "1234"}}],
-                        promptCredentials: jest.fn(()=> {
-                            return {};
-                        }),
-                        checkCurrentProfile: jest.fn(()=> {
-                            return profilesForValidation;
-                        }),
-                        profilesForValidation: [],
-                        validateProfiles: jest.fn(() => {
-                            return profilesForValidation;
-                        }),
-                        createNewConnection: jest.fn(()=>{
-                            return {};
-                        }),
-                        listProfile: jest.fn(()=>{
-                            return {};
-                        }),
-                        saveProfile: jest.fn(()=>{
-                            return {profile: {}};
-                        }),
-                        validateAndParseUrl: jest.fn(()=>{
-                            return {};
-                        }),
-                        updateProfile: jest.fn(()=>{
-                            return {};
-                        }),
-                        urlInfo: jest.fn(()=>{
-                            return{};
-                        }),
-                        userInfo: jest.fn(()=>{
-                            return{};
-                        }),
-                        passwordInfo: jest.fn(()=>{
-                            return{};
-                        }),
-                        ruInfo: jest.fn(()=>{
-                            return{};
-                        }),
-                    };
-                })
-            });
-        });
-=======
     it("Tests that createNewConnection fails if username is missing", async () => {
         const globalMocks = await createGlobalMocks();
         const blockMocks = await createBlockMocks(globalMocks);
->>>>>>> f524fb77
 
         blockMocks.profiles.getProfileType = () => new Promise((resolve) => { resolve("zosmf"); });
         blockMocks.profiles.getSchema = () => new Promise((resolve) => { resolve(blockMocks.testSchemas[0]); });
@@ -709,6 +610,7 @@
     it("Tests that validateAndParseUrl returns invalid for invalid URL syntax", async () => {
         const globalMocks = await createGlobalMocks();
         const blockMocks = await createBlockMocks(globalMocks);
+
 
         const res = await blockMocks.profiles.validateAndParseUrl("https://fake::80");
         expect(res.valid).toBe(false);
@@ -808,73 +710,9 @@
         expect(blockMocks.imperativeProfile.profile).toEqual(blockMocks.changedImperativeProfile.profile);
     });
 
-<<<<<<< HEAD
-    describe("Deleting Profiles", () => {
-        let profiles: Profiles;
-        const getRecallMockValue = jest.fn();
-        const getRecallUSSMockValue = jest.fn();
-        beforeEach(async () => {
-            profiles = await Profiles.createInstance(log);
-            Object.defineProperty(DatasetTree, "getRecall", { value:  getRecallMockValue });
-            Object.defineProperty(USSTree, "getRecall", { value:  getRecallUSSMockValue });
-            Object.defineProperty(Profiles, "getInstance", {
-                value: jest.fn(() => {
-                    return {
-                        allProfiles: [{name: "profile1"}, {name: "profile2"}, {name: "profile3"}],
-                        defaultProfile: {name: "profile1"},
-                        loadNamedProfile: mockLoadNamedProfile,
-                        promptCredentials: jest.fn(()=> {
-                            return {};
-                        }),
-                        createNewConnection: jest.fn(()=>{
-                            return {};
-                        }),
-                        listProfile: jest.fn(()=>{
-                            return {};
-                        }),
-                        saveProfile: jest.fn(()=>{
-                            return {profile: {}};
-                        }),
-                        validateAndParseUrl: jest.fn(()=>{
-                            return {};
-                        }),
-                        updateProfile: jest.fn(()=>{
-                            return {};
-                        }),
-                        getDeleteProfile: jest.fn(()=>{
-                            return {};
-                        }),
-                        deletePrompt: jest.fn(()=>{
-                            return {};
-                        }),
-                        deleteProf: jest.fn(()=>{
-                            return {};
-                        }),
-                        checkCurrentProfile: jest.fn(() => {
-                            return profilesForValidation;
-                        }),
-                        validateProfiles: jest.fn(),
-                    };
-                })
-            });
-            getConfigurationMock.mockReturnValue({
-                persistence: true,
-                get: () => {
-                    return {
-                        sessions: ["profile1"],
-                        favorites: ["[profile1]: /u/myFile.txt{textFile"]
-                    };
-                },
-                update: jest.fn(()=>{
-                    return {};
-                })
-            });
-        });
-=======
     it("Tests that updateProfile successfully updates a profile of defined type (zosmf)", async () => {
         const globalMocks = await createGlobalMocks();
         const blockMocks = await createBlockMocks(globalMocks);
->>>>>>> f524fb77
 
         await blockMocks.profiles.updateProfile(blockMocks.profileInfo);
         expect(blockMocks.imperativeProfile.profile).toEqual(blockMocks.changedImperativeProfile.profile);
@@ -984,29 +822,9 @@
         expect(globalMocks.mockShowInformationMessage.mock.calls[0][0]).toBe("Profile was successfully updated");
     });
 
-<<<<<<< HEAD
-        it("should handle case where there are no profiles to delete", async () => {
-            Object.defineProperty(Profiles, "getInstance", {
-                value: jest.fn(() => {
-                    return {
-                        allProfiles: [],
-                        checkCurrentProfile: jest.fn(() => {
-                            return profilesForValidation;
-                        }),
-                        validateProfiles: jest.fn(),
-                    };
-                })
-            });
-            profiles.refresh();
-            await profiles.deleteProfile(sessTree, ussTree, jobsTree);
-            expect(showInformationMessage.mock.calls.length).toBe(1);
-            expect(showInformationMessage.mock.calls[0][0]).toBe("No profiles available");
-        });
-=======
     it("Tests that editSession successfully edits a session of type alternate with empty aNumber", async () => {
         const globalMocks = await createGlobalMocks();
         const blockMocks = await createBlockMocks(globalMocks);
->>>>>>> f524fb77
 
         blockMocks.profiles.getProfileType = () => new Promise((resolve) => { resolve("alternate"); });
         blockMocks.profiles.getSchema = () => new Promise((resolve) => { resolve(blockMocks.testSchemas[2]); });
@@ -1065,73 +883,6 @@
         expect(globalMocks.mockShowInformationMessage.mock.calls[0][0]).toBe("No valid value for z/OS URL. Operation Cancelled");
     });
 
-<<<<<<< HEAD
-    it("should route through to spawn. Covers conditional test", async () => {
-        Object.defineProperty(Profiles, "getInstance", {
-            value: jest.fn(() => {
-                return {
-                    allProfiles: [{name: "profile1", profile: {}, type: "zosmf"}, {name: "profile2", profile: {}, type: "zosmf"}],
-                    defaultProfile: {name: "profile1", profile: {}, type: "zosmf"},
-                    createNewConnection: jest.fn(()=>{
-                        return {newprofile: "fake"};
-                    }),
-                    checkCurrentProfile: jest.fn(() => {
-                        return profilesForValidation;
-                    }),
-                    validateProfiles: jest.fn(),
-                    listProfile: jest.fn(()=>{
-                        return {};
-                    }),
-                };
-            })
-        });
-        (child_process.spawnSync as any) = jest.fn((program: string, args: string[], options: any) => {
-            const createFakeChildProcess = (status: number, stdout: string, stderr: string) => {
-                return {
-                    status: 0,
-                    stdout,
-                    stderr
-                };
-            };
-            if (args[0].indexOf("getAllProfiles") >= 0) {
-                return createFakeChildProcess(0, JSON.stringify([profileOne, profileTwo]), "");
-            } else {
-                // load default profile
-                return createFakeChildProcess(0, JSON.stringify(profileOne), "");
-            }
-        });
-        mockJSONParse.mockReturnValueOnce({
-            overrides: {
-                CredentialManager: "ANO"
-            }
-        });
-        mockJSONParse.mockReturnValueOnce([profileOne, profileTwo]);
-        mockJSONParse.mockReturnValueOnce(profileOne);
-        await Profiles.createInstance(log);
-        expect(Profiles.getInstance().allProfiles).toEqual([profileOne, profileTwo]);
-    });
-
-    it("should route through to spawn. Coverage of error handling", async () => {
-        // tslint:disable-next-line: prefer-const
-        Object.defineProperty(Profiles, "getInstance", {
-            value: jest.fn(() => {
-                return {
-                    allProfiles: [{name: "profile1", profile: {}, type: "zosmf"}, {name: "profile2", profile: {}, type: "zosmf"}],
-                    defaultProfile: {name: "profile1", profile: {}, type: "zosmf"},
-                    createNewConnection: jest.fn(()=>{
-                        return {};
-                    }),
-                    checkCurrentProfile: jest.fn(() => {
-                        return profilesForValidation;
-                    }),
-                    validateProfiles: jest.fn(),
-                    listProfile: jest.fn(()=>{
-                        return {};
-                    }),
-                };
-            })
-        });
-=======
     it("Tests that editSession fails with invalid username supplied", async () => {
         const globalMocks = await createGlobalMocks();
         const blockMocks = await createBlockMocks(globalMocks);
@@ -1415,7 +1166,6 @@
                            { name: "profile1", profile: {}, type: "zosmf" },
                            { name: "profile2", profile: {}, type: "zosmf" }]
         };
->>>>>>> f524fb77
         (child_process.spawnSync as any) = jest.fn((program: string, args: string[], options: any) => {
             const createFakeChildProcess = (status: number, stdout: string, stderr: string) => {
                 return {
@@ -1446,56 +1196,16 @@
         expect(Profiles.getInstance()).toStrictEqual(profiles);
     });
 
-<<<<<<< HEAD
-    it("Tests checkCurrentProfile() with valid profile", async () => {
-        const theProfiles = await Profiles.createInstance(log);
-        const testProfile = {
-            type : "zosmf",
-            host: null,
-            port: 1443,
-            user: null,
-            password: null,
-            rejectUnauthorized: false,
-            name: "testName"
-        };
-        const testIProfile: IProfileLoaded = {
-            name: "testProf",
-            profile: testProfile,
-            type: "zosmf",
-            message: "",
-            failNotFound: false
-        };
-        Object.defineProperty(Profiles, "getInstance", {
-            value: jest.fn(() => {
-                return {
-                    promptCredentials: jest.fn(() => {
-                        return ["testUser", "testPass", "fake"];
-                    }),
-                    checkCurrentProfile: jest.fn(() => {
-                        return {status: "active", name: testIProfile.name};
-                    }),
-                    profilesForValidation: [],
-                    validateProfiles: jest.fn(() => {
-                        return {status: "active", name: testIProfile.name};
-                    })
-                };
-            })
-        });
-        theProfiles.validProfile = -1;
-        await theProfiles.checkCurrentProfile(testIProfile);
-        expect(theProfiles.validProfile).toBe(ValidProfileEnum.VALID);
-    });
-=======
     it("Tests that createInstance successfully routes through to spawn", async () => {
         const globalMocks = await createGlobalMocks();
         const blockMocks = await createBlockMocks(globalMocks);
 
         blockMocks.mockJSONParse.mockReturnValueOnce({
             overrides: { CredentialManager: "ANO" }
+
         });
         blockMocks.mockJSONParse.mockReturnValueOnce(blockMocks.testProfiles);
         blockMocks.mockJSONParse.mockReturnValueOnce(blockMocks.testProfiles[1]);
->>>>>>> f524fb77
 
         await Profiles.createInstance(blockMocks.log);
         expect(Profiles.getInstance().allProfiles).toEqual(blockMocks.testProfiles);
@@ -1553,29 +1263,6 @@
         newMocks.profileInstance = createInstanceOfProfile(newMocks.profiles);
         globalMocks.mockGetInstance.mockReturnValue(newMocks.profiles);
 
-<<<<<<< HEAD
-    it("Tests checkCurrentProfile() with invalid profile", async () => {
-        const theProfiles = await Profiles.createInstance(log);
-        Object.defineProperty(Profiles, "getInstance", {
-            value: jest.fn(() => {
-                return {
-                    promptCredentials: undefined,
-                    checkCurrentProfile: jest.fn(() => {
-                        return profilesForValidation;
-                    }),
-                    validateProfiles: jest.fn(),
-                };
-            })
-        });
-        const testProfile = {
-            type : "zosmf",
-            host: null,
-            port: 1443,
-            user: null,
-            password: null,
-            rejectUnauthorized: false,
-            name: "testName"
-=======
         return newMocks;
     }
 
@@ -1595,7 +1282,6 @@
             log: Logger.getAppLogger(),
             profiles: null,
             profileInstance: null
->>>>>>> f524fb77
         };
         newMocks.profiles = await Profiles.createInstance(newMocks.log);
         newMocks.profileInstance = createInstanceOfProfile(newMocks.profiles);
@@ -1681,132 +1367,8 @@
         const globalMocks = await createGlobalMocks();
         const blockMocks = await createBlockMocks(globalMocks);
 
-<<<<<<< HEAD
-    it("Tests checkCurrentProfile() and validateProfiles() with active profile", async () => {
-        const theProfiles = await Profiles.createInstance(log);
-        const testProfile = {
-            type : "zosmf",
-            host: "fake",
-            port: 1443,
-            user: "fake",
-            password: "fake",
-            rejectUnauthorized: false,
-        };
-        const testIProfile: IProfileLoaded = {
-            name: "testProf",
-            profile: testProfile,
-            type: "zosmf",
-            message: "",
-            failNotFound: false
-        };
-        Object.defineProperty(Profiles, "getInstance", {
-            value: jest.fn(() => {
-                return {
-                    promptCredentials: jest.fn(() => {
-                        return undefined;
-                    }),
-                    checkCurrentProfile: jest.fn(() => {
-                        return {status: "active", name: testIProfile.name};
-                    }),
-                    validateProfiles: jest.fn(() => {
-                        return {status: "active", name: testIProfile.name};
-                    }),
-                    profilesForValidation: [{status: "active", name: testIProfile.name}]
-                };
-            })
-        });
-        await theProfiles.checkCurrentProfile(testIProfile);
-        expect(theProfiles.validProfile).toBe(ValidProfileEnum.VALID);
-    });
-
-    it("Tests checkCurrentProfile()  and validateProfiles() with inactive profile", async () => {
-        const theProfiles = await Profiles.createInstance(log);
-        const testProfile = {
-            type : "zosmf",
-            host: null,
-            port: 1443,
-            user: null,
-            password: null,
-            rejectUnauthorized: false,
-            name: "testName"
-        };
-        const testIProfile: IProfileLoaded = {
-            name: "testProf",
-            profile: testProfile,
-            type: "zosmf",
-            message: "",
-            failNotFound: false
-        };
-        Object.defineProperty(CheckStatus, "getZosmfInfo", {
-            value: jest.fn(() => {
-                return undefined;
-            })
-        });
-        Object.defineProperty(Profiles, "getInstance", {
-            value: jest.fn(() => {
-                return {
-                    promptCredentials: jest.fn(() => {
-                        return undefined;
-                    }),
-                    checkCurrentProfile: jest.fn(() => {
-                        return {status: "inactive", name: testIProfile.name};
-                    }),
-                    validateProfiles: jest.fn(() => {
-                        return {status: "inactive", name: testIProfile.name};
-                    }),
-                    profilesForValidation: [{status: "inactive", name: testIProfile.name}]
-                };
-            })
-        });
-        await theProfiles.checkCurrentProfile(testIProfile);
-        expect(theProfiles.validProfile).toBe(ValidProfileEnum.INVALID);
-    });
-
-    it("Tests checkCurrentProfile()  and validateProfiles() with invalid profile", async () => {
-        const theProfiles = await Profiles.createInstance(log);
-        const testProfile = {
-            type : "zosmf",
-            host: "fake",
-            port: 1443,
-            user: "fake",
-            password: "fake",
-            rejectUnauthorized: false,
-            name: "testName"
-        };
-        const testIProfile: IProfileLoaded = {
-            name: "testProf",
-            profile: testProfile,
-            type: "zosmf",
-            message: "",
-            failNotFound: false
-        };
-        Object.defineProperty(Profiles, "getInstance", {
-            value: jest.fn(() => {
-                return {
-                    promptCredentials: jest.fn(() => {
-                        return undefined;
-                    }),
-                    checkCurrentProfile: jest.fn(),
-                    validateProfiles: jest.fn(),
-                    profilesForValidation: undefined
-                };
-            })
-        });
-        Object.defineProperty(CheckStatus, "getZosmfInfo", {
-            value: jest.fn(() => {
-                throw testIProfile.name;
-            })
-        });
-
-        await theProfiles.checkCurrentProfile(testIProfile);
-        expect(theProfiles.validProfile).toBe(ValidProfileEnum.INVALID);
-    });
-
-    it("Tests getAllTypes", async () => {
-        const theProfiles = await Profiles.createInstance(log);
-=======
         const theProfiles = await Profiles.createInstance(blockMocks.log);
->>>>>>> f524fb77
+
         const types = theProfiles.getAllTypes();
         expect(types).toEqual(["zosmf", "banana"]);
     });
