--- conflicted
+++ resolved
@@ -11,16 +11,11 @@
 
 jest.mock("vscode");
 jest.mock("child_process");
-import { Logger } from "@brightside/imperative";
+import * as vscode from "vscode";
 import * as child_process from "child_process";
-<<<<<<< HEAD
 import { Logger } from "@zowe/imperative";
 import { Profiles } from "../../src/Profiles";
-=======
-import * as vscode from "vscode";
->>>>>>> 43507a8c
 import * as loader from "../../src/ProfileLoader";
-import { Profiles } from "../../src/Profiles";
 
 describe("Profile class unit tests", () => {
     // Mocking log.debug
