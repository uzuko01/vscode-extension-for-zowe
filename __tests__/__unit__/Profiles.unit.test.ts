/*
* This program and the accompanying materials are made available under the terms of the *
* Eclipse Public License v2.0 which accompanies this distribution, and is available at *
* https://www.eclipse.org/legal/epl-v20.html                                      *
*                                                                                 *
* SPDX-License-Identifier: EPL-2.0                                                *
*                                                                                 *
* Copyright Contributors to the Zowe Project.                                     *
*                                                                                 *
*/

import { createISessionWithoutCredentials, createTreeView, createIProfile, createInstanceOfProfile,
         createQuickPickItem, createQuickPickContent, createInputBox, createBasicZosmfSession,
         createPersistentConfig, createInvalidIProfile, createValidIProfile } from "../../__mocks__/mockCreators/shared";
import { createDatasetSessionNode, createDatasetTree } from "../../__mocks__/mockCreators/datasets";
import { createProfileManager, createTestSchemas } from "../../__mocks__/mockCreators/profiles";
import { Profiles, ValidProfileEnum } from "../../src/Profiles";
import * as globals from "../../src/globals";
import * as vscode from "vscode";
import * as child_process from "child_process";
import * as utils from "../../src/utils";
import { Logger } from "@zowe/imperative";
import { ZoweExplorerApiRegister } from "../../src/api/ZoweExplorerApiRegister";
import { ZosmfSession } from "@zowe/cli";
import { ZoweDatasetNode } from "../../src/dataset/ZoweDatasetNode";
import { ZoweUSSNode } from "../../src/uss/ZoweUSSNode";
import { Job } from "../../src/job/ZoweJobNode";
import { createUSSSessionNode, createUSSTree } from "../../__mocks__/mockCreators/uss";
import { createJobsTree, createIJobObject, } from "../../__mocks__/mockCreators/jobs";

jest.mock("vscode");
jest.mock("child_process");
jest.mock("fs");
jest.mock("fs-extra");

async function createGlobalMocks() {
    const newMocks = {
        mockShowInputBox: jest.fn(),
        mockGetConfiguration: jest.fn(),
        mockCreateQuickPick: jest.fn(),
        mockShowQuickPick: jest.fn(),
        mockShowInformationMessage: jest.fn(),
        mockGetInstance: jest.fn(),
        mockShowErrorMessage: jest.fn(),
        mockCreateInputBox: jest.fn(),
        mockLog: jest.fn(),
        mockDebug: jest.fn(),
        mockError: jest.fn(),
        mockConfigurationTarget: jest.fn(),
        mockCreateBasicZosmfSession: jest.fn(),
        mockCliProfileManager: createProfileManager()
    };

    Object.defineProperty(vscode.window, "showInformationMessage", { value: newMocks.mockShowInformationMessage, configurable: true });
    Object.defineProperty(vscode.window, "showInputBox", { value: newMocks.mockShowInputBox, configurable: true });
    Object.defineProperty(vscode.window, "showErrorMessage", { value: newMocks.mockShowErrorMessage, configurable: true });
    Object.defineProperty(vscode.window, "showQuickPick", { value: newMocks.mockShowQuickPick, configurable: true });
    Object.defineProperty(vscode.window, "createQuickPick", { value: newMocks.mockCreateQuickPick, configurable: true });
    Object.defineProperty(Profiles, "getInstance", { value: newMocks.mockGetInstance, configurable: true });
    Object.defineProperty(globals, "LOG", { value: newMocks.mockLog, configurable: true });
    Object.defineProperty(vscode.window, "createInputBox", { value: newMocks.mockCreateInputBox, configurable: true });
    Object.defineProperty(globals.LOG, "debug", { value: newMocks.mockDebug, configurable: true });
    Object.defineProperty(ZosmfSession, "createBasicZosmfSession", { value: newMocks.mockCreateBasicZosmfSession });
    Object.defineProperty(globals.LOG, "error", { value: newMocks.mockError, configurable: true });
    Object.defineProperty(globals, "ISTHEIA", { get: () => false, configurable: true });
    Object.defineProperty(vscode.workspace, "getConfiguration", { value: newMocks.mockGetConfiguration, configurable: true });
    Object.defineProperty(vscode, "ConfigurationTarget", { value: newMocks.mockConfigurationTarget, configurable: true });

    return newMocks;
}

describe("Profiles Unit Tests - Function createZoweSession", () => {
    async function createBlockMocks(globalMocks) {
        const newMocks = {
            log: Logger.getAppLogger(),
            session: createISessionWithoutCredentials(),
            treeView: createTreeView(),
            mockLoadNamedProfile: jest.fn(),
            imperativeProfile: createIProfile(),
            datasetSessionNode: null,
            quickPickItem: createQuickPickItem(),
            profiles: null,
            testDatasetTree: null,
            profileInstance: null,
        };
        newMocks.profiles = await Profiles.createInstance(newMocks.log);
        newMocks.profileInstance = createInstanceOfProfile(newMocks.profiles);
        newMocks.datasetSessionNode = createDatasetSessionNode(newMocks.session, newMocks.imperativeProfile);
        newMocks.testDatasetTree = createDatasetTree(newMocks.datasetSessionNode, newMocks.treeView);
        newMocks.mockLoadNamedProfile.mockReturnValue(newMocks.imperativeProfile);
        newMocks.profileInstance.loadNamedProfile = newMocks.mockLoadNamedProfile;
        globalMocks.mockGetInstance.mockReturnValue(newMocks.profileInstance);

        return newMocks;
    }

    it("Tests that createZoweSession fails if profile name is invalid", async () => {
        const globalMocks = await createGlobalMocks();
        const blockMocks = await createBlockMocks(globalMocks);
        const entered = undefined;
        globalMocks.mockShowInputBox.mockResolvedValueOnce(entered);

        // Assert edge condition user cancels the input path box
        globalMocks.mockCreateQuickPick.mockReturnValue(createQuickPickContent(entered, blockMocks.quickPickItem));
        jest.spyOn(utils, "resolveQuickPickHelper").mockResolvedValueOnce(blockMocks.quickPickItem);

        await Profiles.getInstance().loadNamedProfile("profile1");
        await blockMocks.profiles.createZoweSession(blockMocks.testDatasetTree);
        expect(globalMocks.mockShowInformationMessage.mock.calls[0][0]).toEqual("Profile Name was not supplied. Operation Cancelled");
    });

    it("Tests that createZoweSession successfully creates a new session with profile name supplied by user", async () => {
        const globalMocks = await createGlobalMocks();
        const blockMocks = await createBlockMocks(globalMocks);
        const entered = undefined;
        globalMocks.mockShowInputBox.mockResolvedValueOnce("fake");

        // Assert edge condition user cancels the input path box
        globalMocks.mockCreateQuickPick.mockReturnValue(createQuickPickContent(entered, blockMocks.quickPickItem));
        jest.spyOn(utils, "resolveQuickPickHelper").mockResolvedValueOnce(blockMocks.quickPickItem);

        await blockMocks.profiles.createZoweSession(blockMocks.testDatasetTree);
        expect(blockMocks.testDatasetTree.addSession).toBeCalled();
        expect(blockMocks.testDatasetTree.addSession.mock.calls[0][0]).toEqual({ newprofile: "fake" });
    });

    it("Tests that createZoweSession successfully creates a new session with profile name selected from list by user", async () => {
        const globalMocks = await createGlobalMocks();
        const blockMocks = await createBlockMocks(globalMocks);
        const entered = "";

        // Assert edge condition user cancels the input path box
        const quickPickContent = createQuickPickContent(entered, blockMocks.quickPickItem);
        quickPickContent.label = "firstName";
        globalMocks.mockCreateQuickPick.mockReturnValue(quickPickContent);
        jest.spyOn(utils, "resolveQuickPickHelper").mockResolvedValueOnce(quickPickContent);

        await blockMocks.profiles.createZoweSession(blockMocks.testDatasetTree);
        expect(blockMocks.testDatasetTree.addSession).toBeCalled();
        expect(blockMocks.testDatasetTree.addSession.mock.calls[0][0]).toBe("firstName");
    });

    it("Tests that createZoweSession successfully creates a new session with profile name selected from list by user by typing", async () => {
        const globalMocks = await createGlobalMocks();
        const blockMocks = await createBlockMocks(globalMocks);
        const entered = "fake";

        globalMocks.mockCreateQuickPick.mockReturnValue(createQuickPickContent(entered, blockMocks.quickPickItem));
        jest.spyOn(utils, "resolveQuickPickHelper").mockResolvedValueOnce(blockMocks.quickPickItem);

        await blockMocks.profiles.createZoweSession(blockMocks.testDatasetTree);
        expect(blockMocks.testDatasetTree.addSession).not.toBeCalled();
    });

    it("Tests that createZoweSession fails if profile not selected", async () => {
        const globalMocks = await createGlobalMocks();
        const blockMocks = await createBlockMocks(globalMocks);
        const entered = "";

        // Assert edge condition user cancels the input path box
        const quickPickContent = createQuickPickContent(entered, blockMocks.quickPickItem);
        quickPickContent.label = undefined;
        globalMocks.mockCreateQuickPick.mockReturnValue(quickPickContent);
        jest.spyOn(utils, "resolveQuickPickHelper").mockResolvedValueOnce(quickPickContent);

        await blockMocks.profiles.createZoweSession(blockMocks.testDatasetTree);
        expect(blockMocks.testDatasetTree.addSession).not.toBeCalled();
    });

    it("Tests that createZoweSession fails if createNewConnection fails", async () => {
        const globalMocks = await createGlobalMocks();
        const blockMocks = await createBlockMocks(globalMocks);
        const entered = "fake";
        blockMocks.profileInstance.createNewConnection = jest.fn().mockRejectedValue(new Error("create connection error"));
        globalMocks.mockShowInputBox.mockResolvedValueOnce(entered);

        globalMocks.mockCreateQuickPick.mockReturnValue(createQuickPickContent(entered, blockMocks.quickPickItem));
        jest.spyOn(utils, "resolveQuickPickHelper").mockResolvedValueOnce(blockMocks.quickPickItem);
        const errorHandlingSpy = jest.spyOn(utils, "errorHandling");

        await blockMocks.profiles.createZoweSession(blockMocks.testDatasetTree);
        expect(errorHandlingSpy).toBeCalled();
        expect(errorHandlingSpy.mock.calls[0][0]).toEqual(new Error("create connection error"));
    });

    it("Testing that createZoweSession with theia", async () => {
        const globalMocks = await createGlobalMocks();
        const blockMocks = await createBlockMocks(globalMocks);

        const entered = "";
        const createZoweSessionSpy = jest.spyOn(blockMocks.profiles, "createZoweSession");
        Object.defineProperty(globals, "ISTHEIA", { get: () => true, configurable: true });
        globalMocks.mockCreateQuickPick.mockReturnValue(createQuickPickContent(entered, blockMocks.quickPickItem));
        jest.spyOn(utils, "resolveQuickPickHelper").mockResolvedValueOnce(blockMocks.quickPickItem);

        await blockMocks.profiles.createZoweSession(blockMocks.testDatasetTree);
        expect(createZoweSessionSpy).toHaveBeenCalled();
    });

    it("Testing that createZoweSession with theia fails if no choice", async () => {
        const globalMocks = await createGlobalMocks();
        const blockMocks = await createBlockMocks(globalMocks);

        const entered = null;
        const createZoweSessionSpy = jest.spyOn(blockMocks.profiles, "createZoweSession");
        Object.defineProperty(globals, "ISTHEIA", { get: () => true, configurable: true });
        globalMocks.mockCreateQuickPick.mockReturnValue(createQuickPickContent(entered, blockMocks.quickPickItem));
        jest.spyOn(utils, "resolveQuickPickHelper").mockResolvedValueOnce(blockMocks.quickPickItem);

        await blockMocks.profiles.createZoweSession(blockMocks.testDatasetTree);
        expect(createZoweSessionSpy).toHaveBeenCalled();
        expect(globalMocks.mockShowInformationMessage.mock.calls.length).toBe(1);
    });
});

describe("Profiles Unit Tests - Function createNewConnection", () => {
    async function createBlockMocks(globalMocks) {
        const newMocks = {
            log: Logger.getAppLogger(),
            session: createISessionWithoutCredentials(),
            treeView: createTreeView(),
            mockLoadNamedProfile: jest.fn(),
            imperativeProfile: createIProfile(),
            datasetSessionNode: null,
            inputBox: createInputBox("input"),
            quickPickItem: createQuickPickItem(),
            profiles: null,
            testSchemas: createTestSchemas(),
            testDatasetTree: null,
            profileInstance: null
        };
        newMocks.imperativeProfile.name = "profile1";
        newMocks.imperativeProfile.profile.user = "fake";
        newMocks.imperativeProfile.profile.password = "1234";
        newMocks.profiles = await Profiles.createInstance(newMocks.log);
        newMocks.profileInstance = createInstanceOfProfile(newMocks.profiles);
        newMocks.mockLoadNamedProfile.mockReturnValue(newMocks.imperativeProfile);
        newMocks.profileInstance.loadNamedProfile = newMocks.mockLoadNamedProfile;
        globalMocks.mockGetInstance.mockReturnValue(newMocks.profileInstance);
        globalMocks.mockCreateInputBox.mockReturnValue(newMocks.inputBox);
        newMocks.datasetSessionNode = createDatasetSessionNode(newMocks.session, newMocks.imperativeProfile);
        newMocks.testDatasetTree = createDatasetTree(newMocks.datasetSessionNode, newMocks.treeView);

        return newMocks;
    }

    it("Tests that createNewConnection fails if profileName is missing", async () => {
        const globalMocks = await createGlobalMocks();
        const blockMocks = await createBlockMocks(globalMocks);

        await blockMocks.profiles.createNewConnection("");
        expect(globalMocks.mockShowInformationMessage.mock.calls.length).toBe(1);
        expect(globalMocks.mockShowInformationMessage.mock.calls[0][0]).toBe("Profile name was not supplied. Operation Cancelled");
    });

    it("Tests that createNewConnection fails if profileType is missing", async () => {
        const globalMocks = await createGlobalMocks();
        const blockMocks = await createBlockMocks(globalMocks);

        blockMocks.profiles.getProfileType = () => new Promise((resolve) => { resolve(undefined); });

        await blockMocks.profiles.createNewConnection(blockMocks.imperativeProfile.name);
        expect(globalMocks.mockShowInformationMessage.mock.calls.length).toBe(1);
        expect(globalMocks.mockShowInformationMessage.mock.calls[0][0]).toBe("No profile type was chosen. Operation Cancelled");
    });

    it("Tests that createNewConnection fails if zOSMF URL is missing", async () => {
        const globalMocks = await createGlobalMocks();
        const blockMocks = await createBlockMocks(globalMocks);

        blockMocks.profiles.getProfileType = () => new Promise((resolve) => { resolve("zosmf"); });
        blockMocks.profiles.getSchema = () => new Promise((resolve) => { resolve(blockMocks.testSchemas[0]); });
        blockMocks.profiles.getUrl = () => new Promise((resolve) => { resolve(undefined); });

        await blockMocks.profiles.createNewConnection(blockMocks.imperativeProfile.name);
        expect(globalMocks.mockShowInformationMessage.mock.calls.length).toBe(1);
        expect(globalMocks.mockShowInformationMessage.mock.calls[0][0]).toBe("No valid value for z/OS URL. Operation Cancelled");
    });

    it("Tests that createNewConnection fails if username is missing", async () => {
        const globalMocks = await createGlobalMocks();
        const blockMocks = await createBlockMocks(globalMocks);

        blockMocks.profiles.getProfileType = () => new Promise((resolve) => { resolve("zosmf"); });
        blockMocks.profiles.getSchema = () => new Promise((resolve) => { resolve(blockMocks.testSchemas[0]); });
        blockMocks.profiles.getUrl = () => Promise.resolve("https://fake:143");
        globalMocks.mockShowInputBox.mockResolvedValueOnce(undefined);

        await blockMocks.profiles.createNewConnection(blockMocks.imperativeProfile.name);
        expect(globalMocks.mockShowInformationMessage.mock.calls[0][0]).toBe("Operation Cancelled");
    });

    it("Tests that createNewConnection fails if password is missing", async () => {
        const globalMocks = await createGlobalMocks();
        const blockMocks = await createBlockMocks(globalMocks);

        blockMocks.profiles.getProfileType = () => new Promise((resolve) => { resolve("zosmf"); });
        blockMocks.profiles.getSchema = () => new Promise((resolve) => { resolve(blockMocks.testSchemas[0]); });
        blockMocks.profiles.getUrl = () => Promise.resolve("https://fake:143");
        globalMocks.mockShowInputBox.mockResolvedValueOnce("fake");
        globalMocks.mockShowInputBox.mockResolvedValueOnce(undefined);

        await blockMocks.profiles.createNewConnection(blockMocks.imperativeProfile.name);
        expect(globalMocks.mockShowInformationMessage.mock.calls[0][0]).toBe("Operation Cancelled");
    });

    it("Tests that createNewConnection fails if rejectUnauthorized is missing", async () => {
        const globalMocks = await createGlobalMocks();
        const blockMocks = await createBlockMocks(globalMocks);

        blockMocks.profiles.getProfileType = () => new Promise((resolve) => { resolve("zosmf"); });
        blockMocks.profiles.getSchema = () => new Promise((resolve) => { resolve(blockMocks.testSchemas[0]); });
        blockMocks.profiles.getUrl = () => Promise.resolve("https://fake:143");
        globalMocks.mockShowInputBox.mockResolvedValueOnce("fake");
        globalMocks.mockShowInputBox.mockResolvedValueOnce("fake");
        globalMocks.mockShowInputBox.mockResolvedValueOnce(undefined);

        await blockMocks.profiles.createNewConnection(blockMocks.imperativeProfile.name);
        expect(globalMocks.mockShowInformationMessage.mock.calls[0][0]).toBe("Operation Cancelled");
    });

    it("Tests that createNewConnection fails if profileName is a duplicate", async () => {
        const globalMocks = await createGlobalMocks();
        const blockMocks = await createBlockMocks(globalMocks);

        blockMocks.profiles.getProfileType = () => new Promise((resolve) => { resolve("zosmf"); });
        blockMocks.profiles.getSchema = () => new Promise((resolve) => { resolve(blockMocks.testSchemas[0]); });
        blockMocks.profiles.getUrl = () => Promise.resolve("https://fake:143");
        globalMocks.mockShowInputBox.mockResolvedValue("fake");
        globalMocks.mockShowQuickPick.mockResolvedValueOnce("False - Accept connections with self-signed certificates");

        await blockMocks.profiles.createNewConnection(blockMocks.imperativeProfile.name);
        expect(globalMocks.mockShowErrorMessage.mock.calls.length).toBe(1);
        expect(globalMocks.mockShowErrorMessage.mock.calls[0][0]).toBe("Profile name already exists. Please create a profile using a different name");
    });

    it("Tests that createNewConnection creates a new profile", async () => {
        const globalMocks = await createGlobalMocks();
        const blockMocks = await createBlockMocks(globalMocks);

        blockMocks.profiles.getProfileType = () => new Promise((resolve) => { resolve("zosmf"); });
        blockMocks.profiles.getSchema = () => new Promise((resolve) => { resolve(blockMocks.testSchemas[0]); });
        blockMocks.profiles.getUrl = () => Promise.resolve("https://fake:143");
        globalMocks.mockShowInputBox.mockResolvedValue("fake");
        globalMocks.mockShowQuickPick.mockResolvedValueOnce("False - Accept connections with self-signed certificates");

        await blockMocks.profiles.createNewConnection("fake");
        expect(globalMocks.mockShowInformationMessage.mock.calls[0][0]).toBe("Profile fake was created.");
    });

    it("Tests that createNewConnection creates a new profile with optional credentials", async () => {
        const globalMocks = await createGlobalMocks();
        const blockMocks = await createBlockMocks(globalMocks);

        blockMocks.profiles.getProfileType = () => new Promise((resolve) => { resolve("zosmf"); });
        blockMocks.profiles.getSchema = () => new Promise((resolve) => { resolve(blockMocks.testSchemas[0]); });
        blockMocks.profiles.getUrl = () => Promise.resolve("https://fake:143");
        globalMocks.mockShowInputBox.mockResolvedValue("");
        globalMocks.mockShowQuickPick.mockResolvedValueOnce("False - Accept connections with self-signed certificates");

        await blockMocks.profiles.createNewConnection("fake");
        expect(globalMocks.mockShowInformationMessage.mock.calls.length).toBe(1);
        expect(globalMocks.mockShowInformationMessage.mock.calls[0][0]).toBe("Profile fake was created.");
    });

    it("Tests that createNewConnection creates a new profile twice in a row", async () => {
        const globalMocks = await createGlobalMocks();
        const blockMocks = await createBlockMocks(globalMocks);

        blockMocks.profiles.getProfileType = () => new Promise((resolve) => { resolve("zosmf"); });
        blockMocks.profiles.getSchema = () => new Promise((resolve) => { resolve(blockMocks.testSchemas[0]); });
        blockMocks.profiles.getUrl = () => Promise.resolve("https://fake:143");
        globalMocks.mockShowInputBox.mockResolvedValue("fake1");
        globalMocks.mockShowQuickPick.mockResolvedValueOnce("False - Accept connections with self-signed certificates");

<<<<<<< HEAD
        it("should prompt credentials", async () => {
            const promptProfile = {name: "profile1", profile: {user: undefined, password: undefined}};
            profiles.loadNamedProfile = jest.fn(() => {
                return promptProfile as any;
            });
            Object.defineProperty(ZoweExplorerApiRegister, "getMvsApi", {
                value: jest.fn(() => {
                    return {
                        getSession: jest.fn(() => {
                            return { ISession: {user: "fake", password: "fake", base64EncodedAuth: "fake"} };
                        })
                    };
                })
            });
            showInputBox.mockResolvedValueOnce("fake");
            showInputBox.mockResolvedValueOnce("fake");
            showInformationMessage.mockResolvedValueOnce("Do Not Save");
            const res = await profiles.promptCredentials(promptProfile.name);
            expect(res).toEqual(["fake", "fake", "fake"]);
            (profiles.loadNamedProfile as any).mockReset();
        });
=======
        await blockMocks.profiles.createNewConnection("fake1");
        expect(globalMocks.mockShowInformationMessage.mock.calls.length).toBe(1);
        expect(globalMocks.mockShowInformationMessage.mock.calls[0][0]).toBe("Profile fake1 was created.");
>>>>>>> f524fb77

        globalMocks.mockShowInputBox.mockReset();
        globalMocks.mockShowInformationMessage.mockReset();
        globalMocks.mockShowInputBox.mockResolvedValue("fake2");
        globalMocks.mockShowQuickPick.mockResolvedValueOnce("True - Reject connections with self-signed certificates");

<<<<<<< HEAD
        Object.defineProperty(ZoweExplorerApiRegister, "getMvsApi", {
            value: jest.fn(() => {
                return {
                    getSession: jest.fn(() => {
                        return { ISession: {user: "fake", password: "fake", base64EncodedAuth: "fake"} };
                    })
                };
            })
        });

        showInputBox.mockResolvedValueOnce("fake");
        showInputBox.mockResolvedValueOnce("fake");
        showInformationMessage.mockResolvedValueOnce("Save Credentials");
        const res = await profiles.promptCredentials(promptProfile.name, true);
=======
        await blockMocks.profiles.createNewConnection("fake2");
        expect(globalMocks.mockShowInformationMessage.mock.calls.length).toBe(1);
        expect(globalMocks.mockShowInformationMessage.mock.calls[0][0]).toBe("Profile fake2 was created.");
    });

    it("Tests that createNewConnection creates an alternate profile", async () => {
        const globalMocks = await createGlobalMocks();
        const blockMocks = await createBlockMocks(globalMocks);

        blockMocks.profiles.getProfileType = () => new Promise((resolve) => { resolve("alternate"); });
        blockMocks.profiles.getSchema = () => new Promise((resolve) => { resolve(blockMocks.testSchemas[1]); });
        blockMocks.profiles.getUrl = () => new Promise((resolve) => { resolve("https://fake:234"); });
        globalMocks.mockShowInputBox.mockResolvedValueOnce("fake");
        globalMocks.mockShowInputBox.mockResolvedValueOnce("fake");
        globalMocks.mockShowInputBox.mockResolvedValueOnce("fake");
        globalMocks.mockShowQuickPick.mockResolvedValueOnce("False");
        globalMocks.mockShowInputBox.mockResolvedValueOnce("13");

        await blockMocks.profiles.createNewConnection("alternate");
        expect(globalMocks.mockShowInformationMessage.mock.calls.length).toBe(1);
        expect(globalMocks.mockShowInformationMessage.mock.calls[0][0]).toBe("Profile alternate was created.");
    });

    it("Tests that createNewConnection creates an alternate profile with default aNumber value", async () => {
        const globalMocks = await createGlobalMocks();
        const blockMocks = await createBlockMocks(globalMocks);

        blockMocks.profiles.getProfileType = () => new Promise((resolve) => { resolve("alternate"); });
        blockMocks.profiles.getSchema = () => new Promise((resolve) => { resolve(blockMocks.testSchemas[1]); });
        blockMocks.profiles.getUrl = () => new Promise((resolve) => { resolve("https://fake:234"); });
        globalMocks.mockShowInputBox.mockResolvedValueOnce("fake");
        globalMocks.mockShowInputBox.mockResolvedValueOnce("fake");
        globalMocks.mockShowInputBox.mockResolvedValueOnce("fake");
        globalMocks.mockShowQuickPick.mockResolvedValueOnce("False");
        globalMocks.mockShowInputBox.mockResolvedValueOnce(undefined);

        await blockMocks.profiles.createNewConnection("alternate");
        expect(globalMocks.mockShowInformationMessage.mock.calls.length).toBe(1);
        expect(globalMocks.mockShowInformationMessage.mock.calls[0][0]).toBe("Profile alternate was created.");
    });

    it("Tests that createNewConnection creates an alternate profile with default port value", async () => {
        const globalMocks = await createGlobalMocks();
        const blockMocks = await createBlockMocks(globalMocks);

        blockMocks.profiles.getProfileType = () => new Promise((resolve) => { resolve("alternate"); });
        blockMocks.profiles.getSchema = () => new Promise((resolve) => { resolve(blockMocks.testSchemas[1]); });
        blockMocks.profiles.getUrl = () => new Promise((resolve) => { resolve("https://fake"); });
        globalMocks.mockShowInputBox.mockResolvedValueOnce("0");
        globalMocks.mockShowInputBox.mockResolvedValueOnce("fake");
        globalMocks.mockShowInputBox.mockResolvedValueOnce("fake");
        globalMocks.mockShowInputBox.mockResolvedValueOnce("fake");
        globalMocks.mockShowQuickPick.mockResolvedValueOnce("True");
        globalMocks.mockShowInputBox.mockResolvedValueOnce("126");

        await blockMocks.profiles.createNewConnection("alternate");
        expect(globalMocks.mockShowInformationMessage.mock.calls.length).toBe(1);
        expect(globalMocks.mockShowInformationMessage.mock.calls[0][0]).toBe("Profile alternate was created.");
    });

    it("Tests that createNewConnection fails to create an alternate profile if port is invalid", async () => {
        const globalMocks = await createGlobalMocks();
        const blockMocks = await createBlockMocks(globalMocks);

        blockMocks.profiles.getProfileType = () => new Promise((resolve) => { resolve("alternate"); });
        blockMocks.profiles.getSchema = () => new Promise((resolve) => { resolve(blockMocks.testSchemas[1]); });
        blockMocks.profiles.getUrl = () => new Promise((resolve) => { resolve("https://fake"); });
        globalMocks.mockShowInputBox.mockResolvedValueOnce("fake");

        await blockMocks.profiles.createNewConnection("fake");
        expect(globalMocks.mockShowInformationMessage.mock.calls.length).toBe(1);
        expect(globalMocks.mockShowInformationMessage.mock.calls[0][0]).toBe("Invalid Port number provided or operation was cancelled");
    });

    it("Tests that createNewConnection fails to create an alternate profile if aBoolean is invalid", async () => {
        const globalMocks = await createGlobalMocks();
        const blockMocks = await createBlockMocks(globalMocks);

        blockMocks.profiles.getProfileType = () => new Promise((resolve) => { resolve("alternate"); });
        blockMocks.profiles.getSchema = () => new Promise((resolve) => { resolve(blockMocks.testSchemas[1]); });
        blockMocks.profiles.getUrl = () => new Promise((resolve) => { resolve("https://fake:143"); });
        globalMocks.mockShowInputBox.mockResolvedValue("fake");
        globalMocks.mockShowQuickPick.mockResolvedValueOnce(undefined);

        await blockMocks.profiles.createNewConnection("fake");
        expect(globalMocks.mockShowInformationMessage.mock.calls.length).toBe(1);
        expect(globalMocks.mockShowInformationMessage.mock.calls[0][0]).toBe("Operation Cancelled");
    });

    it("Tests that createNewConnection creates an alternate profile with an optional port", async () => {
        const globalMocks = await createGlobalMocks();
        const blockMocks = await createBlockMocks(globalMocks);

        blockMocks.profiles.getProfileType = () => new Promise((resolve) => { resolve("alternate"); });
        blockMocks.profiles.getSchema = () => new Promise((resolve) => { resolve(blockMocks.testSchemas[2]); });
        blockMocks.profiles.getUrl = () => new Promise((resolve) => { resolve("https://fake"); });
        globalMocks.mockShowInputBox.mockResolvedValueOnce(Number("143"));

        await blockMocks.profiles.createNewConnection("fake");
        expect(globalMocks.mockShowInformationMessage.mock.calls.length).toBe(1);
        expect(globalMocks.mockShowInformationMessage.mock.calls[0][0]).toBe("Profile fake was created.");
    });
});

describe("Profiles Unit Tests - Function promptCredentials", () => {
    async function createBlockMocks(globalMocks) {
        const newMocks = {
            log: Logger.getAppLogger(),
            mockLoadNamedProfile: jest.fn(),
            imperativeProfile: createIProfile(),
            profiles: null,
            profileInstance: null
        };
        newMocks.imperativeProfile.name = "profile1";
        newMocks.imperativeProfile.profile.user = "fake";
        newMocks.imperativeProfile.profile.password = "1234";
        newMocks.profiles = await Profiles.createInstance(newMocks.log);
        newMocks.profileInstance = createInstanceOfProfile(newMocks.profiles);
        newMocks.profileInstance.loadNamedProfile = newMocks.mockLoadNamedProfile;

        return newMocks;
    }

    it("Tests that promptCredentials is executed successfully", async () => {
        const globalMocks = await createGlobalMocks();
        const blockMocks = await createBlockMocks(globalMocks);

        blockMocks.imperativeProfile.profile = { user: undefined, password: undefined };
        blockMocks.mockLoadNamedProfile.mockReturnValue(blockMocks.imperativeProfile);
        globalMocks.mockCreateBasicZosmfSession.mockReturnValue(
            { ISession: { user: "fake", password: "fake", base64EncodedAuth: "fake" } });
        globalMocks.mockShowInputBox.mockResolvedValueOnce("fake");
        globalMocks.mockShowInputBox.mockResolvedValueOnce("fake");

        const res = await blockMocks.profiles.promptCredentials(blockMocks.imperativeProfile.name);
>>>>>>> f524fb77
        expect(res).toEqual(["fake", "fake", "fake"]);
    });

    it("Tests that promptCredentials is executed successfully when profile already contains username/password", async () => {
        const globalMocks = await createGlobalMocks();
        const blockMocks = await createBlockMocks(globalMocks);

        blockMocks.imperativeProfile.profile = { user: "oldfake", password: "oldfake" };
        blockMocks.mockLoadNamedProfile.mockReturnValue(blockMocks.imperativeProfile);
        globalMocks.mockCreateBasicZosmfSession.mockReturnValue(
            { ISession: { user: "fake", password: "fake", base64EncodedAuth: "fake" } });
        globalMocks.mockShowInputBox.mockResolvedValueOnce("fake");
        globalMocks.mockShowInputBox.mockResolvedValueOnce("fake");

        const res = await blockMocks.profiles.promptCredentials(blockMocks.imperativeProfile.name, true);
        expect(res).toEqual(["fake", "fake", "fake"]);
    });

    it("Tests that promptCredentials fails if username is invalid", async () => {
        const globalMocks = await createGlobalMocks();
        const blockMocks = await createBlockMocks(globalMocks);

        blockMocks.imperativeProfile.profile = { user: undefined, password: undefined };
        blockMocks.mockLoadNamedProfile.mockReturnValue(blockMocks.imperativeProfile);
        globalMocks.mockShowInputBox.mockResolvedValueOnce(undefined);

        const res = await blockMocks.profiles.promptCredentials(blockMocks.imperativeProfile.name);
        expect(res).toBeUndefined();
    });

    it("Tests that promptCredentials fails if password is invalid", async () => {
        const globalMocks = await createGlobalMocks();
        const blockMocks = await createBlockMocks(globalMocks);

        blockMocks.imperativeProfile.profile = { user: undefined, password: undefined };
        blockMocks.mockLoadNamedProfile.mockReturnValue(blockMocks.imperativeProfile);
        globalMocks.mockShowInputBox.mockResolvedValueOnce("fake");
        globalMocks.mockShowInputBox.mockResolvedValueOnce(undefined);

        const res = await blockMocks.profiles.promptCredentials(blockMocks.imperativeProfile.name);
        expect(res).toBeUndefined();
    });
});

describe("Profiles Unit Tests - Function validateAndParseUrl", () => {
    async function createBlockMocks(globalMocks) {
        const newMocks = {
            log: Logger.getAppLogger(),
            profiles: null,
            profileInstance: null
        };
        newMocks.profiles = await Profiles.createInstance(newMocks.log);
        newMocks.profileInstance = createInstanceOfProfile(newMocks.profiles);

        return newMocks;
    }

    it("Tests that validateAndParseUrl returns invalid for invalid URL", async () => {
        const globalMocks = await createGlobalMocks();
        const blockMocks = await createBlockMocks(globalMocks);
        const input = "fake/url";
        const res = await blockMocks.profiles.validateAndParseUrl(input);
        expect(res.valid).toBe(false);
    });

    it("Tests that validateAndParseUrl successfully validates a URL with a port", async () => {
        const globalMocks = await createGlobalMocks();
        const blockMocks = await createBlockMocks(globalMocks);
        const input = "https://fake:143";

        const res = await blockMocks.profiles.validateAndParseUrl(input);
        expect(res.valid).toBe(true);
        expect(res.host).toBe("fake");
        // tslint:disable-next-line: no-magic-numbers
        expect(res.port).toBe(143);

    });

    it("Tests that validateAndParseUrl returns invalid for invalid port", async () => {
        const globalMocks = await createGlobalMocks();
        const blockMocks = await createBlockMocks(globalMocks);

        const res = await blockMocks.profiles.validateAndParseUrl("http://10.142.0.23:9999999999/some/path");
        expect(res.valid).toBe(false);
    });

    it("Tests that validateAndParseUrl returns invalid for invalid URL syntax", async () => {
        const globalMocks = await createGlobalMocks();
        const blockMocks = await createBlockMocks(globalMocks);

        const res = await blockMocks.profiles.validateAndParseUrl("https://fake::80");
        expect(res.valid).toBe(false);
    });
});

describe("Profiles Unit Tests - Function getProfileType", () => {
    async function createBlockMocks(globalMocks) {
        const newMocks = {
            log: Logger.getAppLogger(),
            profiles: null,
            profileInstance: null
        };
        newMocks.profiles = await Profiles.createInstance(newMocks.log);
        newMocks.profileInstance = createInstanceOfProfile(newMocks.profiles);

        return newMocks;
    }

    it("Tests that getProfileType returns correct profile type when receiving only one type", async () => {
        const globalMocks = await createGlobalMocks();
        const blockMocks = await createBlockMocks(globalMocks);
        ZoweExplorerApiRegister.getInstance().registeredApiTypes = () => (["zosmf"]);

        const response = await blockMocks.profiles.getProfileType();
        expect(response).toEqual("zosmf");
    });

    it("Tests that getProfileType returns correct profile type when receiving multiple types", async () => {
        const globalMocks = await createGlobalMocks();
        const blockMocks = await createBlockMocks(globalMocks);
        ZoweExplorerApiRegister.getInstance().registeredApiTypes = () => (["zosmf", "alternate"]);
        globalMocks.mockShowQuickPick.mockResolvedValueOnce("alternate");

        const res = await blockMocks.profiles.getProfileType();
        expect(res).toEqual("alternate");
    });
});

describe("Profiles Unit Tests - Function getSchema", () => {
    async function createBlockMocks(globalMocks) {
        const newMocks = {
            log: Logger.getAppLogger(),
            profiles: null,
            testSchemas: createTestSchemas(),
            profileInstance: null
        };
        newMocks.profiles = await Profiles.createInstance(newMocks.log);
        newMocks.profileInstance = createInstanceOfProfile(newMocks.profiles);

        return newMocks;
    }

    it("Tests that getSchema returns correct schema for zosmf profile", async () => {
        const globalMocks = await createGlobalMocks();
        const blockMocks = await createBlockMocks(globalMocks);
        blockMocks.profiles.getCliProfileManager = () => Promise.resolve(globalMocks.mockCliProfileManager);

        const response = await blockMocks.profiles.getSchema("zosmf");
        // tslint:disable-next-line: no-magic-numbers
        expect(response).toEqual(blockMocks.testSchemas[3]);
    });
});

describe("Profiles Unit Tests - Function updateProfile", () => {
    async function createBlockMocks(globalMocks) {
        const newMocks = {
            imperativeProfile: createIProfile(),
            changedImperativeProfile: createIProfile(),
            profileInfo: null,
            log: Logger.getAppLogger(),
            profiles: null,
            profileInstance: null
        };
        newMocks.profiles = await Profiles.createInstance(newMocks.log);
        newMocks.profileInstance = createInstanceOfProfile(newMocks.profiles);
        newMocks.changedImperativeProfile.profile = { user: "test2", password: "test2" };
        newMocks.profileInfo = newMocks.changedImperativeProfile;
        Object.defineProperty(globalMocks.mockCliProfileManager, "load", {
            value: jest.fn(() => {
                return new Promise((resolve) => { resolve(newMocks.imperativeProfile); });
            }),
            configurable: true
        });
        Object.defineProperty(globalMocks.mockCliProfileManager, "update", { value: jest.fn(), configurable: true });
        newMocks.profiles.getCliProfileManager = () => Promise.resolve(globalMocks.mockCliProfileManager);

        return newMocks;
    }

    it("Tests that updateProfile successfully updates a profile of undefined type", async () => {
        const globalMocks = await createGlobalMocks();
        const blockMocks = await createBlockMocks(globalMocks);
        blockMocks.profileInfo.type = undefined;

        await blockMocks.profiles.updateProfile(blockMocks.profileInfo);
        expect(blockMocks.imperativeProfile.profile).toEqual(blockMocks.changedImperativeProfile.profile);
    });

    it("Tests that updateProfile successfully updates a profile of defined type (zosmf)", async () => {
        const globalMocks = await createGlobalMocks();
        const blockMocks = await createBlockMocks(globalMocks);

        await blockMocks.profiles.updateProfile(blockMocks.profileInfo);
        expect(blockMocks.imperativeProfile.profile).toEqual(blockMocks.changedImperativeProfile.profile);
    });
});

describe("Profiles Unit Tests - Function editSession", () => {
    async function createBlockMocks(globalMocks) {
        const newMocks = {
            log: Logger.getAppLogger(),
            session: createISessionWithoutCredentials(),
            mockLoadNamedProfile: jest.fn(),
            imperativeProfile: createIProfile(),
            datasetSessionNode: null,
            inputBox: createInputBox("input"),
            profiles: null,
            testSchemas: createTestSchemas(),
            profileInstance: null
        };
        newMocks.imperativeProfile.name = "profile1";
        newMocks.imperativeProfile.profile.user = "fake";
        newMocks.imperativeProfile.profile.password = "1234";
        newMocks.profiles = await Profiles.createInstance(newMocks.log);
        newMocks.profileInstance = createInstanceOfProfile(newMocks.profiles);
        newMocks.mockLoadNamedProfile.mockReturnValue(newMocks.imperativeProfile);
        globalMocks.mockCreateInputBox.mockReturnValue(newMocks.inputBox);
        newMocks.datasetSessionNode = createDatasetSessionNode(newMocks.session, newMocks.imperativeProfile);

        return newMocks;
    }

    it("Tests that editSession successfully edits a session of type zosmf", async () => {
        const globalMocks = await createGlobalMocks();
        const blockMocks = await createBlockMocks(globalMocks);

        blockMocks.profiles.getProfileType = () => new Promise((resolve) => { resolve("zosmf"); });
        blockMocks.profiles.getSchema = () => new Promise((resolve) => { resolve(blockMocks.testSchemas[0]); });
        blockMocks.profiles.getUrl = () => Promise.resolve("https://fake:143");
        globalMocks.mockCreateInputBox.mockReturnValue(blockMocks.inputBox);
        globalMocks.mockShowInputBox.mockResolvedValue("fake");
        globalMocks.mockShowQuickPick.mockResolvedValueOnce("False - Accept connections with self-signed certificates");
        globalMocks.mockCreateBasicZosmfSession.mockReturnValue(
            { ISession: { user: "fake", password: "fake", base64EncodedAuth: "fake" } });

        await blockMocks.profiles.editSession(blockMocks.imperativeProfile, blockMocks.imperativeProfile.name);
        expect(globalMocks.mockShowInformationMessage.mock.calls[0][0]).toBe("Profile was successfully updated");
    });

    it("Tests that editSession successfully edits a session of type alternate", async () => {
        const globalMocks = await createGlobalMocks();
        const blockMocks = await createBlockMocks(globalMocks);

        blockMocks.profiles.getProfileType = () => new Promise((resolve) => { resolve("alternate"); });
        blockMocks.profiles.getSchema = () => new Promise((resolve) => { resolve(blockMocks.testSchemas[1]); });
        blockMocks.profiles.getUrl = () => Promise.resolve("https://fake:143");
        globalMocks.mockCreateInputBox.mockReturnValue(blockMocks.inputBox);
        globalMocks.mockShowInputBox.mockResolvedValueOnce("fake");
        globalMocks.mockShowInputBox.mockResolvedValueOnce("fake");
        globalMocks.mockShowInputBox.mockResolvedValueOnce("fake");
        globalMocks.mockShowQuickPick.mockResolvedValueOnce("False");
        globalMocks.mockShowInputBox.mockResolvedValueOnce("123");
        globalMocks.mockCreateBasicZosmfSession.mockReturnValue(
            { ISession: { user: "fake", password: "fake", base64EncodedAuth: "fake" } });

        await blockMocks.profiles.editSession(blockMocks.imperativeProfile, blockMocks.imperativeProfile.name);
        expect(globalMocks.mockShowInformationMessage.mock.calls[0][0]).toBe("Profile was successfully updated");
    });

    it("Tests that editSession successfully edits a session of type alternate with entered port number", async () => {
        const globalMocks = await createGlobalMocks();
        const blockMocks = await createBlockMocks(globalMocks);

        blockMocks.profiles.getProfileType = () => new Promise((resolve) => { resolve("alternate"); });
        blockMocks.profiles.getSchema = () => new Promise((resolve) => { resolve(blockMocks.testSchemas[1]); });
        blockMocks.profiles.getUrl = () => Promise.resolve("https://fake");
        globalMocks.mockCreateInputBox.mockReturnValue(blockMocks.inputBox);
        globalMocks.mockShowInputBox.mockResolvedValueOnce("123");
        globalMocks.mockShowInputBox.mockResolvedValueOnce("fake");
        globalMocks.mockShowInputBox.mockResolvedValueOnce("fake");
        globalMocks.mockShowInputBox.mockResolvedValueOnce("fake");
        globalMocks.mockShowQuickPick.mockResolvedValueOnce("False");
        globalMocks.mockShowInputBox.mockResolvedValueOnce("123");
        globalMocks.mockCreateBasicZosmfSession.mockReturnValue(
            { ISession: { user: "fake", password: "fake", base64EncodedAuth: "fake" } });

        await blockMocks.profiles.editSession(blockMocks.imperativeProfile, blockMocks.imperativeProfile.name);
        expect(globalMocks.mockShowInformationMessage.mock.calls[0][0]).toBe("Profile was successfully updated");
    });

    it("Tests that editSession successfully edits a session of type alternate with default aNumber", async () => {
        const globalMocks = await createGlobalMocks();
        const blockMocks = await createBlockMocks(globalMocks);

        blockMocks.profiles.getProfileType = () => new Promise((resolve) => { resolve("alternate"); });
        blockMocks.profiles.getSchema = () => new Promise((resolve) => { resolve(blockMocks.testSchemas[1]); });
        blockMocks.profiles.getUrl = () => Promise.resolve("https://fake:143");
        globalMocks.mockCreateInputBox.mockReturnValue(blockMocks.inputBox);
        globalMocks.mockShowInputBox.mockResolvedValueOnce("fake");
        globalMocks.mockShowInputBox.mockResolvedValueOnce("fake");
        globalMocks.mockShowInputBox.mockResolvedValueOnce("fake");
        globalMocks.mockShowQuickPick.mockResolvedValueOnce("False");
        globalMocks.mockShowInputBox.mockResolvedValueOnce(undefined);
        globalMocks.mockCreateBasicZosmfSession.mockReturnValue(
            { ISession: { user: "fake", password: "fake", base64EncodedAuth: "fake" } });

        await blockMocks.profiles.editSession(blockMocks.imperativeProfile, blockMocks.imperativeProfile.name);
        expect(globalMocks.mockShowInformationMessage.mock.calls[0][0]).toBe("Profile was successfully updated");
    });

    it("Tests that editSession successfully edits a session of type alternate with empty aNumber", async () => {
        const globalMocks = await createGlobalMocks();
        const blockMocks = await createBlockMocks(globalMocks);

        blockMocks.profiles.getProfileType = () => new Promise((resolve) => { resolve("alternate"); });
        blockMocks.profiles.getSchema = () => new Promise((resolve) => { resolve(blockMocks.testSchemas[2]); });
        blockMocks.profiles.getUrl = () => Promise.resolve("https://fake:143");
        globalMocks.mockCreateInputBox.mockReturnValue(blockMocks.inputBox);
        globalMocks.mockShowInputBox.mockResolvedValueOnce(undefined);
        globalMocks.mockCreateBasicZosmfSession.mockReturnValue(
            { ISession: { user: "fake", password: "fake", base64EncodedAuth: "fake" } });

        await blockMocks.profiles.editSession(blockMocks.imperativeProfile, blockMocks.imperativeProfile.name);
        expect(globalMocks.mockShowInformationMessage.mock.calls[0][0]).toBe("Profile was successfully updated");
    });

    it("Tests that editSession successfully edits a session of type alternate with empty aOther value", async () => {
        const globalMocks = await createGlobalMocks();
        const blockMocks = await createBlockMocks(globalMocks);

        blockMocks.profiles.getProfileType = () => new Promise((resolve) => { resolve("alternate"); });
        blockMocks.profiles.getSchema = () => new Promise((resolve) => { resolve(blockMocks.testSchemas[2]); });
        blockMocks.profiles.getUrl = () => Promise.resolve("https://fake:143");
        globalMocks.mockCreateInputBox.mockReturnValue(blockMocks.inputBox);
        globalMocks.mockShowInputBox.mockResolvedValueOnce("123");
        globalMocks.mockShowInputBox.mockResolvedValueOnce("");
        globalMocks.mockCreateBasicZosmfSession.mockReturnValue(
            { ISession: { user: "fake", password: "fake", base64EncodedAuth: "fake" } });

        await blockMocks.profiles.editSession(blockMocks.imperativeProfile, blockMocks.imperativeProfile.name);
        expect(globalMocks.mockShowInformationMessage.mock.calls[0][0]).toBe("Profile was successfully updated");
    });

    it("Tests that editSession fails with error", async () => {
        const globalMocks = await createGlobalMocks();
        const blockMocks = await createBlockMocks(globalMocks);

        blockMocks.profiles.getProfileType = () => new Promise((resolve) => { resolve("zosmf"); });
        blockMocks.profiles.getSchema = () => new Promise((resolve) => { resolve(blockMocks.testSchemas[0]); });
        blockMocks.profiles.getUrl = () => Promise.resolve("https://fake:143");
        globalMocks.mockCreateInputBox.mockReturnValue(blockMocks.inputBox);
        globalMocks.mockShowInputBox.mockResolvedValue("fake");
        globalMocks.mockShowQuickPick.mockResolvedValueOnce("False - Accept connections with self-signed certificates");

        await blockMocks.profiles.editSession(blockMocks.imperativeProfile, blockMocks.imperativeProfile.name);
        expect(globalMocks.mockShowErrorMessage.mock.calls.length).toEqual(1);
    });

    it("Tests that editSession fails with invalid url supplied", async () => {
        const globalMocks = await createGlobalMocks();
        const blockMocks = await createBlockMocks(globalMocks);

        blockMocks.profiles.getProfileType = () => new Promise((resolve) => { resolve("zosmf"); });
        blockMocks.profiles.getSchema = () => new Promise((resolve) => { resolve(blockMocks.testSchemas[0]); });
        blockMocks.profiles.getUrl = () => Promise.resolve(undefined);
        globalMocks.mockCreateInputBox.mockReturnValue(blockMocks.inputBox);

        await blockMocks.profiles.editSession(blockMocks.imperativeProfile, blockMocks.imperativeProfile.name);
        expect(globalMocks.mockShowInformationMessage.mock.calls[0][0]).toBe("No valid value for z/OS URL. Operation Cancelled");
    });

    it("Tests that editSession fails with invalid username supplied", async () => {
        const globalMocks = await createGlobalMocks();
        const blockMocks = await createBlockMocks(globalMocks);

        blockMocks.profiles.getProfileType = () => new Promise((resolve) => { resolve("zosmf"); });
        blockMocks.profiles.getSchema = () => new Promise((resolve) => { resolve(blockMocks.testSchemas[0]); });
        blockMocks.profiles.getUrl = () => Promise.resolve("https://fake:143");
        globalMocks.mockCreateInputBox.mockReturnValue(blockMocks.inputBox);
        globalMocks.mockShowInputBox.mockResolvedValueOnce(undefined);

        await blockMocks.profiles.editSession(blockMocks.imperativeProfile, blockMocks.imperativeProfile.name);
        expect(globalMocks.mockShowInformationMessage.mock.calls[0][0]).toBe("Operation Cancelled");
    });

    it("Tests that editSession fails with invalid password supplied", async () => {
        const globalMocks = await createGlobalMocks();
        const blockMocks = await createBlockMocks(globalMocks);

        blockMocks.profiles.getProfileType = () => new Promise((resolve) => { resolve("zosmf"); });
        blockMocks.profiles.getSchema = () => new Promise((resolve) => { resolve(blockMocks.testSchemas[0]); });
        blockMocks.profiles.getUrl = () => Promise.resolve("https://fake:143");
        globalMocks.mockCreateInputBox.mockReturnValue(blockMocks.inputBox);
        globalMocks.mockShowInputBox.mockResolvedValueOnce("fake");
        globalMocks.mockShowInputBox.mockResolvedValueOnce(undefined);

        await blockMocks.profiles.editSession(blockMocks.imperativeProfile, blockMocks.imperativeProfile.name);
        expect(globalMocks.mockShowInformationMessage.mock.calls[0][0]).toBe("Operation Cancelled");
    });

    it("Tests that editSession fails with invalid rejectUnauthorized value supplied", async () => {
        const globalMocks = await createGlobalMocks();
        const blockMocks = await createBlockMocks(globalMocks);

        blockMocks.profiles.getProfileType = () => new Promise((resolve) => { resolve("zosmf"); });
        blockMocks.profiles.getSchema = () => new Promise((resolve) => { resolve(blockMocks.testSchemas[0]); });
        blockMocks.profiles.getUrl = () => Promise.resolve("https://fake:143");
        globalMocks.mockCreateInputBox.mockReturnValue(blockMocks.inputBox);
        globalMocks.mockShowInputBox.mockResolvedValueOnce("fake");
        globalMocks.mockShowInputBox.mockResolvedValueOnce("fake");
        globalMocks.mockShowInputBox.mockResolvedValueOnce(undefined);

        await blockMocks.profiles.editSession(blockMocks.imperativeProfile, blockMocks.imperativeProfile.name);
        expect(globalMocks.mockShowInformationMessage.mock.calls[0][0]).toBe("Operation Cancelled");
    });

    it("Tests that editSession fails with invalid aBoolean value supplied on alternate profile type", async () => {
        const globalMocks = await createGlobalMocks();
        const blockMocks = await createBlockMocks(globalMocks);

        blockMocks.profiles.getProfileType = () => new Promise((resolve) => { resolve("alternate"); });
        blockMocks.profiles.getSchema = () => new Promise((resolve) => { resolve(blockMocks.testSchemas[1]); });
        blockMocks.profiles.getUrl = () => Promise.resolve("https://fake.com:143");
        globalMocks.mockCreateInputBox.mockReturnValue(blockMocks.inputBox);
        globalMocks.mockShowInputBox.mockResolvedValueOnce("fake");
        globalMocks.mockShowInputBox.mockResolvedValueOnce("fake");
        globalMocks.mockShowInputBox.mockResolvedValueOnce("fake");
        globalMocks.mockShowInputBox.mockResolvedValueOnce(undefined);

        await blockMocks.profiles.editSession(blockMocks.imperativeProfile, blockMocks.imperativeProfile.name);
        expect(globalMocks.mockShowInformationMessage.mock.calls[0][0]).toBe("Operation Cancelled");
    });

    it("Tests that editSession fails with invalid port value supplied", async () => {
        const globalMocks = await createGlobalMocks();
        const blockMocks = await createBlockMocks(globalMocks);

        blockMocks.profiles.getProfileType = () => new Promise((resolve) => { resolve("alternate"); });
        blockMocks.profiles.getSchema = () => new Promise((resolve) => { resolve(blockMocks.testSchemas[1]); });
        blockMocks.profiles.getUrl = () => Promise.resolve("https://fake");
        globalMocks.mockCreateInputBox.mockReturnValue(blockMocks.inputBox);
        globalMocks.mockShowInputBox.mockResolvedValueOnce(undefined);

        await blockMocks.profiles.editSession(blockMocks.imperativeProfile, blockMocks.imperativeProfile.name);
        expect(globalMocks.mockShowInformationMessage.mock.calls[0][0]).toBe("Invalid Port number provided or operation was cancelled");
    });
});

describe("Profiles Unit Tests - Function deleteProfile", () => {
    async function createBlockMocks(globalMocks) {
        const newMocks = {
            log: Logger.getAppLogger(),
            profiles: null,
            testDatasetTree: null,
            testUSSTree: null,
            testJobTree: null,
            mockLoadNamedProfile: jest.fn(),
            treeView: createTreeView(),
            datasetSessionNode: null,
            USSSessionNode: null,
            iJob: createIJobObject(),
            imperativeProfile: createIProfile(),
            session: null,
            testSchemas: createTestSchemas(),
            profileInstance: null
        };
        globalMocks.mockCreateBasicZosmfSession.mockReturnValue(
            { ISession: { user: "fake", password: "fake", base64EncodedAuth: "fake" } });
        newMocks.profiles = await Profiles.createInstance(newMocks.log);
        newMocks.session = createBasicZosmfSession(newMocks.imperativeProfile);
        newMocks.profileInstance = createInstanceOfProfile(newMocks.profiles);
        newMocks.mockLoadNamedProfile.mockReturnValue(newMocks.imperativeProfile);
        globalMocks.mockGetInstance.mockReturnValue(newMocks.profileInstance);
        newMocks.datasetSessionNode = createDatasetSessionNode(newMocks.session, newMocks.imperativeProfile);
        newMocks.USSSessionNode = createUSSSessionNode(newMocks.session, newMocks.imperativeProfile);
        newMocks.testDatasetTree = createDatasetTree(newMocks.datasetSessionNode, newMocks.treeView);
        newMocks.testUSSTree = createUSSTree([], [newMocks.USSSessionNode], newMocks.treeView);
        newMocks.testJobTree = createJobsTree(newMocks.session, newMocks.iJob, newMocks.profileInstance, newMocks.treeView);
        newMocks.testDatasetTree.addRecall("[profile1]: TEST.NODE");
        newMocks.testUSSTree.addRecall("[profile1]: /u/myuser");
        globalMocks.mockGetConfiguration.mockReturnValue(createPersistentConfig());

        return newMocks;
    }

    it("Tests that deleteProfile successfully deletes a profile from the command palette", async () => {
        const globalMocks = await createGlobalMocks();
        const blockMocks = await createBlockMocks(globalMocks);

        globalMocks.mockShowQuickPick.mockResolvedValueOnce("profile1");
        globalMocks.mockShowQuickPick.mockResolvedValueOnce("Yes");

        await blockMocks.profiles.deleteProfile(blockMocks.testDatasetTree, blockMocks.testUSSTree, blockMocks.testJobTree);
        expect(globalMocks.mockShowInformationMessage.mock.calls.length).toBe(1);
        expect(globalMocks.mockShowInformationMessage.mock.calls[0][0]).toBe("Profile profile1 was deleted.");
    });

    it("Tests that deleteProfile successfully handles missing profile name selection", async () => {
        const globalMocks = await createGlobalMocks();
        const blockMocks = await createBlockMocks(globalMocks);

        globalMocks.mockShowQuickPick.mockResolvedValueOnce(undefined);

        await blockMocks.profiles.deleteProfile(blockMocks.testDatasetTree, blockMocks.testUSSTree, blockMocks.testJobTree);
        expect(globalMocks.mockShowInformationMessage.mock.calls.length).toBe(1);
        expect(globalMocks.mockShowInformationMessage.mock.calls[0][0]).toBe("Operation Cancelled");
    });

    it("Tests that deleteProfile successfully handles case where user selects No", async () => {
        const globalMocks = await createGlobalMocks();
        const blockMocks = await createBlockMocks(globalMocks);

        globalMocks.mockShowQuickPick.mockResolvedValueOnce("profile1");
        globalMocks.mockShowQuickPick.mockResolvedValueOnce("No");

        await blockMocks.profiles.deleteProfile(blockMocks.testDatasetTree, blockMocks.testUSSTree, blockMocks.testJobTree);
        expect(globalMocks.mockShowInformationMessage.mock.calls.length).toBe(1);
        expect(globalMocks.mockShowInformationMessage.mock.calls[0][0]).toBe("Operation Cancelled");
    });

    it("Tests that deleteProfile successfully executes when there are no profiles to delete", async () => {
        const globalMocks = await createGlobalMocks();
        const blockMocks = await createBlockMocks(globalMocks);

        blockMocks.profiles.allProfiles = [];

        await blockMocks.profiles.deleteProfile(blockMocks.testDatasetTree, blockMocks.testUSSTree, blockMocks.testJobTree);
        expect(globalMocks.mockShowInformationMessage.mock.calls.length).toBe(1);
        expect(globalMocks.mockShowInformationMessage.mock.calls[0][0]).toBe("No profiles available");
    });

    it("Tests that deleteProfile successfully deletes profile from context menu", async () => {
        const globalMocks = await createGlobalMocks();
        const blockMocks = await createBlockMocks(globalMocks);

        const dsNode = new ZoweDatasetNode(
            "testNode", vscode.TreeItemCollapsibleState.Expanded, null, blockMocks.session, undefined, undefined, blockMocks.imperativeProfile);
        dsNode.contextValue = globals.DS_SESSION_CONTEXT;
        globalMocks.mockShowQuickPick.mockResolvedValueOnce("Yes");

        await blockMocks.profiles.deleteProfile(blockMocks.testDatasetTree, blockMocks.testUSSTree, blockMocks.testJobTree, dsNode);
        expect(globalMocks.mockShowInformationMessage.mock.calls.length).toBe(1);
        expect(globalMocks.mockShowInformationMessage.mock.calls[0][0]).toBe("Profile sestest was deleted.");
    });

    it("Tests that deleteProfile successfully deletes a profile from a dataset tree", async () => {
        const globalMocks = await createGlobalMocks();
        const blockMocks = await createBlockMocks(globalMocks);

        const startLength = blockMocks.testDatasetTree.mSessionNodes.length;
        const favoriteLength = blockMocks.testDatasetTree.mFavorites.length;
        const dsNode = new ZoweDatasetNode(
            "testNode", vscode.TreeItemCollapsibleState.Expanded, null, blockMocks.session, undefined, undefined, blockMocks.imperativeProfile);
        const dsNodeAsFavorite = new ZoweDatasetNode(`[${blockMocks.datasetSessionNode.label.trim()}]: testNode`,
                                        vscode.TreeItemCollapsibleState.None, blockMocks.testDatasetTree.mFavoriteSession, blockMocks.session,
                                        dsNode.contextValue, null, dsNode.getProfile());
        dsNode.contextValue = globals.DS_SESSION_CONTEXT;
        blockMocks.testDatasetTree.mSessionNodes.push(dsNode);
        blockMocks.testDatasetTree.addFavorite(dsNodeAsFavorite);
        globalMocks.mockShowQuickPick.mockResolvedValueOnce("Yes");

        await blockMocks.profiles.deleteProfile(blockMocks.testDatasetTree, blockMocks.testUSSTree, blockMocks.testJobTree, dsNode);
        expect(globalMocks.mockShowInformationMessage.mock.calls.length).toBe(1);
        expect(globalMocks.mockShowInformationMessage.mock.calls[0][0]).toBe("Profile sestest was deleted.");
        expect(blockMocks.testDatasetTree.mSessionNodes.length).toEqual(startLength);
        expect(blockMocks.testDatasetTree.mFavorites.length).toEqual(favoriteLength);
    });

    it("Tests that deleteProfile successfully deletes a profile from a USS tree", async () => {
        const globalMocks = await createGlobalMocks();
        const blockMocks = await createBlockMocks(globalMocks);

        const startLength = blockMocks.testUSSTree.mSessionNodes.length;
        const favoriteLength = blockMocks.testUSSTree.mFavorites.length;
        const ussNode = new ZoweUSSNode(
            "[sestest]: testNode", vscode.TreeItemCollapsibleState.Expanded,
            null, blockMocks.session, null, false, blockMocks.imperativeProfile.name, null, blockMocks.imperativeProfile);
        const ussNodeAsFavorite = new ZoweUSSNode("[" + blockMocks.USSSessionNode.label.trim() + "]: testNode", vscode.TreeItemCollapsibleState.None,
            null, blockMocks.session, null, false, blockMocks.imperativeProfile.name, null, blockMocks.imperativeProfile);
        ussNode.contextValue = globals.USS_SESSION_CONTEXT;
        ussNode.profile = blockMocks.imperativeProfile;
        blockMocks.testUSSTree.mSessionNodes.push(ussNode);
        blockMocks.testUSSTree.mFavorites.push(ussNodeAsFavorite);
        globalMocks.mockShowQuickPick.mockResolvedValueOnce("Yes");

        await blockMocks.profiles.deleteProfile(blockMocks.testDatasetTree, blockMocks.testUSSTree, blockMocks.testJobTree, ussNode);
        expect(globalMocks.mockShowInformationMessage.mock.calls.length).toBe(1);
        expect(globalMocks.mockShowInformationMessage.mock.calls[0][0]).toBe("Profile sestest was deleted.");
        expect(blockMocks.testUSSTree.mSessionNodes.length).toEqual(startLength);
        expect(blockMocks.testUSSTree.mFavorites.length).toEqual(favoriteLength);
    });

    it("Tests that deleteProfile successfully deletes a profile from a jobs tree", async () => {
        const globalMocks = await createGlobalMocks();
        const blockMocks = await createBlockMocks(globalMocks);

        const startLength = blockMocks.testJobTree.mSessionNodes.length;
        const favoriteLength = blockMocks.testJobTree.mFavorites.length;
        const jobNode = new Job(
            "testNode", vscode.TreeItemCollapsibleState.Expanded, null, blockMocks.session, blockMocks.iJob, blockMocks.imperativeProfile);
        const jobNodeAsFavorite = new Job(`[${blockMocks.datasetSessionNode.label.trim()}]: testNode`, vscode.TreeItemCollapsibleState.Expanded,
            null, blockMocks.session, blockMocks.iJob, blockMocks.imperativeProfile);
        jobNode.contextValue = globals.JOBS_SESSION_CONTEXT;
        blockMocks.testJobTree.mSessionNodes.push(jobNode);
        blockMocks.testJobTree.addFavorite(jobNodeAsFavorite);
        globalMocks.mockShowQuickPick.mockResolvedValueOnce("Yes");

        await blockMocks.profiles.deleteProfile(blockMocks.testDatasetTree, blockMocks.testUSSTree, blockMocks.testJobTree, jobNode);
        expect(globalMocks.mockShowInformationMessage.mock.calls.length).toBe(1);
        expect(globalMocks.mockShowInformationMessage.mock.calls[0][0]).toBe("Profile sestest was deleted.");
        expect(blockMocks.testJobTree.mSessionNodes.length).toEqual(startLength);
        expect(blockMocks.testJobTree.mFavorites.length).toEqual(favoriteLength);
    });

    it("Tests that deleteProfile successfully deletes all related recall items for a dataset tree", async () => {
        const globalMocks = await createGlobalMocks();
        const blockMocks = await createBlockMocks(globalMocks);

        blockMocks.testDatasetTree.mRecall = ["[SESTEST]: TEST.DATA"];
        globalMocks.mockShowQuickPick.mockResolvedValueOnce("sestest");
        globalMocks.mockShowQuickPick.mockResolvedValueOnce("Yes");

        await blockMocks.profiles.deleteProfile(blockMocks.testDatasetTree, blockMocks.testUSSTree, blockMocks.testJobTree);
        expect(globalMocks.mockShowInformationMessage.mock.calls.length).toBe(1);
        expect(globalMocks.mockShowInformationMessage.mock.calls[0][0]).toBe("Profile sestest was deleted.");
        expect(blockMocks.testDatasetTree.getRecall()[0]).toBeUndefined();
    });

    it("Tests that deleteProfile successfully deletes all related recall items for a USS tree", async () => {
        const globalMocks = await createGlobalMocks();
        const blockMocks = await createBlockMocks(globalMocks);

        blockMocks.testUSSTree.mRecall = ["[SESTEST]: /node1/node2/node3.txt"];
        globalMocks.mockShowQuickPick.mockResolvedValueOnce("sestest");
        globalMocks.mockShowQuickPick.mockResolvedValueOnce("Yes");

        await blockMocks.profiles.deleteProfile(blockMocks.testDatasetTree, blockMocks.testUSSTree, blockMocks.testJobTree);
        expect(globalMocks.mockShowInformationMessage.mock.calls.length).toBe(1);
        expect(globalMocks.mockShowInformationMessage.mock.calls[0][0]).toBe("Profile sestest was deleted.");
        expect(blockMocks.testUSSTree.getRecall()[0]).toBeUndefined();
    });
});

describe("Profiles Unit Tests - Function createInstance", () => {
    async function createBlockMocks(globalMocks) {
        const newMocks = {
            log: Logger.getAppLogger(),
            profiles: null,
            mockJSONParse: jest.spyOn(JSON, "parse"),
            profileInstance: null,
            testProfiles: [{ name: "sestest", profile: {}, type: "zosmf" },
                           { name: "profile1", profile: {}, type: "zosmf" },
                           { name: "profile2", profile: {}, type: "zosmf" }]
        };
        (child_process.spawnSync as any) = jest.fn((program: string, args: string[], options: any) => {
            const createFakeChildProcess = (status: number, stdout: string, stderr: string) => {
                return {
                    status: 0,
                    stdout,
                    stderr
                };
            };
            if (args[0].indexOf("getAllProfiles") >= 0) {
                return createFakeChildProcess(0, JSON.stringify(newMocks.testProfiles), "");
            } else {
                // load default profile
                return createFakeChildProcess(0, JSON.stringify(newMocks.testProfiles[1]), "");
            }
        });
        newMocks.profiles = await Profiles.createInstance(newMocks.log);
        newMocks.profileInstance = createInstanceOfProfile(newMocks.profiles);
        globalMocks.mockGetInstance.mockReturnValue(newMocks.profiles);

        return newMocks;
    }

    it("Tests that createInstance executes successfully", async () => {
        const globalMocks = await createGlobalMocks();
        const blockMocks = await createBlockMocks(globalMocks);

        const profiles = await Profiles.createInstance(blockMocks.log);
        expect(Profiles.getInstance()).toStrictEqual(profiles);
    });

    it("Tests that createInstance successfully routes through to spawn", async () => {
        const globalMocks = await createGlobalMocks();
        const blockMocks = await createBlockMocks(globalMocks);

        blockMocks.mockJSONParse.mockReturnValueOnce({
            overrides: { CredentialManager: "ANO" }
        });
        blockMocks.mockJSONParse.mockReturnValueOnce(blockMocks.testProfiles);
        blockMocks.mockJSONParse.mockReturnValueOnce(blockMocks.testProfiles[1]);

        await Profiles.createInstance(blockMocks.log);
        expect(Profiles.getInstance().allProfiles).toEqual(blockMocks.testProfiles);
    });

    it("Tests that createInstance properly handles errors when failing to route through to spawn", async () => {
        const globalMocks = await createGlobalMocks();
        const blockMocks = await createBlockMocks(globalMocks);

        blockMocks.mockJSONParse.mockReturnValueOnce({
            overrides: undefined
        });
        blockMocks.mockJSONParse.mockReturnValueOnce(blockMocks.testProfiles);
        blockMocks.mockJSONParse.mockReturnValueOnce(blockMocks.testProfiles[1]);

        await Profiles.createInstance(blockMocks.log);
        expect(Profiles.getInstance().allProfiles).toEqual(blockMocks.testProfiles);
    });
});

describe("Profiles Unit Tests - Property allProfiles", () => {
    async function createBlockMocks(globalMocks) {
        const newMocks = {
            log: Logger.getAppLogger(),
            profiles: null,
            profileInstance: null
        };
        newMocks.profiles = await Profiles.createInstance(newMocks.log);
        newMocks.profileInstance = createInstanceOfProfile(newMocks.profiles);
        globalMocks.mockGetInstance.mockReturnValue(newMocks.profiles);

        return newMocks;
    }

    it("Tests that allProfiles contains all profiles", async () => {
        const globalMocks = await createGlobalMocks();
        const blockMocks = await createBlockMocks(globalMocks);

        const profiles = await Profiles.createInstance(blockMocks.log);
        const loadedProfiles = profiles.allProfiles;
        expect(loadedProfiles).toEqual([{ name: "sestest", profile: {}, type: "zosmf" },
                                        { name: "profile1", profile: {}, type: "zosmf" },
                                        { name: "profile2", profile: {}, type: "zosmf" }]);
    });
});

describe("Profiles Unit Tests - Function getDefaultProfile", () => {
    async function createBlockMocks(globalMocks) {
        const newMocks = {
            log: Logger.getAppLogger(),
            profiles: null,
            profileInstance: null
        };
        newMocks.profiles = await Profiles.createInstance(newMocks.log);
        newMocks.profileInstance = createInstanceOfProfile(newMocks.profiles);
        globalMocks.mockGetInstance.mockReturnValue(newMocks.profiles);

        return newMocks;
    }

    it("Tests that getDefaultProfile returns the default profile", async () => {
        const globalMocks = await createGlobalMocks();
        const blockMocks = await createBlockMocks(globalMocks);

        const profiles = await Profiles.createInstance(blockMocks.log);
        const loadedProfiles = profiles.getDefaultProfile();
        expect(loadedProfiles).toEqual({ name: "profile1", profile: {}, type: "zosmf" });
    });
});

describe("Profiles Unit Tests - Function getProfiles", () => {
    async function createBlockMocks(globalMocks) {
        const newMocks = {
            log: Logger.getAppLogger(),
            profiles: null,
            profileInstance: null
        };
        newMocks.profiles = await Profiles.createInstance(newMocks.log);
        newMocks.profileInstance = createInstanceOfProfile(newMocks.profiles);
        globalMocks.mockGetInstance.mockReturnValue(newMocks.profiles);

        return newMocks;
    }

    it("Tests that getProfiles returns all profiles of the specified type", async () => {
        const globalMocks = await createGlobalMocks();
        const blockMocks = await createBlockMocks(globalMocks);

        const profiles = await Profiles.createInstance(blockMocks.log);
        const loadedProfiles = profiles.getProfiles("zosmf");
        expect(loadedProfiles).toEqual([{ name: "sestest", profile: {}, type: "zosmf" },
                                        { name: "profile1", profile: {}, type: "zosmf" },
                                        { name: "profile2", profile: {}, type: "zosmf" }]);
    });
});

describe("Profiles Unit Tests - Function directLoad", () => {
    async function createBlockMocks(globalMocks) {
        const newMocks = {
            log: Logger.getAppLogger(),
            profiles: null,
            profileInstance: null
        };
        newMocks.profiles = await Profiles.createInstance(newMocks.log);
        newMocks.profileInstance = createInstanceOfProfile(newMocks.profiles);
        globalMocks.mockGetInstance.mockReturnValue(newMocks.profiles);

        return newMocks;
    }

    it("Tests that directLoad returns the specified profile", async () => {
        const globalMocks = await createGlobalMocks();
        const blockMocks = await createBlockMocks(globalMocks);

        const theProfiles = await Profiles.createInstance(blockMocks.log);
        const profile = await theProfiles.directLoad("zosmf", "profile1");
        expect(profile.name).toEqual("profile1");
    });
});

describe("Profiles Unit Tests - Function getNamesForType", () => {
    async function createBlockMocks(globalMocks) {
        const newMocks = {
            log: Logger.getAppLogger(),
            profiles: null,
            profileInstance: null
        };
        newMocks.profiles = await Profiles.createInstance(newMocks.log);
        newMocks.profileInstance = createInstanceOfProfile(newMocks.profiles);
        globalMocks.mockGetInstance.mockReturnValue(newMocks.profiles);

        return newMocks;
    }

    it("Tests that getNamesForType returns all profile names for profiles of the specified type", async () => {
        const globalMocks = await createGlobalMocks();
        const blockMocks = await createBlockMocks(globalMocks);

        const theProfiles = await Profiles.createInstance(blockMocks.log);
        expect((await theProfiles.getNamesForType("zosmf"))[1]).toEqual("profile1");
    });
});

describe("Profiles Unit Tests - Function getAllTypes", () => {
    async function createBlockMocks(globalMocks) {
        const newMocks = {
            log: Logger.getAppLogger(),
            profiles: null,
            profileInstance: null
        };
        newMocks.profiles = await Profiles.createInstance(newMocks.log);
        newMocks.profileInstance = createInstanceOfProfile(newMocks.profiles);
        globalMocks.mockGetInstance.mockReturnValue(newMocks.profiles);

        return newMocks;
    }

    it("Tests that getAllTypes returns the names of all profile types", async () => {
        const globalMocks = await createGlobalMocks();
        const blockMocks = await createBlockMocks(globalMocks);

        const theProfiles = await Profiles.createInstance(blockMocks.log);
        const types = theProfiles.getAllTypes();
        expect(types).toEqual(["zosmf", "banana"]);
    });
});

describe("Profiles Unit Tests - Function loadNamedProfile", () => {
    async function createBlockMocks(globalMocks) {
        const newMocks = {
            log: Logger.getAppLogger(),
            profiles: null,
            profileInstance: null
        };
        newMocks.profiles = await Profiles.createInstance(newMocks.log);
        newMocks.profileInstance = createInstanceOfProfile(newMocks.profiles);
        globalMocks.mockGetInstance.mockReturnValue(newMocks.profiles);

        return newMocks;
    }

    it("Tests that loadNamedProfile returns the profile with the specified name", async () => {
        const globalMocks = await createGlobalMocks();
        const blockMocks = await createBlockMocks(globalMocks);

        const profiles = await Profiles.createInstance(blockMocks.log);
        const loadedProfile = profiles.loadNamedProfile("profile2");
        expect(loadedProfile).toEqual({ name: "profile2", profile: {}, type: "zosmf" });
    });

    it("Tests that loadNamedProfile fails to load a non-existent profile", async () => {
        const globalMocks = await createGlobalMocks();
        const blockMocks = await createBlockMocks(globalMocks);

        let success = false;
        const profiles = await Profiles.createInstance(blockMocks.log);
        try {
            profiles.loadNamedProfile("profile3");
        } catch (error) {
            expect(error.message).toEqual("Could not find profile named: profile3.");
            success = true;
        }
        expect(success).toBe(true);
    });
});

describe("Profiles Unit Tests - Function checkCurrentProfile", () => {
    async function createBlockMocks(globalMocks) {
        const newMocks = {
            log: Logger.getAppLogger(),
            profiles: null,
            invalidProfile: createInvalidIProfile(),
            validProfile: createValidIProfile(),
            profileInstance: null
        };
        newMocks.profiles = await Profiles.createInstance(newMocks.log);
        newMocks.profileInstance = createInstanceOfProfile(newMocks.profiles);
        globalMocks.mockGetInstance.mockReturnValue(newMocks.profiles);

        return newMocks;
    }

    it("Tests that checkCurrentProfile is successful when user is prompted for missing credentials", async () => {
        const globalMocks = await createGlobalMocks();
        const blockMocks = await createBlockMocks(globalMocks);

        const theProfiles = await Profiles.createInstance(blockMocks.log);
        blockMocks.profiles.promptCredentials = jest.fn(() => {
            return ["test", "test", "test"];
        });
        theProfiles.validProfile = -1;
        await theProfiles.checkCurrentProfile(blockMocks.invalidProfile);
        expect(theProfiles.validProfile).toBe(ValidProfileEnum.VALID);
    });

    it("Tests that checkCurrentProfile is successful for a profile with valid stored credentials", async () => {
        const globalMocks = await createGlobalMocks();
        const blockMocks = await createBlockMocks(globalMocks);

        const theProfiles = await Profiles.createInstance(blockMocks.log);
        theProfiles.validProfile = -1;
        await theProfiles.checkCurrentProfile(blockMocks.validProfile);
        expect(theProfiles.validProfile).toBe(ValidProfileEnum.VALID);
    });

    it("Tests that checkCurrentProfile fails when user enters invalid credentials", async () => {
        const globalMocks = await createGlobalMocks();
        const blockMocks = await createBlockMocks(globalMocks);

        const theProfiles = await Profiles.createInstance(blockMocks.log);
        blockMocks.profiles.promptCredentials = jest.fn(() => {
            return undefined;
        });
        await theProfiles.checkCurrentProfile(blockMocks.invalidProfile);
        expect(theProfiles.validProfile).toBe(ValidProfileEnum.INVALID);
    });
});<|MERGE_RESOLUTION|>--- conflicted
+++ resolved
@@ -373,55 +373,15 @@
         globalMocks.mockShowInputBox.mockResolvedValue("fake1");
         globalMocks.mockShowQuickPick.mockResolvedValueOnce("False - Accept connections with self-signed certificates");
 
-<<<<<<< HEAD
-        it("should prompt credentials", async () => {
-            const promptProfile = {name: "profile1", profile: {user: undefined, password: undefined}};
-            profiles.loadNamedProfile = jest.fn(() => {
-                return promptProfile as any;
-            });
-            Object.defineProperty(ZoweExplorerApiRegister, "getMvsApi", {
-                value: jest.fn(() => {
-                    return {
-                        getSession: jest.fn(() => {
-                            return { ISession: {user: "fake", password: "fake", base64EncodedAuth: "fake"} };
-                        })
-                    };
-                })
-            });
-            showInputBox.mockResolvedValueOnce("fake");
-            showInputBox.mockResolvedValueOnce("fake");
-            showInformationMessage.mockResolvedValueOnce("Do Not Save");
-            const res = await profiles.promptCredentials(promptProfile.name);
-            expect(res).toEqual(["fake", "fake", "fake"]);
-            (profiles.loadNamedProfile as any).mockReset();
-        });
-=======
         await blockMocks.profiles.createNewConnection("fake1");
         expect(globalMocks.mockShowInformationMessage.mock.calls.length).toBe(1);
         expect(globalMocks.mockShowInformationMessage.mock.calls[0][0]).toBe("Profile fake1 was created.");
->>>>>>> f524fb77
 
         globalMocks.mockShowInputBox.mockReset();
         globalMocks.mockShowInformationMessage.mockReset();
         globalMocks.mockShowInputBox.mockResolvedValue("fake2");
         globalMocks.mockShowQuickPick.mockResolvedValueOnce("True - Reject connections with self-signed certificates");
 
-<<<<<<< HEAD
-        Object.defineProperty(ZoweExplorerApiRegister, "getMvsApi", {
-            value: jest.fn(() => {
-                return {
-                    getSession: jest.fn(() => {
-                        return { ISession: {user: "fake", password: "fake", base64EncodedAuth: "fake"} };
-                    })
-                };
-            })
-        });
-
-        showInputBox.mockResolvedValueOnce("fake");
-        showInputBox.mockResolvedValueOnce("fake");
-        showInformationMessage.mockResolvedValueOnce("Save Credentials");
-        const res = await profiles.promptCredentials(promptProfile.name, true);
-=======
         await blockMocks.profiles.createNewConnection("fake2");
         expect(globalMocks.mockShowInformationMessage.mock.calls.length).toBe(1);
         expect(globalMocks.mockShowInformationMessage.mock.calls[0][0]).toBe("Profile fake2 was created.");
@@ -557,7 +517,6 @@
         globalMocks.mockShowInputBox.mockResolvedValueOnce("fake");
 
         const res = await blockMocks.profiles.promptCredentials(blockMocks.imperativeProfile.name);
->>>>>>> f524fb77
         expect(res).toEqual(["fake", "fake", "fake"]);
     });
 
