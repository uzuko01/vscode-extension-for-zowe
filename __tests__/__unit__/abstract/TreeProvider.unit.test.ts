--- conflicted
+++ resolved
@@ -62,10 +62,7 @@
                 getDefaultProfile: globalMocks.mockDefaultProfile,
                 validProfile: ValidProfileEnum.VALID,
                 checkCurrentProfile: jest.fn(),
-<<<<<<< HEAD
-=======
                 validateProfiles: jest.fn(),
->>>>>>> 33c617d0
                 loadNamedProfile: globalMocks.mockLoadNamedProfile,
                 editSession: globalMocks.mockEditSession
             };
