/*
* This program and the accompanying materials are made available under the terms of the *
* Eclipse Public License v2.0 which accompanies this distribution, and is available at *
* https://www.eclipse.org/legal/epl-v20.html                                      *
*                                                                                 *
* SPDX-License-Identifier: EPL-2.0                                                *
*                                                                                 *
* Copyright Contributors to the Zowe Project.                                     *
*                                                                                 *
*/

// tslint:disable:no-shadowed-variable
jest.mock("vscode");
jest.mock("@zowe/imperative");
jest.mock("Session");
import { Session, IProfileLoaded, Logger } from "@zowe/imperative";
import * as vscode from "vscode";
import { ZoweUSSNode } from "../../src/ZoweUSSNode";
import * as utils from "../../src/utils";
import * as extension from "../../src/extension";
import { Profiles } from "../../src/Profiles";

describe("Unit Tests (Jest)", () => {
    Object.defineProperty(vscode.commands, "executeCommand", {value: jest.fn()});
    // Globals
    const session = new Session({
        user: "fake",
        password: "fake",
        hostname: "fake",
        protocol: "https",
        type: "basic",
    });
    const profileOne: IProfileLoaded = {
        name: "aProfile",
        profile: {},
        type: "zosmf",
        message: "",
        failNotFound: false
    };

    const showErrorMessage = jest.fn();
    Object.defineProperty(vscode.window, "showErrorMessage", {value: showErrorMessage});

    const ProgressLocation = jest.fn().mockImplementation(() => {
        return {
            Notification: 15
        };
    });

    const withProgress = jest.fn().mockImplementation((progLocation, callback) => {
        return callback();
    });

    Object.defineProperty(vscode, "ProgressLocation", {value: ProgressLocation});
    Object.defineProperty(vscode.window, "withProgress", {value: withProgress});
    beforeEach(() => {
        const mockLoadNamedProfile = jest.fn();
        mockLoadNamedProfile.mockReturnValue(profileOne);
        Object.defineProperty(Profiles, "getInstance", {
            value: jest.fn(() => {
                return {
                    allProfiles: [{name: "firstName"}, {name: "secondName"}],
                    getDefaultProfile: {name: "firstName"},
                    loadNamedProfile: mockLoadNamedProfile
                };
            })
        });
        withProgress.mockImplementation((progLocation, callback) => {
            return callback();
        });
    });
    afterEach(() => {
        jest.resetAllMocks();
    });

    Profiles.createInstance(Logger.getAppLogger());

    /*************************************************************************************************************
     * Checks that the ZoweUSSNode structure is the same as the snapshot
     *************************************************************************************************************/
    it("Checks that the ZoweUSSNode structure matches the snapshot", async () => {
        const rootNode = new ZoweUSSNode(
            "root", vscode.TreeItemCollapsibleState.Collapsed, null, session, null, false, profileOne.name, undefined);
        rootNode.contextValue = extension.USS_SESSION_CONTEXT;
        rootNode.dirty = true;
        const testDir = new ZoweUSSNode(
            "testDir", vscode.TreeItemCollapsibleState.Collapsed, rootNode, null, null, false, profileOne.name, undefined);
        const testFile = new ZoweUSSNode(
            "testFile", vscode.TreeItemCollapsibleState.None, testDir, null, null, false, profileOne.name, undefined);
        testFile.contextValue = extension.DS_TEXT_FILE_CONTEXT;
        expect(JSON.stringify(rootNode.iconPath)).toContain("folder-closed.svg");
        expect(JSON.stringify(testDir.iconPath)).toContain("folder-closed.svg");
        expect(JSON.stringify(testFile.iconPath)).toContain("document.svg");
        rootNode.iconPath = "Ref: 'folder.svg'";
        testDir.iconPath = "Ref: 'folder.svg'";
        testFile.iconPath = "Ref: 'document.svg'";
        expect(testFile).toMatchSnapshot();
    });

    /*************************************************************************************************************
     * Creates a ZoweUSSNode and checks that its childs are all initialized by the constructor
     *************************************************************************************************************/
    it("Testing that the ZoweUSSNode is defined", async () => {
        const testNode = new ZoweUSSNode(
            "/u", vscode.TreeItemCollapsibleState.None, null, session, null, false, profileOne.name, undefined);
        testNode.contextValue = extension.USS_SESSION_CONTEXT;

        expect(testNode.label).toBeDefined();
        expect(testNode.collapsibleState).toBeDefined();
        expect(testNode.label).toBeDefined();
        expect(testNode.getParent()).toBeDefined();
        expect(testNode.getSession()).toBeDefined();
    });

    /*************************************************************************************************************
     * Creates sample ZoweUSSNode list and checks that getChildren() returns the correct array
     *************************************************************************************************************/
    it("Testing that getChildren returns the correct Thenable<ZoweUSSNode[]>", async () => {
        // Creating a rootNode
        const rootNode = new ZoweUSSNode(
            "/u", vscode.TreeItemCollapsibleState.Collapsed, null, session, null, false, profileOne.name, undefined);
        rootNode.contextValue = extension.USS_DIR_CONTEXT;
        rootNode.dirty = true;

        // Creating structure of files and directories
        const elementChildren = {};
        const sampleChildren: ZoweUSSNode[] = [
            new ZoweUSSNode("aDir", vscode.TreeItemCollapsibleState.Collapsed, rootNode, session, "/u", false, profileOne.name, undefined),
            new ZoweUSSNode("myFile.txt", vscode.TreeItemCollapsibleState.None, rootNode, session, "/u", false, profileOne.name, undefined),

        ];
        sampleChildren[1].command = { command: "zowe.uss.ZoweUSSNode.open", title: "Open", arguments: [sampleChildren[1]] };

        let rootChildren = await rootNode.getChildren();
        expect(rootChildren.length).toBe(2);
        expect(rootChildren[0].label).toBe("aDir");
        expect(rootChildren[1].label).toBe("myFile.txt");

        rootChildren[0].dirty = false;
        await rootChildren[0].getChildren();
        expect(rootChildren[0].children.length).toBe(0);

        // Check that error is thrown when label is blank
        const errorNode = new ZoweUSSNode(
            "", vscode.TreeItemCollapsibleState.Collapsed, null, session, null, false, profileOne.name, undefined);
        errorNode.dirty = true;
        expect(errorNode.getChildren()).rejects.toEqual(Error("Invalid node"));

        // Check that label is different when label contains a []
        const rootNode2 = new ZoweUSSNode(
            "root[test]", vscode.TreeItemCollapsibleState.Collapsed, null, session, null, false, profileOne.name, undefined);
        rootNode2.dirty = true;
        rootChildren = await rootNode2.getChildren();
    });

    /*************************************************************************************************************
     * Checks that the catch block is reached when an error is thrown
     *************************************************************************************************************/
    it("Checks that when bright.List. causes an error on the zowe call, " +
        "it throws an error and the catch block is reached", async () => {
            // Creating a rootNode
            const rootNode = new ZoweUSSNode(
                "toot", vscode.TreeItemCollapsibleState.Collapsed, null, session, "root", false, profileOne.name, undefined);
            rootNode.contextValue = extension.USS_SESSION_CONTEXT;
            rootNode.fullPath = "Throw Error";
            rootNode.dirty = true;
            await rootNode.getChildren();
            expect(showErrorMessage.mock.calls.length).toEqual(1);
<<<<<<< HEAD
            expect(showErrorMessage.mock.calls[0][0]).toEqual("Retrieving response from uss-file-list");
=======
            expect(showErrorMessage.mock.calls[0][0]).toEqual("Retrieving response from uss-file-list Error: Throwing an error to check error handling for unit tests!");
>>>>>>> 47da1ca0
        });

    /*************************************************************************************************************
     * Checks that returning an unsuccessful response results in an error being thrown and caught
     *************************************************************************************************************/
    it("Checks that when bright.List returns an unsuccessful response, " +
        "it throws an error and the catch block is reached", async () => {
            // Creating a rootNode
            const rootNode = new ZoweUSSNode(
                "toot", vscode.TreeItemCollapsibleState.Collapsed, null, session, "root", false, profileOne.name, undefined);
            rootNode.contextValue = extension.USS_SESSION_CONTEXT;
            rootNode.dirty = true;
            const subNode = new ZoweUSSNode(
                "Response Fail", vscode.TreeItemCollapsibleState.Collapsed, rootNode, null, null, false, profileOne.name, undefined);
            subNode.fullPath = "THROW ERROR";
            subNode.dirty = true;
            await subNode.getChildren();
            expect(showErrorMessage.mock.calls.length).toEqual(1);
<<<<<<< HEAD
            expect(showErrorMessage.mock.calls[0][0]).toEqual("Retrieving response from uss-file-list");
=======
            expect(showErrorMessage.mock.calls[0][0]).toEqual("Retrieving response from uss-file-list Error: Throwing an error to check error handling for unit tests!");
>>>>>>> 47da1ca0
        });

    /*************************************************************************************************************
     * Checks that passing a session node that is not dirty ignores the getChildren() method
     *************************************************************************************************************/
    it("Checks that passing a session node that is not dirty the getChildren() method is exited early", async () => {
        // Creating a rootNode
        const rootNode = new ZoweUSSNode(
            "root", vscode.TreeItemCollapsibleState.Collapsed, null, session, null, false, profileOne.name, undefined);
        rootNode.contextValue = extension.USS_SESSION_CONTEXT;
        rootNode.dirty = false;
        expect(await rootNode.getChildren()).toEqual([]);
    });

    /*************************************************************************************************************
     * Checks that passing a session node with no hlq ignores the getChildren() method
     *************************************************************************************************************/
    it("Checks that passing a session node with no hlq the getChildren() method is exited early", async () => {
        // Creating a rootNode
        const rootNode = new ZoweUSSNode(
            "root", vscode.TreeItemCollapsibleState.Collapsed, null, session, null, false, profileOne.name, undefined);
        rootNode.contextValue = extension.USS_SESSION_CONTEXT;
        expect(await rootNode.getChildren()).toEqual([]);
    });

    /*************************************************************************************************************
     * Checks that when getSession() is called on a memeber it returns the proper session
     *************************************************************************************************************/
    it("Checks that a child can reach its session properly", async () => {
        // Creating a rootNode
        const rootNode = new ZoweUSSNode(
            "root", vscode.TreeItemCollapsibleState.Collapsed, null, session, null, false, profileOne.name, undefined);
        rootNode.contextValue = extension.USS_SESSION_CONTEXT;
        const subNode = new ZoweUSSNode(
            extension.DS_PDS_CONTEXT, vscode.TreeItemCollapsibleState.Collapsed, rootNode, null, null, false, profileOne.name, undefined);
        const child = new ZoweUSSNode(
            "child", vscode.TreeItemCollapsibleState.None, subNode, null, null, false, profileOne.name, undefined);
<<<<<<< HEAD
        await expect(child.getSession()).toBeDefined();
=======
        expect(child.getSession()).toBeDefined();
>>>>>>> 47da1ca0
    });

    /*************************************************************************************************************
     * Checks that setBinary works
     *************************************************************************************************************/
    it("Checks that set Binary works", async () => {
        const rootNode = new ZoweUSSNode(
            extension.FAVORITE_CONTEXT, vscode.TreeItemCollapsibleState.Collapsed, null, session, null, false, profileOne.name, undefined);
        rootNode.contextValue = extension.FAVORITE_CONTEXT;
        const subNode = new ZoweUSSNode(
            "binaryFile", vscode.TreeItemCollapsibleState.Collapsed, rootNode, null, null, true, profileOne.name, undefined);
        const child = new ZoweUSSNode(
            "child", vscode.TreeItemCollapsibleState.None, subNode, null, null, false, profileOne.name, undefined);

        child.setBinary(true);
        expect(child.contextValue).toEqual(extension.DS_BINARY_FILE_CONTEXT + extension.FAV_SUFFIX);
        expect(JSON.stringify(child.iconPath)).toContain("document-binary.svg");
        child.setBinary(false);
        expect(child.contextValue).toEqual(extension.DS_TEXT_FILE_CONTEXT);
        subNode.setBinary(true);
        expect(subNode.contextValue).toEqual(extension.DS_BINARY_FILE_CONTEXT + extension.FAV_SUFFIX);
        subNode.setBinary(false);
        expect(subNode.contextValue).toEqual(extension.DS_TEXT_FILE_CONTEXT + extension.FAV_SUFFIX);
    });

    /*************************************************************************************************************
     * Checks that labelHack works
     *************************************************************************************************************/
    it("Checks that labelHack subtley alters the label", async () => {
        const rootNode = new ZoweUSSNode(
            "gappy", vscode.TreeItemCollapsibleState.Collapsed, null, session, null, false, profileOne.name, undefined);
        expect(rootNode.label === "gappy");
        utils.labelHack(rootNode);
        expect(rootNode.label === "gappy ");
        utils.labelHack(rootNode);
        expect(rootNode.label === "gappy");
    });

    /*************************************************************************************************************
     * Checks that getEtag() returns a value
     *************************************************************************************************************/
    it("Checks that getEtag() returns a value", async () => {
        const rootNode = new ZoweUSSNode(
            "gappy", vscode.TreeItemCollapsibleState.Collapsed, null, session, null, false, profileOne.name, "123");
        expect(rootNode.getEtag() === "123");
    });

    /*************************************************************************************************************
     * Checks that setEtag() assigns a value
     *************************************************************************************************************/
    it("Checks that setEtag() assigns a value", async () => {
        const rootNode = new ZoweUSSNode(
            "gappy", vscode.TreeItemCollapsibleState.Collapsed, null, session, null, false, profileOne.name, "123");
        expect(rootNode.getEtag() === "123");
        rootNode.setEtag("ABC");
        expect(rootNode.getEtag() === "ABC");
    });
});<|MERGE_RESOLUTION|>--- conflicted
+++ resolved
@@ -166,11 +166,7 @@
             rootNode.dirty = true;
             await rootNode.getChildren();
             expect(showErrorMessage.mock.calls.length).toEqual(1);
-<<<<<<< HEAD
-            expect(showErrorMessage.mock.calls[0][0]).toEqual("Retrieving response from uss-file-list");
-=======
             expect(showErrorMessage.mock.calls[0][0]).toEqual("Retrieving response from uss-file-list Error: Throwing an error to check error handling for unit tests!");
->>>>>>> 47da1ca0
         });
 
     /*************************************************************************************************************
@@ -189,11 +185,7 @@
             subNode.dirty = true;
             await subNode.getChildren();
             expect(showErrorMessage.mock.calls.length).toEqual(1);
-<<<<<<< HEAD
-            expect(showErrorMessage.mock.calls[0][0]).toEqual("Retrieving response from uss-file-list");
-=======
             expect(showErrorMessage.mock.calls[0][0]).toEqual("Retrieving response from uss-file-list Error: Throwing an error to check error handling for unit tests!");
->>>>>>> 47da1ca0
         });
 
     /*************************************************************************************************************
@@ -231,11 +223,7 @@
             extension.DS_PDS_CONTEXT, vscode.TreeItemCollapsibleState.Collapsed, rootNode, null, null, false, profileOne.name, undefined);
         const child = new ZoweUSSNode(
             "child", vscode.TreeItemCollapsibleState.None, subNode, null, null, false, profileOne.name, undefined);
-<<<<<<< HEAD
-        await expect(child.getSession()).toBeDefined();
-=======
         expect(child.getSession()).toBeDefined();
->>>>>>> 47da1ca0
     });
 
     /*************************************************************************************************************
