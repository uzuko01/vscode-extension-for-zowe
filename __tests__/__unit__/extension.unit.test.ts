--- conflicted
+++ resolved
@@ -441,20 +441,14 @@
     Object.defineProperty(Copy, "dataSet", { value: copyDataSet });
     Object.defineProperty(vscode.env, "clipboard", { value: clipboard });
     Object.defineProperty(Rename, "dataSetMember", { value: renameDataSetMember });
-<<<<<<< HEAD
     Object.defineProperty(ZoweDatasetNode, "getProfileName", { value: getProfileName });
-    Object.defineProperty(brtimperative, "ImperativeConfig", { value: ImperativeConfig });
     Object.defineProperty(ImperativeConfig, "instance", { value: icInstance });
     Object.defineProperty(icInstance, "cliHome", { value: cliHome });
     Object.defineProperty(brightside, "HMigrate", { value: HMigrate });
     Object.defineProperty(HMigrate, "dataSet", { value: hMigrateDataSet });
-=======
     Object.defineProperty(CliProfileManager, "initialize", { value: initialize });
     Object.defineProperty(brightside, "getImperativeConfig", { value: getImperativeConfig });
     Object.defineProperty(brtimperative, "ImperativeConfig", { value: ImperativeConfig });
-    Object.defineProperty(ImperativeConfig, "instance", { value: icInstance });
-    Object.defineProperty(icInstance, "cliHome", { get: cliHome });
->>>>>>> 4eb7b9aa
 
     beforeEach(() => {
         mockLoadNamedProfile.mockReturnValue(profileOne);
