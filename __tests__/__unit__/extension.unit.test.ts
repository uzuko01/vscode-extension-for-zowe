--- conflicted
+++ resolved
@@ -456,11 +456,7 @@
         expect(createTreeView.mock.calls[0][0]).toBe("zowe.explorer");
         expect(createTreeView.mock.calls[1][0]).toBe("zowe.uss.explorer");
         // tslint:disable-next-line: no-magic-numbers
-<<<<<<< HEAD
-        expect(registerCommand.mock.calls.length).toBe(54);
-=======
-        expect(registerCommand.mock.calls.length).toBe(59);
->>>>>>> 5514c547
+        expect(registerCommand.mock.calls.length).toBe(60);
         registerCommand.mock.calls.forEach((call, i ) => {
             expect(registerCommand.mock.calls[i][1]).toBeInstanceOf(Function);
         });
@@ -508,12 +504,9 @@
             "zowe.uss.uploadDialog",
             "zowe.uss.createNode",
             "zowe.uss.copyPath",
-<<<<<<< HEAD
             "zowe.uss.editFile",
-=======
             "zowe.uss.saveSearch",
             "zowe.uss.removeSavedSearch",
->>>>>>> 5514c547
             "zowe.zosJobsOpenspool",
             "zowe.deleteJob",
             "zowe.runModifyCommand",
@@ -1313,26 +1306,16 @@
 
         openTextDocument.mockReset();
         showTextDocument.mockReset();
-<<<<<<< HEAD
-        parent.contextValue = "pdsf";
-        await extension.openPS(child, true);
-=======
         parent.contextValue = extension.DS_PDS_CONTEXT + extension.FAV_SUFFIX;
         await extension.openPS(child);
->>>>>>> 5514c547
         expect(openTextDocument.mock.calls.length).toBe(1);
         expect(showTextDocument.mock.calls.length).toBe(1);
 
         showTextDocument.mockReset();
         openTextDocument.mockReset();
 
-<<<<<<< HEAD
-        parent.contextValue = "favorite";
-        await extension.openPS(child, true);
-=======
         parent.contextValue = extension.FAVORITE_CONTEXT;
         await extension.openPS(child);
->>>>>>> 5514c547
         expect(openTextDocument.mock.calls.length).toBe(1);
         expect(showTextDocument.mock.calls.length).toBe(1);
 
