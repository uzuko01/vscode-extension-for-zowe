/*
* This program and the accompanying materials are made available under the terms of the *
* Eclipse Public License v2.0 which accompanies this distribution, and is available at *
* https://www.eclipse.org/legal/epl-v20.html                                      *
*                                                                                 *
* SPDX-License-Identifier: EPL-2.0                                                *
*                                                                                 *
* Copyright Contributors to the Zowe Project.                                     *
*                                                                                 *
*/

import * as vscode from "vscode";
import * as treeMock from "../../src/DatasetTree";
import * as treeUSSMock from "../../src/USSTree";
import { ZoweUSSNode } from "../../src/ZoweUSSNode";
import { ZoweNode } from "../../src/ZoweNode";
import * as brtimperative from "@brightside/imperative";
import * as extension from "../../src/extension";
import * as path from "path";
import * as brightside from "@brightside/core";
import * as fs from "fs";
import * as fsextra from "fs-extra";
import * as profileLoader from "../../src/ProfileLoader";
import * as ussNodeActions from "../../src/uss/ussNodeActions";
import { Job } from "../../src/zosjobs";
import * as utils from "../../src/utils";

jest.mock("vscode");
jest.mock("Session");
jest.mock("@brightside/core");
jest.mock("@brightside/imperative");
jest.mock("fs");
jest.mock("fs-extra");
jest.mock("DatasetTree");
jest.mock("USSTree");

describe("Extension Unit Tests", () => {
    // Globals
    const session = new brtimperative.Session({
        user: "fake",
        password: "fake",
        hostname: "fake",
        protocol: "https",
        type: "basic",
    });

    const iJob: brightside.IJob = {
        "jobid": "JOB1234",
        "jobname": "TESTJOB",
        "files-url": "fake/files",
        "job-correlator": "correlator",
        "phase-name": "PHASE",
        "reason-not-running": "",
        "step-data": [{
            "proc-step-name": "",
            "program-name": "",
            "step-name": "",
            "step-number": 1,
            "active": "",
            "smfid": ""

        }],
        "class": "A",
        "owner": "USER",
        "phase": 0,
        "retcode": "",
        "status": "ACTIVE",
        "subsystem": "SYS",
        "type": "JOB",
        "url": "fake/url"
    };

    const iJobFile: brightside.IJobFile = {
        "byte-count": 128,
        "job-correlator": "",
        "record-count": 1,
        "records-url": "fake/records",
        "class": "A",
        "ddname": "STDOUT",
        "id": 100,
        "jobid": "100",
        "jobname": "TESTJOB",
        "lrecl": 80,
        "procstep": "",
        "recfm": "FB",
        "stepname": "",
        "subsystem": ""
    };

    const outputChannel: vscode.OutputChannel = {
        append: jest.fn(),
        name: "fakeChannel",
        appendLine: jest.fn(),
        clear: jest.fn(),
        show: jest.fn(),
        hide: jest.fn(),
        dispose: jest.fn()
    };

    const sessNode = new ZoweNode("sestest", vscode.TreeItemCollapsibleState.Expanded, null, session);
    sessNode.contextValue = "session";
    sessNode.pattern = "test hlq";

    const ussNode = new ZoweUSSNode("usstest", vscode.TreeItemCollapsibleState.Expanded, null, session, null);
    ussNode.contextValue = "uss_session";
    ussNode.fullPath = "/u/myuser";

    const jobNode = new Job("jobtest", vscode.TreeItemCollapsibleState.Expanded, null, session, iJob);

    const mkdirSync = jest.fn();
    const moveSync = jest.fn();
    const getAllProfileNames = jest.fn();
    const createTreeView = jest.fn();
    const createWebviewPanel = jest.fn();
    const pathMock = jest.fn();
    const registerCommand = jest.fn();
    const onDidSaveTextDocument = jest.fn();
    const onDidCollapseElement = jest.fn();
    const onDidExpandElement = jest.fn();
    const existsSync = jest.fn();
    const createReadStream = jest.fn();
    const readdirSync = jest.fn();
    const unlinkSync = jest.fn();
    const rmdirSync = jest.fn();
    const readFileSync = jest.fn();
    const showErrorMessage = jest.fn();
    const showInputBox = jest.fn();
    const showOpenDialog = jest.fn();
    const showQuickBox = jest.fn();
    const ZosmfSession = jest.fn();
    const createBasicZosmfSession = jest.fn();
    const Upload = jest.fn();
    const Delete = jest.fn();
    const bufferToDataSet = jest.fn();
    const pathToDataSet = jest.fn();
    const delDataset = jest.fn();
    const Create = jest.fn();
    const dataSetCreate = jest.fn();
    const Download = jest.fn();
    const Utilities = jest.fn();
    const isFileTagBinOrAscii = jest.fn();
    const dataSet = jest.fn();
    const ussFile = jest.fn();
    const List = jest.fn();
    const fileToUSSFile = jest.fn();
    const dataSetList = jest.fn();
    const fileList = jest.fn();
    const openTextDocument = jest.fn();
    const showTextDocument = jest.fn();
    const showInformationMessage = jest.fn();
    const showQuickPick = jest.fn();
    const mockAddSession = jest.fn();
    const mockAddUSSSession = jest.fn();
    const mockAddHistory = jest.fn();
    const mockRefresh = jest.fn();
    const mockRefreshElement = jest.fn();
    const mockUSSRefresh = jest.fn();
    const mockUSSRefreshElement = jest.fn();
    const mockGetChildren = jest.fn();
    const mockGetUSSChildren = jest.fn();
    const mockRemoveFavorite = jest.fn();
    const getConfiguration = jest.fn();
    const onDidChangeConfiguration = jest.fn();
    const executeCommand = jest.fn();
    const activeTextEditor = jest.fn();
    const document = jest.fn();
    const getText = jest.fn();
    const save = jest.fn();
    const isFile = jest.fn();
    const load = jest.fn();
    const DeleteJobs = jest.fn();
    const deleteJob = jest.fn();
    const GetJobs = jest.fn();
    const getSpoolContentById = jest.fn();
    const getJclForJob = jest.fn();
    const DownloadJobs = jest.fn();
    const downloadAllSpoolContentCommon = jest.fn();
    const SubmitJobs = jest.fn();
    const submitJcl = jest.fn();
    const submitJob = jest.fn();
    const IssueCommand = jest.fn();
    const issueSimple = jest.fn();
    const createOutputChannel = jest.fn();
    const registerTextDocumentContentProvider = jest.fn();
    const from = jest.fn();
    const Uri = jest.fn();
    const parse = jest.fn();
<<<<<<< HEAD
    const withProgress = jest.fn();
    const downloadDataset = jest.fn();
    const downloadUSSFile = jest.fn();
=======
    const mockInitialize = jest.fn();
    const mockInitializeUSS = jest.fn();
    const ussPattern = jest.fn();
    const mockPattern = jest.fn();
>>>>>>> 59727add
    const ProgressLocation = jest.fn().mockImplementation(() => {
        return {
            Notification: 15
        };
    });
    const CliProfileManager = jest.fn().mockImplementation(() => {
        return {getAllProfileNames, load};
    });
    const DatasetTree = jest.fn().mockImplementation(() => {
        return {
            mSessionNodes: [],
            mFavorites: [],
            addSession: mockAddSession,
            addHistory: mockAddHistory,
            refresh: mockRefresh,
            refreshElement: mockRefreshElement,
            getChildren: mockGetChildren,
            removeFavorite: mockRemoveFavorite,
            enterPattern: mockPattern,
            initializeFavorites: mockInitialize
        };
    });
    const USSTree = jest.fn().mockImplementation(() => {
        return {
            mSessionNodes: [],
            addSession: mockAddUSSSession,
            refresh: mockUSSRefresh,
            addHistory: mockAddHistory,
            refreshElement: mockUSSRefreshElement,
            getChildren: mockGetUSSChildren,
            initializeUSSFavorites: mockInitializeUSS,
            ussFilterPrompt: ussPattern
        };
    });
    const JobsTree = jest.fn().mockImplementation(() => {
        return {
            mSessionNodes: [],
            getChildren: jest.fn(),
            addSession: jest.fn(),
            refresh: jest.fn(),
            refreshElement: jest.fn()
        };
    });

<<<<<<< HEAD
    // const lstatSync = jest.fn().mockImplementation(() => {
    //     return { lstat };
    // });
    // const lstat = jest.fn().mockImplementation(() => {
    //     return {
    //         isFile(): true;
    //      };
    // });
=======
    const withProgress = jest.fn().mockImplementation(() => {
        return {
            location: 15,
            title: "Saving file..."
        };
    });
>>>>>>> 59727add

    enum CreateDataSetTypeEnum {
        DATA_SET_BINARY = 0,
        DATA_SET_C = 1,
        DATA_SET_CLASSIC = 2,
        DATA_SET_PARTITIONED = 3,
        DATA_SET_SEQUENTIAL = 4,
    }

    const testTree = DatasetTree();
    testTree.mSessionNodes = [];
    testTree.mSessionNodes.push(sessNode);
    Object.defineProperty(testTree, "onDidExpandElement", {value: jest.fn()});
    Object.defineProperty(testTree, "onDidCollapseElement", {value: jest.fn()});

    const testUSSTree = USSTree();
    testUSSTree.mSessionNodes = [];
    testUSSTree.mSessionNodes.push(ussNode);

    const testJobsTree = JobsTree();
    testJobsTree.mSessionNodes = [];
    testJobsTree.mSessionNodes.push(jobNode);

    Object.defineProperty(profileLoader, "loadNamedProfile", {value: jest.fn()});
    Object.defineProperty(profileLoader, "loadAllProfiles", {
        value: jest.fn(() => {
            return [{name: "firstName"}, {name: "secondName"}];
        })
    });
    Object.defineProperty(profileLoader, "loadDefaultProfile", {value: jest.fn()});

    Object.defineProperty(fs, "mkdirSync", {value: mkdirSync});
    Object.defineProperty(brtimperative, "CliProfileManager", {value: CliProfileManager});
    Object.defineProperty(vscode.window, "createTreeView", {value: createTreeView});
    Object.defineProperty(vscode.window, "createWebviewPanel", {value: createWebviewPanel});
    Object.defineProperty(vscode, "Uri", {value: Uri});
    Object.defineProperty(vscode, "ProgressLocation", {value: ProgressLocation});
    Object.defineProperty(vscode.commands, "registerCommand", {value: registerCommand});
    Object.defineProperty(vscode.workspace, "onDidSaveTextDocument", {value: onDidSaveTextDocument});
    Object.defineProperty(vscode.window, "onDidCollapseElement", {value: onDidCollapseElement});
    Object.defineProperty(vscode.window, "onDidExpandElement", {value: onDidExpandElement});
    Object.defineProperty(vscode.workspace, "getConfiguration", {value: getConfiguration});
    Object.defineProperty(vscode.workspace, "onDidChangeConfiguration", {value: onDidChangeConfiguration});
    Object.defineProperty(fs, "readdirSync", {value: readdirSync});
    Object.defineProperty(fs, "createReadStream", {value: createReadStream});
    Object.defineProperty(fs, "existsSync", {value: existsSync});
    Object.defineProperty(fs, "unlinkSync", {value: unlinkSync});
    Object.defineProperty(fs, "rmdirSync", {value: rmdirSync});
    Object.defineProperty(fs, "readFileSync", {value: readFileSync});
    Object.defineProperty(fsextra, "moveSync", {value: moveSync});
    Object.defineProperty(vscode.window, "showErrorMessage", {value: showErrorMessage});
    Object.defineProperty(vscode.window, "showInputBox", {value: showInputBox});
    Object.defineProperty(vscode.window, "showQuickBox", {value: showQuickBox});
    Object.defineProperty(vscode.window, "activeTextEditor", {value: activeTextEditor});
    Object.defineProperty(activeTextEditor, "document", {value: document});
    Object.defineProperty(document, "save", {value: save});
    Object.defineProperty(document, "getText", {value: getText});
    Object.defineProperty(vscode.commands, "executeCommand", {value: executeCommand});
    Object.defineProperty(brightside, "ZosmfSession", {value: ZosmfSession});
    Object.defineProperty(ZosmfSession, "createBasicZosmfSession", {value: createBasicZosmfSession});
    Object.defineProperty(brightside, "Upload", {value: Upload});
    Object.defineProperty(Upload, "bufferToDataSet", {value: bufferToDataSet});
    Object.defineProperty(Upload, "pathToDataSet", {value: pathToDataSet});
    Object.defineProperty(Upload, "fileToUSSFile", {value: fileToUSSFile});
    Object.defineProperty(brightside, "Create", {value: Create});
    Object.defineProperty(Create, "dataSet", {value: dataSetCreate});
    Object.defineProperty(brightside, "List", {value: List});
    Object.defineProperty(List, "dataSet", {value: dataSetList});
    Object.defineProperty(List, "fileList", {value: fileList});
    Object.defineProperty(vscode.workspace, "openTextDocument", {value: openTextDocument});
    Object.defineProperty(vscode.window, "showInformationMessage", {value: showInformationMessage});
    Object.defineProperty(vscode.window, "showTextDocument", {value: showTextDocument});
    Object.defineProperty(vscode.window, "showErrorMessage", {value: showErrorMessage});
    Object.defineProperty(vscode.window, "showOpenDialog", {value: showOpenDialog});
    Object.defineProperty(vscode.window, "showQuickPick", {value: showQuickPick});
    Object.defineProperty(vscode.window, "withProgress", {value: withProgress});
    Object.defineProperty(vscode.window, "createOutputChannel", {value: createOutputChannel});
    Object.defineProperty(brightside, "Download", {value: Download});
    Object.defineProperty(Download, "dataSet", {value: dataSet});
    Object.defineProperty(treeMock, "DatasetTree", {value: DatasetTree});
    Object.defineProperty(treeUSSMock, "USSTree", {value: USSTree});
    Object.defineProperty(brightside, "Delete", {value: Delete});
    Object.defineProperty(Delete, "dataSet", {value: delDataset});
    Object.defineProperty(brightside, "CreateDataSetTypeEnum", {value: CreateDataSetTypeEnum});
    Object.defineProperty(brightside, "Utilities", {value: Utilities});
    Object.defineProperty(Download, "ussFile", {value: ussFile});
    Object.defineProperty(Utilities, "isFileTagBinOrAscii", {value: isFileTagBinOrAscii});
    Object.defineProperty(brightside, "DeleteJobs", {value: DeleteJobs});
    Object.defineProperty(DeleteJobs, "deleteJob", {value: deleteJob});
    Object.defineProperty(brightside, "GetJobs", {value: GetJobs});
    Object.defineProperty(GetJobs, "getSpoolContentById", {value: getSpoolContentById});
    Object.defineProperty(GetJobs, "getJclForJob", {value: getJclForJob});
    Object.defineProperty(brightside, "DownloadJobs", {value: DownloadJobs});
    Object.defineProperty(DownloadJobs, "downloadAllSpoolContentCommon", {value: downloadAllSpoolContentCommon});
    Object.defineProperty(brightside, "SubmitJobs", {value: SubmitJobs});
    Object.defineProperty(SubmitJobs, "submitJcl", {value: submitJcl});
    Object.defineProperty(SubmitJobs, "submitJob", {value: submitJob});
    Object.defineProperty(brightside, "IssueCommand", {value: IssueCommand});
    Object.defineProperty(IssueCommand, "issueSimple", {value: issueSimple});
    Object.defineProperty(vscode.workspace, "registerTextDocumentContentProvider", { value: registerTextDocumentContentProvider});
    Object.defineProperty(vscode.Disposable, "from", {value: from});
    Object.defineProperty(vscode.Uri, "parse", {value: parse});

    it("Testing that activate correctly executes", async () => {
        createTreeView.mockReturnValue(testTree);

        existsSync.mockReturnValueOnce(true);
        existsSync.mockReturnValueOnce(true);
        existsSync.mockReturnValueOnce(false);
        readdirSync.mockReturnValueOnce(["firstFile.txt", "secondFile.txt", "firstDir"]);
        isFile.mockReturnValueOnce(true);
        readdirSync.mockReturnValueOnce(["thirdFile.txt"]);
        readdirSync.mockReturnValue([]);
        isFile.mockReturnValueOnce(false);
        (profileLoader.loadNamedProfile as any).mockImplementation(() => {
            return {
                profile: "SampleProfile"
            };
        });
        (profileLoader.loadDefaultProfile as any).mockImplementation(() => {
            return {
                profile: "SampleProfile"
            };
        });
        createBasicZosmfSession.mockReturnValue(session);
        getConfiguration.mockReturnValueOnce({
            get: () => "folderpath"
        });
        getConfiguration.mockReturnValueOnce({
            get: (setting: string) => "vscode"
        });

        getConfiguration.mockReturnValueOnce({
            get: () => ""
        });

        getConfiguration.mockReturnValueOnce({
            get: (setting: string) => [
                "[test]: brtvs99.public.test{pds}",
                "[test]: brtvs99.test{ds}",
                "[test]: brtvs99.fail{fail}",
                "[test]: brtvs99.test.search{session}",
            ]
        });
        getConfiguration.mockReturnValueOnce({
            get: (setting: string) => [
                "[test]: brtvs99.public.test{pds}",
                "[test]: brtvs99.test{ds}",
                "[test]: brtvs99.fail{fail}",
                "[test]: brtvs99.test.search{session}",
            ]
        });
        getConfiguration.mockReturnValueOnce({
            get: (setting: string) => [
                "[test]: brtvs99.public.test{pds}",
                "[test]: brtvs99.test{ds}",
                "[test]: brtvs99.fail{fail}",
                "[test]: brtvs99.test.search{session}",
            ]
        });
        getConfiguration.mockReturnValueOnce({
            get: (setting: string) => [
                "[test]: /u/myUser{directory}",
                "[test]: /u/myUser{directory}",
                "[test]: /u/myUser/file.txt{file}",
                "[test]: /u{session}",
            ]
        });
// tslint:disable-next-line: no-object-literal-type-assertion
        const extensionMock = jest.fn(() => ({
            subscriptions: [],
            extensionPath: path.join(__dirname, "..")
        } as vscode.ExtensionContext));
        const mock = new extensionMock();

        await extension.activate(mock);

        const sampleFavorites = [
            new ZoweNode("[test]: brtvs99.public.test", vscode.TreeItemCollapsibleState.Collapsed, undefined, undefined),
            new ZoweNode("[test]: brtvs99.test", vscode.TreeItemCollapsibleState.None, undefined, undefined),
            new ZoweNode("[test]: brtvs99.test.search", vscode.TreeItemCollapsibleState.None, undefined, null)
        ];
        sampleFavorites[0].contextValue = "pdsf";
        sampleFavorites[1].contextValue = "dsf";
        sampleFavorites[2].contextValue = "sessionf";
        sampleFavorites[1].command = {
            command: "zowe.ZoweNode.openPS",
            title: "",
            arguments: [sampleFavorites[1]]
        };
        sampleFavorites[0].iconPath = utils.applyIcons(sampleFavorites[0]);
        sampleFavorites[1].iconPath = utils.applyIcons(sampleFavorites[1]);
        sampleFavorites[2].iconPath = utils.applyIcons(sampleFavorites[2]);
        sampleFavorites[2].command = {command: "zowe.pattern", title: "", arguments: [sampleFavorites[2]]};
        sampleFavorites[2].iconPath = {
            dark: path.join(__dirname, "..", "..", "..", "resources", "dark", "pattern.svg"),
            light: path.join(__dirname, "..", "..", "..", "resources", "light", "pattern.svg")
        };
        // tslint:disable-next-line: no-magic-numbers
        expect(mkdirSync.mock.calls.length).toBe(3);
        // tslint:disable-next-line: no-magic-numbers
        expect(createTreeView.mock.calls.length).toBe(3);
        expect(createTreeView.mock.calls[0][0]).toBe("zowe.explorer");
        expect(createTreeView.mock.calls[1][0]).toBe("zowe.uss.explorer");
        // tslint:disable-next-line: no-magic-numbers
        expect(registerCommand.mock.calls.length).toBe(51);
        registerCommand.mock.calls.forEach((call, i ) => {
            expect(registerCommand.mock.calls[i][1]).toBeInstanceOf(Function);
        });
        const actualCommands = [];
        registerCommand.mock.calls.forEach((call) => {
            actualCommands.push(call[0]);
        });
        const expectedCommands = [
            "zowe.addSession",
            "zowe.addFavorite",
            "zowe.refreshAll",
            "zowe.refreshNode",
            "zowe.pattern",
            "zowe.ZoweNode.openPS",
            "zowe.createDataset",
            "zowe.createMember",
            "zowe.deleteDataset",
            "zowe.deletePDS",
            "zowe.uploadDialog",
            "zowe.deleteMember",
            "zowe.removeSession",
            "zowe.removeFavorite",
            "zowe.safeSave",
            "zowe.saveSearch",
            "zowe.removeSavedSearch",
            "zowe.submitJcl",
            "zowe.submitMember",
            "zowe.showDSAttributes",
            "zowe.uss.addFavorite",
            "zowe.uss.removeFavorite",
            "zowe.uss.addSession",
            "zowe.uss.refreshAll",
            "zowe.uss.refreshUSS",
            "zowe.uss.safeSaveUSS",
            "zowe.uss.fullPath",
            "zowe.uss.ZoweUSSNode.open",
            "zowe.uss.removeSession",
            "zowe.uss.createFile",
            "zowe.uss.createFolder",
            "zowe.uss.deleteNode",
            "zowe.uss.binary",
            "zowe.uss.text",
            "zowe.uss.renameNode",
            "zowe.uss.uploadDialog",
            "zowe.uss.createNode",
            "zowe.zosJobsOpenspool",
            "zowe.deleteJob",
            "zowe.runModifyCommand",
            "zowe.runStopCommand",
            "zowe.refreshJobsServer",
            "zowe.refreshAllJobs",
            "zowe.addJobsSession",
            "zowe.setOwner",
            "zowe.setPrefix",
            "zowe.removeJobsSession",
            "zowe.downloadSpool",
            "zowe.getJobJcl",
            "zowe.setJobSpool",
            "zowe.issueTsoCmd"
        ];
        expect(actualCommands).toEqual(expectedCommands);
        expect(onDidSaveTextDocument.mock.calls.length).toBe(1);
        // tslint:disable-next-line: no-magic-numbers
        expect(existsSync.mock.calls.length).toBe(3);
        expect(existsSync.mock.calls[0][0]).toBe(extension.BRIGHTTEMPFOLDER);
        expect(readdirSync.mock.calls.length).toBe(1);
        expect(readdirSync.mock.calls[0][0]).toBe(extension.BRIGHTTEMPFOLDER);
        expect(unlinkSync.mock.calls.length).toBe(2);
        expect(unlinkSync.mock.calls[0][0]).toBe(path.join(extension.BRIGHTTEMPFOLDER + "/firstFile.txt"));
        expect(unlinkSync.mock.calls[1][0]).toBe(path.join(extension.BRIGHTTEMPFOLDER + "/secondFile.txt"));
        expect(rmdirSync.mock.calls.length).toBe(1);
        expect(rmdirSync.mock.calls[0][0]).toBe(extension.BRIGHTTEMPFOLDER);

        existsSync.mockReset();
        readdirSync.mockReset();
        existsSync.mockReturnValueOnce(false);
        // tslint:disable-next-line: no-empty
        rmdirSync.mockImplementationOnce(() => {
        });
        readFileSync.mockReturnValue("");
        // .get("Zowe-Temp-Folder-Location")["folderPath"];
        getConfiguration.mockReturnValueOnce({
            get: () => ""
        });
        // getConfiguration("Zowe-Environment").get("framework");
        getConfiguration.mockReturnValueOnce({
            get: (setting: string) => undefined
        });
        getConfiguration.mockReturnValueOnce({
            get: (setting: string) => [
                "[test]: brtvs99.public.test{pds}",
                "[test]: brtvs99.test{ds}",
                "[test]: brtvs99.fail{fail}",
                "[test]: brtvs99.test.search{session}",
            ]
        });

        getConfiguration.mockReturnValueOnce({
            get: (setting: string) => [
                "",
            ]
        });
        existsSync.mockReturnValueOnce(true);

        await extension.activate(mock);

        expect(existsSync.mock.calls.length).toBe(1);
        expect(readdirSync.mock.calls.length).toBe(0);

        existsSync.mockReset();
        readdirSync.mockReset();
        existsSync.mockReturnValueOnce(true);
        existsSync.mockReturnValueOnce(true);
        readdirSync.mockReturnValueOnce(["firstFile", "secondFile"]);
        getConfiguration.mockReturnValueOnce({
            get: () => {
                return [""];
            }
        });
        unlinkSync.mockImplementationOnce(() => {
            return;
        });
        unlinkSync.mockImplementationOnce(() => {
            return;
        });
        unlinkSync.mockImplementationOnce(() => {
            throw (Error("testError"));
        });
        // getConfiguration("Zowe-Environment").get("framework");
        getConfiguration.mockReturnValueOnce({
            get: (setting: string) => "theia"
        });
        await extension.activate(mock);
    });

    it("should not change the existing context menus", async () => {
        const packageJsonContent = require("../../package.json");
        expect(packageJsonContent.contributes.menus["view/item/context"]).toMatchSnapshot();
    });

    it("Testing that createMember correctly executes", async () => {
        const parent = new ZoweNode("parent", vscode.TreeItemCollapsibleState.Collapsed, sessNode, null);

        showInputBox.mockResolvedValue("testMember");

        await extension.createMember(parent, testTree);

        expect(showInputBox.mock.calls.length).toBe(1);
        expect(showInputBox.mock.calls[0][0]).toEqual({placeHolder: "Name of Member"});
        expect(bufferToDataSet.mock.calls.length).toBe(1);
        expect(bufferToDataSet.mock.calls[0][0]).toBe(session);
        expect(bufferToDataSet.mock.calls[0][1]).toEqual(Buffer.from(""));
        expect(bufferToDataSet.mock.calls[0][2]).toBe(parent.label + "(testMember)");

        bufferToDataSet.mockRejectedValueOnce(Error("test"));
        showErrorMessage.mockReset();
        try {
            await extension.createMember(parent, testTree);
            // tslint:disable-next-line:no-empty
        } catch (err) {
        }

        expect(showErrorMessage.mock.calls.length).toBe(1);
        expect(showErrorMessage.mock.calls[0][0]).toBe("Unable to create member: test");

        bufferToDataSet.mockReset();


        showInputBox.mockResolvedValue("");

        await extension.createMember(parent, testTree);

        expect(bufferToDataSet.mock.calls.length).toBe(0);

        parent.contextValue = "pdsf";
        await extension.createMember(parent, testTree);
    });

    it("Testing that refreshPS correctly executes with and without error", async () => {
        const node = new ZoweNode("HLQ.TEST.AFILE7", vscode.TreeItemCollapsibleState.None, sessNode, null);
        const parent = new ZoweNode("parent", vscode.TreeItemCollapsibleState.Collapsed, sessNode, null);
        const child = new ZoweNode("child", vscode.TreeItemCollapsibleState.None, parent, null);

        showErrorMessage.mockReset();
        openTextDocument.mockReset();
        openTextDocument.mockResolvedValueOnce({isDirty: true});
        dataSet.mockReset();
        showTextDocument.mockReset();

        await extension.refreshPS(node);

        expect(dataSet.mock.calls.length).toBe(1);
        expect(dataSet.mock.calls[0][0]).toBe(node.getSession());
        expect(dataSet.mock.calls[0][1]).toBe(node.label);
        expect(dataSet.mock.calls[0][2]).toEqual({
            file: path.join(extension.DS_DIR, node.getSessionNode().label, node.label )
        });
        expect(openTextDocument.mock.calls.length).toBe(1);
        expect(openTextDocument.mock.calls[0][0]).toBe(path.join(extension.DS_DIR,
            node.getSessionNode().label, node.label ));
        expect(showTextDocument.mock.calls.length).toBe(2);
        expect(executeCommand.mock.calls.length).toBe(1);


        showInformationMessage.mockReset();
        openTextDocument.mockResolvedValueOnce({isDirty: false});
        executeCommand.mockReset();

        await extension.refreshPS(node);

        expect(executeCommand.mock.calls.length).toBe(0);

        dataSet.mockRejectedValueOnce(Error("not found"));
        showInformationMessage.mockReset();

        await extension.refreshPS(node);

        expect(showInformationMessage.mock.calls.length).toBe(1);
        expect(showInformationMessage.mock.calls[0][0]).toBe("Unable to find file: " + node.label + " was probably deleted.");

        showErrorMessage.mockReset();
        dataSet.mockReset();
        dataSet.mockRejectedValueOnce(Error(""));

        await extension.refreshPS(child);

        expect(dataSet.mock.calls[0][1]).toBe(child.mParent.label + "(" + child.label + ")");
        expect(showErrorMessage.mock.calls.length).toBe(1);
        expect(showErrorMessage.mock.calls[0][0]).toEqual("");

        showErrorMessage.mockReset();
        openTextDocument.mockReset();
        openTextDocument.mockResolvedValueOnce({isDirty: true});
        openTextDocument.mockResolvedValueOnce({isDirty: true});
        dataSet.mockReset();
        showTextDocument.mockReset();

        node.contextValue = "dsf";
        await extension.refreshPS(node);
        expect(openTextDocument.mock.calls.length).toBe(1);
        expect(dataSet.mock.calls.length).toBe(1);

        dataSet.mockReset();
        openTextDocument.mockReset();

        parent.contextValue = "pdsf";
        await extension.refreshPS(child);
        expect(openTextDocument.mock.calls.length).toBe(1);
        expect(dataSet.mock.calls.length).toBe(1);

        dataSet.mockReset();
        openTextDocument.mockReset();

        parent.contextValue = "favorite";
        await extension.refreshPS(child);
        expect(openTextDocument.mock.calls.length).toBe(1);
        expect(dataSet.mock.calls.length).toBe(1);

        showErrorMessage.mockReset();
        dataSet.mockReset();
        openTextDocument.mockReset();
        parent.contextValue = "turnip";
        await extension.safeSave(child);
        expect(openTextDocument.mock.calls.length).toBe(0);
        expect(dataSet.mock.calls.length).toBe(0);
        expect(showErrorMessage.mock.calls.length).toBe(1);
        expect(showErrorMessage.mock.calls[0][0]).toEqual("safeSave() called from invalid node.");

    });

    it("Testing that addSession is executed successfully", async () => {
        showQuickPick.mockReset();

        (profileLoader.loadAllProfiles as any).mockReset();
        (profileLoader.loadAllProfiles as any).mockReturnValueOnce([{name: "firstName"}, {name: "secondName"}]);
        await extension.addSession(testTree);

        // expect(showQuickPick.mock.calls.length).toBe(1);
        expect(showQuickPick.mock.calls[0][0]).toEqual(["firstName", "secondName"]);
        // tslint:disable-next-line
        expect(showQuickPick.mock.calls[0][1]).toEqual({
            canPickMany: false,
            ignoreFocusOut: true,
            placeHolder: "Select a Profile to Add to the Data Set Explorer"
        });

        showInformationMessage.mockReset();
        (profileLoader.loadAllProfiles as any).mockReset();
        (profileLoader.loadAllProfiles as any).mockReturnValueOnce([]);

        await extension.addSession(testTree);

        expect(showInformationMessage.mock.calls.length).toBe(1);
        expect(showInformationMessage.mock.calls[0][0]).toEqual("No profiles detected");

        showInformationMessage.mockReset();
        (profileLoader.loadAllProfiles as any).mockReset();
        (profileLoader.loadAllProfiles as any).mockReturnValueOnce([]);
        await extension.addSession(testTree);

        expect(showInformationMessage.mock.calls.length).toBe(1);
        expect(showInformationMessage.mock.calls[0][0]).toEqual("No profiles detected");

        showErrorMessage.mockReset();
        (profileLoader.loadAllProfiles as any).mockImplementationOnce(() => {
            throw (Error("testError"));
        });

        try {
            await extension.addSession(testTree);
            // tslint:disable-next-line:no-empty
        } catch (err) {
        }

        expect(showErrorMessage.mock.calls.length).toBe(1);
        expect(showErrorMessage.mock.calls[0][0]).toEqual("Unable to load all profiles: testError");

    });

    it("Testing that addJobsSession is executed successfully", async () => {
        showQuickPick.mockReset();

        (profileLoader.loadAllProfiles as any).mockReset();
        (profileLoader.loadAllProfiles as any).mockReturnValueOnce([{ name: "firstName" }, { name: "secondName" }]);
        await extension.addJobsSession(testJobsTree);

        // expect(showQuickPick.mock.calls.length).toBe(1);
        expect(showQuickPick.mock.calls[0][0]).toEqual(["firstName", "secondName"]);
        // tslint:disable-next-line
        expect(showQuickPick.mock.calls[0][1]).toEqual({
            canPickMany: false,
            ignoreFocusOut: true,
            placeHolder: "Select a Profile to Add to the Jobs Explorer"
        });

        showInformationMessage.mockReset();
        (profileLoader.loadAllProfiles as any).mockReset();
        (profileLoader.loadAllProfiles as any).mockReturnValueOnce([]);

        await extension.addJobsSession(testJobsTree);

        expect(showInformationMessage.mock.calls.length).toBe(1);
        expect(showInformationMessage.mock.calls[0][0]).toEqual("No more profiles to add");

        showInformationMessage.mockReset();
        (profileLoader.loadAllProfiles as any).mockReset();
        (profileLoader.loadAllProfiles as any).mockReturnValueOnce([]);
        await extension.addJobsSession(testJobsTree);

        expect(showInformationMessage.mock.calls.length).toBe(1);
        expect(showInformationMessage.mock.calls[0][0]).toEqual("No more profiles to add");

        showErrorMessage.mockReset();
        (profileLoader.loadAllProfiles as any).mockImplementationOnce(() => {
            throw (Error("testError"));
        });

        try {
            await extension.addJobsSession(testJobsTree);
            // tslint:disable-next-line:no-empty
        } catch (err) {
        }

        expect(showErrorMessage.mock.calls.length).toBe(1);
        expect(showErrorMessage.mock.calls[0][0]).toEqual("Unable to load all profiles: testError");

    });

    it("Testing that createFile is executed successfully", async () => {
        showQuickPick.mockReset();
        getConfiguration.mockReset();
        showInputBox.mockReset();
        dataSetCreate.mockReset();

        getConfiguration.mockReturnValue("FakeConfig");
        showInputBox.mockReturnValueOnce("FakeName");


        showQuickPick.mockResolvedValueOnce("Data Set Binary");
        await extension.createFile(sessNode, testTree);
        showQuickPick.mockResolvedValueOnce("Data Set C");
        await extension.createFile(sessNode, testTree);
        showQuickPick.mockResolvedValueOnce("Data Set Classic");
        await extension.createFile(sessNode, testTree);
        showQuickPick.mockResolvedValueOnce("Data Set Partitioned");
        await extension.createFile(sessNode, testTree);
        showQuickPick.mockResolvedValueOnce("Data Set Sequential");
        await extension.createFile(sessNode, testTree);

        // tslint:disable-next-line: no-magic-numbers
        expect(showQuickPick.mock.calls.length).toBe(5);
        // tslint:disable-next-line: no-magic-numbers
        expect(getConfiguration.mock.calls.length).toBe(5);
        expect(getConfiguration.mock.calls[0][0]).toBe("Zowe-Default-Datasets-Binary");
        expect(getConfiguration.mock.calls[1][0]).toBe("Zowe-Default-Datasets-C");
        expect(getConfiguration.mock.calls[2][0]).toBe("Zowe-Default-Datasets-Classic");
        // tslint:disable-next-line: no-magic-numbers
        expect(getConfiguration.mock.calls[3][0]).toBe("Zowe-Default-Datasets-PDS");
        // tslint:disable-next-line: no-magic-numbers
        expect(getConfiguration.mock.calls[4][0]).toBe("Zowe-Default-Datasets-PS");
        // tslint:disable-next-line: no-magic-numbers
        expect(showInputBox.mock.calls.length).toBe(5);
        // tslint:disable-next-line: no-magic-numbers
        expect(dataSetCreate.mock.calls.length).toBe(5);
        expect(dataSetCreate.mock.calls[0][0]).toEqual(session);

        showQuickPick.mockReset();
        getConfiguration.mockReset();
        showInputBox.mockReset();
        dataSetCreate.mockReset();
        showInformationMessage.mockReset();
        showErrorMessage.mockReset();

        showQuickPick.mockResolvedValueOnce("Data Set Sequential");
        getConfiguration.mockReturnValue("FakeConfig");
        showInputBox.mockReturnValueOnce("FakeName");
        await extension.createFile(sessNode, testTree);

        showQuickPick.mockResolvedValueOnce("Data Set Sequential");
        getConfiguration.mockReturnValue("FakeConfig");
        showInputBox.mockReturnValueOnce("FakeName");
        dataSetCreate.mockRejectedValueOnce(Error("Generic Error"));
        try {
            await extension.createFile(sessNode, testTree);
        } catch (err) {
            // do nothing
        }

        expect(showErrorMessage.mock.calls.length).toBe(1);
        expect(showErrorMessage.mock.calls[0][0]).toBe("Generic Error");


        showQuickPick.mockReset();
        showErrorMessage.mockReset();

        showQuickPick.mockReturnValueOnce(undefined);
        try {
            await extension.createFile(sessNode, testTree);
            // tslint:disable-next-line:no-empty
        } catch (err) {
        }

        expect(showQuickPick.mock.calls.length).toBe(1);
        expect(showErrorMessage.mock.calls.length).toBe(0);
    });

    it("Testing that deleteDataset is executed successfully", async () => {
        existsSync.mockReset();
        unlinkSync.mockReset();
        showQuickPick.mockReset();

        let node = new ZoweNode("HLQ.TEST.NODE", vscode.TreeItemCollapsibleState.None, sessNode, null);
        const parent = new ZoweNode("parent", vscode.TreeItemCollapsibleState.Collapsed, sessNode, null);
        let child = new ZoweNode("child", vscode.TreeItemCollapsibleState.None, parent, null);

        existsSync.mockReturnValueOnce(true);
        showQuickPick.mockResolvedValueOnce("Yes");
        await extension.deleteDataset(node, testTree);
        expect(delDataset.mock.calls.length).toBe(1);
        expect(delDataset.mock.calls[0][0]).toBe(session);
        expect(delDataset.mock.calls[0][1]).toBe(node.label);
        expect(existsSync.mock.calls.length).toBe(1);
        expect(existsSync.mock.calls[0][0]).toBe(path.join(extension.DS_DIR,
            node.getSessionNode().label, node.label ));
        expect(unlinkSync.mock.calls.length).toBe(1);
        expect(unlinkSync.mock.calls[0][0]).toBe(path.join(extension.DS_DIR,
            node.getSessionNode().label, node.label ));

        unlinkSync.mockReset();
        delDataset.mockReset();
        existsSync.mockReturnValueOnce(false);
        showQuickPick.mockResolvedValueOnce("Yes");
        await extension.deleteDataset(child, testTree);

        expect(unlinkSync.mock.calls.length).toBe(0);
        expect(delDataset.mock.calls[0][1]).toBe(child.mParent.label + "(" + child.label + ")");

        delDataset.mockReset();
        delDataset.mockRejectedValueOnce(Error("not found"));
        showQuickPick.mockResolvedValueOnce("Yes");

        await extension.deleteDataset(node, testTree);

        expect(showInformationMessage.mock.calls.length).toBe(1);
        expect(showInformationMessage.mock.calls[0][0]).toBe("Unable to find file: " + node.label + " was probably already deleted.");

        delDataset.mockReset();
        showErrorMessage.mockReset();
        delDataset.mockRejectedValueOnce(Error(""));
        showQuickPick.mockResolvedValueOnce("Yes");

        await extension.deleteDataset(child, testTree);

        expect(showErrorMessage.mock.calls.length).toBe(1);
        expect(showErrorMessage.mock.calls[0][0]).toEqual(Error(""));

        showQuickPick.mockResolvedValueOnce("No");

        await extension.deleteDataset(child, testTree);

        existsSync.mockReturnValueOnce(true);
        node = new ZoweNode("HLQ.TEST.NODE", vscode.TreeItemCollapsibleState.None, sessNode, null);
        node.contextValue = "dsf";
        await extension.deleteDataset(node, testTree);

        existsSync.mockReturnValueOnce(true);
        node.contextValue = "pdsf";
        child = new ZoweNode("child", vscode.TreeItemCollapsibleState.None, node, null);
        await extension.deleteDataset(child, testTree);
    });

    it("Testing that deleteDataset is executed successfully for favorite", async () => {
        existsSync.mockReset();
        unlinkSync.mockReset();
        showQuickPick.mockReset();
        delDataset.mockReset();
        mockRemoveFavorite.mockReset();

        const node = new ZoweNode("[sestest]: HLQ.TEST.DELETE.PARENT", vscode.TreeItemCollapsibleState.None, sessNode, null);
        const child = new ZoweNode("[sestest]: HLQ.TEST.DELETE.NODE", vscode.TreeItemCollapsibleState.None, node, null);
        node.contextValue = "favorite";

        existsSync.mockReturnValueOnce(true);
        showQuickPick.mockResolvedValueOnce("Yes");
        await extension.deleteDataset(child, testTree);

        expect(delDataset.mock.calls.length).toBe(1);
        expect(delDataset.mock.calls[0][0]).toBe(session);
        expect(delDataset.mock.calls[0][1]).toBe("HLQ.TEST.DELETE.NODE");
        expect(mockRemoveFavorite.mock.calls.length).toBe(1);
        expect(mockRemoveFavorite.mock.calls[0][0].label).toBe( "[sestest]: HLQ.TEST.DELETE.NODE" );
        expect(existsSync.mock.calls.length).toBe(1);
        expect(existsSync.mock.calls[0][0]).toBe(path.join(extension.DS_DIR,
            node.getSessionNode().label, "HLQ.TEST.DELETE.NODE" ));
        expect(unlinkSync.mock.calls.length).toBe(1);
        expect(unlinkSync.mock.calls[0][0]).toBe(path.join(extension.DS_DIR,
            node.getSessionNode().label, "HLQ.TEST.DELETE.NODE" ));
    });

    it("Testing that deleteDataset is executed successfully for pdsf", async () => {
        existsSync.mockReset();
        unlinkSync.mockReset();
        showQuickPick.mockReset();
        delDataset.mockReset();
        mockRemoveFavorite.mockReset();

        const node = new ZoweNode("[sestest]: HLQ.TEST.DELETE.PDS", vscode.TreeItemCollapsibleState.None, sessNode, null);
        const child = new ZoweNode("[sestest]: HLQ.TEST.DELETE.PDS(MEMBER)", vscode.TreeItemCollapsibleState.None, node, null);
        node.contextValue = "pdsf";

        existsSync.mockReturnValueOnce(true);
        showQuickPick.mockResolvedValueOnce("Yes");
        await extension.deleteDataset(child, testTree);

        expect(delDataset.mock.calls.length).toBe(1);
        expect(delDataset.mock.calls[0][0]).toBe(session);
        expect(delDataset.mock.calls[0][1]).toBe("HLQ.TEST.DELETE.PDS([sestest]: HLQ.TEST.DELETE.PDS(MEMBER))");
        expect(mockRemoveFavorite.mock.calls.length).toBe(1);
        expect(mockRemoveFavorite.mock.calls[0][0].label).toBe( "[sestest]: HLQ.TEST.DELETE.PDS(MEMBER)" );
        expect(existsSync.mock.calls.length).toBe(1);
        expect(existsSync.mock.calls[0][0]).toBe(path.join(extension.DS_DIR,
            node.getSessionNode().label, "HLQ.TEST.DELETE.PDS([sestest]: HLQ.TEST.DELETE.PDS(MEMBER))" ));
        expect(unlinkSync.mock.calls.length).toBe(1);
        expect(unlinkSync.mock.calls[0][0]).toBe(path.join(extension.DS_DIR,
            node.getSessionNode().label, "HLQ.TEST.DELETE.PDS([sestest]: HLQ.TEST.DELETE.PDS(MEMBER))" ));
    });

    it("Testing that deleteDataset fails if junk passed", async () => {
        existsSync.mockReset();
        unlinkSync.mockReset();
        showQuickPick.mockReset();
        delDataset.mockReset();
        mockRemoveFavorite.mockReset();
        showErrorMessage.mockReset();

        const node = new ZoweNode("[sestest]: HLQ.TEST.DELETE.PARENT", vscode.TreeItemCollapsibleState.None, sessNode, null);
        const parent = new ZoweNode("sestest", vscode.TreeItemCollapsibleState.Collapsed, sessNode, null);
        const child = new ZoweNode("[sestest]: HLQ.TEST.DELETE.NODE", vscode.TreeItemCollapsibleState.None, node, null);
        node.contextValue = "junk";

        existsSync.mockReturnValueOnce(true);
        showQuickPick.mockResolvedValueOnce("Yes");
        await extension.deleteDataset(child, testTree);
        expect(showErrorMessage.mock.calls.length).toBe(1);
        expect(showErrorMessage.mock.calls[0][0].message).toEqual("deleteDataSet() called from invalid node.");
    });

    it("Testing that enterPattern is executed successfully", async () => {
        showInformationMessage.mockReset();
        showInputBox.mockReset();

        const node = new ZoweNode("node", vscode.TreeItemCollapsibleState.None, sessNode, null);
        node.pattern = "TEST";
        node.contextValue = "session";

        showInputBox.mockReturnValueOnce("test");
        await extension.enterPattern(node, testTree);

        expect(showInputBox.mock.calls.length).toBe(1);
        expect(showInputBox.mock.calls[0][0]).toEqual({
            prompt: "Search data sets by entering patterns: use a comma to separate multiple patterns",
            value: node.pattern
        });
        expect(showInformationMessage.mock.calls.length).toBe(0);

        showInputBox.mockReturnValueOnce("");
        showInputBox.mockReset();
        showInformationMessage.mockReset();
        await extension.enterPattern(node, testTree);

        expect(showInformationMessage.mock.calls.length).toBe(1);
        expect(showInformationMessage.mock.calls[0][0]).toBe("You must enter a pattern.");
    });

    it("Testing that enterPattern is executed successfully for search favorite", async () => {
        mockAddSession.mockReset();
        const favoriteSample = new ZoweNode("[sestest]: HLQ.TEST", vscode.TreeItemCollapsibleState.None, undefined, null);

        await extension.enterPattern(favoriteSample, testTree);

        expect(mockAddSession.mock.calls.length).toBe(1);
        expect(mockAddSession.mock.calls[0][1]).toEqual("sestest");
    });

    it("Testing that saveFile is executed successfully", async () => {
        const testDoc: vscode.TextDocument = {
            fileName: path.join(extension.DS_DIR, "/sestest/HLQ.TEST.AFILE"),
            uri: null,
            isUntitled: null,
            languageId: null,
            version: null,
            isDirty: null,
            isClosed: null,
            save: null,
            eol: null,
            lineCount: null,
            lineAt: null,
            offsetAt: null,
            positionAt: null,
            getText: null,
            getWordRangeAtPosition: null,
            validateRange: null,
            validatePosition: null
        };

        const testResponse = {
            success: true,
            commandResponse: "",
            apiResponse: {
                items: []
            }
        };
        testTree.getChildren.mockReturnValueOnce([new ZoweNode("node", vscode.TreeItemCollapsibleState.None, sessNode, null), sessNode]);
        dataSetList.mockReset();
        showErrorMessage.mockReset();

        dataSetList.mockResolvedValueOnce(testResponse);

        await extension.saveFile(testDoc, testTree);

        expect(dataSetList.mock.calls.length).toBe(1);
        expect(dataSetList.mock.calls[0][0]).toEqual(session);
        expect(dataSetList.mock.calls[0][1]).toBe("HLQ.TEST.AFILE");
        expect(showErrorMessage.mock.calls.length).toBe(1);
        expect(showErrorMessage.mock.calls[0][0]).toBe("Data set failed to save. Data set may have been deleted on mainframe.");

        testResponse.apiResponse.items = ["Item1"];
        dataSetList.mockReset();
        pathToDataSet.mockReset();
        showErrorMessage.mockReset();

        testTree.getChildren.mockReturnValueOnce([sessNode]);
        dataSetList.mockResolvedValueOnce(testResponse);
        testResponse.success = true;
        pathToDataSet.mockResolvedValueOnce(testResponse);

        await extension.saveFile(testDoc, testTree);

        testTree.getChildren.mockReturnValueOnce([sessNode]);
        dataSetList.mockResolvedValueOnce(testResponse);
        testResponse.success = false;
        testResponse.commandResponse = "Save failed";
        pathToDataSet.mockResolvedValueOnce(testResponse);

        await extension.saveFile(testDoc, testTree);

        testTree.getChildren.mockReturnValueOnce([sessNode]);
        dataSetList.mockResolvedValueOnce(testResponse);
        pathToDataSet.mockRejectedValueOnce(Error("Test Error"));

        await extension.saveFile(testDoc, testTree);
        // tslint:disable-next-line: no-magic-numbers
        expect(dataSetList.mock.calls.length).toBe(3);
        expect(dataSetList.mock.calls[0][0]).toEqual(session);
        expect(dataSetList.mock.calls[0][1]).toBe("HLQ.TEST.AFILE");
        // expect(pathToDataSet.mock.calls.length).toBe(3);
        // expect(pathToDataSet.mock.calls[0][0]).toEqual(session);
        // expect(pathToDataSet.mock.calls[0][1]).toBe(testDoc.fileName);
        // expect(pathToDataSet.mock.calls[0][2]).toBe("testFile");
        // expect(showErrorMessage.mock.calls.length).toBe(3);
        // expect(showErrorMessage.mock.calls[0][0]).toBe("Save failed");
        // expect(showErrorMessage.mock.calls[1][0]).toBe("Test Error");

        const testDoc2: vscode.TextDocument = {
            fileName: path.normalize("/sestest/HLQ.TEST.AFILE"),
            uri: null,
            isUntitled: null,
            languageId: null,
            version: null,
            isDirty: null,
            isClosed: null,
            save: null,
            eol: null,
            lineCount: null,
            lineAt: null,
            offsetAt: null,
            positionAt: null,
            getText: null,
            getWordRangeAtPosition: null,
            validateRange: null,
            validatePosition: null
        };

        testTree.getChildren.mockReturnValueOnce([sessNode]);
        dataSetList.mockReset();

        await extension.saveFile(testDoc2, testTree);

        expect(dataSetList.mock.calls.length).toBe(0);

        const testDoc3: vscode.TextDocument = {
            fileName: path.join(extension.DS_DIR, "/sestest/HLQ.TEST.AFILE(mem)"),
            uri: null,
            isUntitled: null,
            languageId: null,
            version: null,
            isDirty: null,
            isClosed: null,
            save: null,
            eol: null,
            lineCount: null,
            lineAt: null,
            offsetAt: null,
            positionAt: null,
            getText: null,
            getWordRangeAtPosition: null,
            validateRange: null,
            validatePosition: null
        };

        dataSetList.mockReset();
//        pathToDataSet.mockReset();
        showErrorMessage.mockReset();

        testTree.getChildren.mockReturnValueOnce([sessNode]);
        dataSetList.mockResolvedValueOnce(testResponse);
        testResponse.success = true;
//        pathToDataSet.mockResolvedValueOnce(testResponse);

        await extension.saveFile(testDoc3, testTree);

        // expect(pathToDataSet.mock.calls.length).toBe(1);
        // expect(pathToDataSet.mock.calls[0][0]).toEqual(session);
        // expect(pathToDataSet.mock.calls[0][1]).toBe(testDoc3.fileName);
        // expect(pathToDataSet.mock.calls[0][2]).toBe("testFile(mem)");

        testTree.getChildren.mockReturnValueOnce([new ZoweNode("node", vscode.TreeItemCollapsibleState.None, sessNode, null), sessNode]);
        dataSetList.mockReset();
        showErrorMessage.mockReset();

        dataSetList.mockImplementationOnce(() => {
            throw Error("Test Error");
        });

        await extension.saveFile(testDoc, testTree);

        expect(showErrorMessage.mock.calls.length).toBe(2);

    });

    it("Testing that refreshAll is executed successfully", async () => {
        extension.refreshAll(testTree);
    });

    it("Testing that openPS is executed successfully", async () => {
        dataSet.mockReset();
        openTextDocument.mockReset();
        showTextDocument.mockReset();
        showErrorMessage.mockReset();
        existsSync.mockReset();
        withProgress.mockReset();

        const node = new ZoweNode("node", vscode.TreeItemCollapsibleState.None, sessNode, null);
        const parent = new ZoweNode("parent", vscode.TreeItemCollapsibleState.Collapsed, sessNode, null);
        const child = new ZoweNode("child", vscode.TreeItemCollapsibleState.None, parent, null);

        existsSync.mockReturnValue(null);
        openTextDocument.mockResolvedValueOnce("test doc");

        await extension.openPS(node);

        expect(existsSync.mock.calls.length).toBe(1);
        expect(existsSync.mock.calls[0][0]).toBe(path.join(extension.DS_DIR,
            node.getSessionNode().label.trim(), node.label));
        expect(withProgress).toBeCalledWith(
            {
                location: vscode.ProgressLocation.Notification,
                title: "Opening data set..."
            }, expect.any(Function)
        );
        withProgress(downloadDataset);
        expect(withProgress).toBeCalledWith(downloadDataset);
        // expect(dataSet.mock.calls.length).toBe(1);
        // expect(dataSet.mock.calls[0][0]).toBe(session);
        // expect(dataSet.mock.calls[0][1]).toBe(node.label);
        // expect(dataSet.mock.calls[0][2]).toEqual({file: extension.getDocumentFilePath(node.label, node)});
        expect(openTextDocument.mock.calls.length).toBe(1);
        expect(openTextDocument.mock.calls[0][0]).toBe(extension.getDocumentFilePath(node.label, node));
        expect(showTextDocument.mock.calls.length).toBe(1);
        expect(showTextDocument.mock.calls[0][0]).toBe("test doc");

        openTextDocument.mockResolvedValueOnce("test doc");
        const node2 = new ZoweNode("HLQ.TEST.NODE", vscode.TreeItemCollapsibleState.None, sessNode, null);

        await extension.openPS(node2);

        dataSet.mockReset();
        openTextDocument.mockReset();
        showTextDocument.mockReset();
        existsSync.mockReset();

        existsSync.mockReturnValue("exists");
        showTextDocument.mockRejectedValueOnce(Error("testError"));

        try {
            await extension.openPS(child);
        } catch (err) {
            // do nothing
        }

        expect(dataSet.mock.calls.length).toBe(0);
        expect(openTextDocument.mock.calls.length).toBe(1);
        expect(openTextDocument.mock.calls[0][0]).toBe(extension.getDocumentFilePath(parent.label + "(" + child.label + ")", node));
        expect(showTextDocument.mock.calls.length).toBe(1);
        expect(showErrorMessage.mock.calls.length).toBe(1);
        expect(showErrorMessage.mock.calls[0][0]).toBe("testError");

        const child2 = new ZoweNode("child", vscode.TreeItemCollapsibleState.None, node2, null);
        try {
            await extension.openPS(child2);
        } catch (err) {
            // do nothing
        }

        openTextDocument.mockReset();
        showTextDocument.mockReset();
        parent.contextValue = "pdsf";
        await extension.openPS(child);
        expect(openTextDocument.mock.calls.length).toBe(1);
        expect(showTextDocument.mock.calls.length).toBe(1);

        showTextDocument.mockReset();
        openTextDocument.mockReset();

        parent.contextValue = "favorite";
        await extension.openPS(child);
        expect(openTextDocument.mock.calls.length).toBe(1);
        expect(showTextDocument.mock.calls.length).toBe(1);

        showErrorMessage.mockReset();
    });

    it("Testing that safeSave is executed successfully", async () => {
        dataSet.mockReset();
        openTextDocument.mockReset();
        showTextDocument.mockReset();
        showInformationMessage.mockReset();

        const node = new ZoweNode("node", vscode.TreeItemCollapsibleState.None, sessNode, null);
        const parent = new ZoweNode("parent", vscode.TreeItemCollapsibleState.Collapsed, sessNode, null);
        const child = new ZoweNode("child", vscode.TreeItemCollapsibleState.None, parent, null);

        openTextDocument.mockResolvedValueOnce("test");

        await extension.safeSave(node);

        expect(dataSet.mock.calls.length).toBe(1);
        expect(dataSet.mock.calls[0][0]).toBe(session);
        expect(dataSet.mock.calls[0][1]).toBe(node.label);
        expect(dataSet.mock.calls[0][2]).toEqual({file: extension.getDocumentFilePath(node.label, node)});
        expect(openTextDocument.mock.calls.length).toBe(1);
        expect(openTextDocument.mock.calls[0][0]).toBe(path.join(extension.DS_DIR,
            node.getSessionNode().label.trim(), node.label ));
        expect(showTextDocument.mock.calls.length).toBe(1);
        expect(showTextDocument.mock.calls[0][0]).toBe("test");
        expect(save.mock.calls.length).toBe(1);

        dataSet.mockReset();
        dataSet.mockRejectedValueOnce(Error("not found"));

        await extension.safeSave(node);

        expect(showInformationMessage.mock.calls.length).toBe(1);
        expect(showInformationMessage.mock.calls[0][0]).toBe("Unable to find file: " + node.label + " was probably deleted.");

        dataSet.mockReset();
        showErrorMessage.mockReset();
        dataSet.mockRejectedValueOnce(Error(""));

        await extension.safeSave(child);

        expect(showErrorMessage.mock.calls.length).toBe(1);
        expect(showErrorMessage.mock.calls[0][0]).toEqual("");

        openTextDocument.mockResolvedValueOnce("test");
        openTextDocument.mockResolvedValueOnce("test");

        dataSet.mockReset();
        openTextDocument.mockReset();
        node.contextValue = "dsf";
        await extension.safeSave(node);
        expect(openTextDocument.mock.calls.length).toBe(1);
        expect(dataSet.mock.calls.length).toBe(1);

        dataSet.mockReset();
        openTextDocument.mockReset();
        parent.contextValue = "pdsf";
        await extension.safeSave(child);
        expect(openTextDocument.mock.calls.length).toBe(1);
        expect(dataSet.mock.calls.length).toBe(1);

        dataSet.mockReset();
        openTextDocument.mockReset();
        parent.contextValue = "favorite";
        await extension.safeSave(child);
        expect(openTextDocument.mock.calls.length).toBe(1);
        expect(dataSet.mock.calls.length).toBe(1);

        showErrorMessage.mockReset();
        dataSet.mockReset();
        openTextDocument.mockReset();
        parent.contextValue = "turnip";
        await extension.safeSave(child);
        expect(openTextDocument.mock.calls.length).toBe(0);
        expect(dataSet.mock.calls.length).toBe(0);
        expect(showErrorMessage.mock.calls.length).toBe(1);
        expect(showErrorMessage.mock.calls[0][0]).toEqual("safeSave() called from invalid node.");
    });

    it("Testing that safeSaveUSS is executed successfully", async () => {
        ussFile.mockReset();
        openTextDocument.mockReset();
        showTextDocument.mockReset();
        showInformationMessage.mockReset();
        save.mockReset();

        const node = new ZoweUSSNode("node", vscode.TreeItemCollapsibleState.None, ussNode, null, null);
        const parent = new ZoweUSSNode("parent", vscode.TreeItemCollapsibleState.Collapsed, ussNode, null, null);
        const child = new ZoweUSSNode("child", vscode.TreeItemCollapsibleState.None, parent, null, null);

        openTextDocument.mockResolvedValueOnce("test");

        await extension.safeSaveUSS(node);

        expect(ussFile.mock.calls.length).toBe(1);
        expect(ussFile.mock.calls[0][0]).toBe(node.getSession());
        expect(ussFile.mock.calls[0][1]).toBe(node.fullPath);
        expect(ussFile.mock.calls[0][2]).toEqual({file: extension.getUSSDocumentFilePath(node)});
        expect(openTextDocument.mock.calls.length).toBe(1);
        expect(openTextDocument.mock.calls[0][0]).toBe(path.join(extension.getUSSDocumentFilePath(node)));
        expect(showTextDocument.mock.calls.length).toBe(1);
        expect(showTextDocument.mock.calls[0][0]).toBe("test");
        expect(save.mock.calls.length).toBe(1);

        ussFile.mockReset();
        ussFile.mockRejectedValueOnce(Error("not found"));

        await extension.safeSaveUSS(node);

        expect(showInformationMessage.mock.calls.length).toBe(1);
        expect(showInformationMessage.mock.calls[0][0]).toBe("Unable to find file: " + node.fullPath + " was probably deleted.");

        ussFile.mockReset();
        showErrorMessage.mockReset();
        ussFile.mockRejectedValueOnce(Error(""));

        await extension.safeSaveUSS(child);

        expect(showErrorMessage.mock.calls.length).toBe(1);
        expect(showErrorMessage.mock.calls[0][0]).toEqual("");
    });

    it("Testing that refreshUSS correctly executes with and without error", async () => {
        const node = new ZoweUSSNode("test-node", vscode.TreeItemCollapsibleState.None, ussNode, null, "/");
        const parent = new ZoweUSSNode("parent", vscode.TreeItemCollapsibleState.Collapsed, node, null, "/");
        const child = new ZoweUSSNode("child", vscode.TreeItemCollapsibleState.None, parent, null, "/");

        node.contextValue = "uss_session";
        node.fullPath = "/u/myuser";

        showErrorMessage.mockReset();
        openTextDocument.mockReset();
        openTextDocument.mockResolvedValueOnce({isDirty: true});
        ussFile.mockReset();
        showTextDocument.mockReset();
        executeCommand.mockReset();

        await extension.refreshUSS(node);

        expect(ussFile.mock.calls.length).toBe(1);
        expect(ussFile.mock.calls[0][0]).toBe(node.getSession());
        expect(ussFile.mock.calls[0][1]).toBe(node.fullPath);
        expect(ussFile.mock.calls[0][2]).toEqual({
            file: extension.getUSSDocumentFilePath(node)
        });
        expect(openTextDocument.mock.calls.length).toBe(1);
        expect(openTextDocument.mock.calls[0][0]).toBe(path.join(extension.getUSSDocumentFilePath(node)));
        expect(showTextDocument.mock.calls.length).toBe(2);
        expect(executeCommand.mock.calls.length).toBe(1);


        showInformationMessage.mockReset();
        openTextDocument.mockResolvedValueOnce({isDirty: false});
        executeCommand.mockReset();

        await extension.refreshUSS(node);

        expect(executeCommand.mock.calls.length).toBe(0);

        ussFile.mockRejectedValueOnce(Error("not found"));
        showInformationMessage.mockReset();

        await extension.refreshUSS(node);

        expect(showInformationMessage.mock.calls.length).toBe(1);
        expect(showInformationMessage.mock.calls[0][0]).toBe("Unable to find file: " + node.label + " was probably deleted.");

        showErrorMessage.mockReset();
        ussFile.mockReset();
        ussFile.mockRejectedValueOnce(Error(""));

        await extension.refreshUSS(child);

        expect(ussFile.mock.calls[0][1]).toBe(child.fullPath);
        expect(showErrorMessage.mock.calls.length).toBe(1);
        expect(showErrorMessage.mock.calls[0][0]).toEqual(Error(""));

        showErrorMessage.mockReset();
        openTextDocument.mockReset();
        openTextDocument.mockResolvedValueOnce({isDirty: true});
        openTextDocument.mockResolvedValueOnce({isDirty: true});
        ussFile.mockReset();
        showTextDocument.mockReset();

        ussFile.mockReset();
        node.contextValue = "file";
        await extension.refreshUSS(node);
        expect(ussFile.mock.calls[0][1]).toEqual("/u/myuser");

        ussFile.mockReset();
        node.contextValue = "directory";
        await extension.refreshUSS(child);
        expect(ussFile.mock.calls[0][1]).toBe("/child");

        ussFile.mockReset();
        parent.contextValue = "directoryf";
        await extension.refreshUSS(child);
        expect(ussFile.mock.calls[0][1]).toBe("/child");

        ussFile.mockReset();
        openTextDocument.mockReset();
        showTextDocument.mockReset();
        existsSync.mockReset();
        showErrorMessage.mockReset();

        const badparent = new ZoweUSSNode("parent", vscode.TreeItemCollapsibleState.Collapsed, ussNode, null, null);
        badparent.contextValue = "turnip";
        const brat = new ZoweUSSNode("brat", vscode.TreeItemCollapsibleState.None, badparent, null, null);
        try {
            await extension.refreshUSS(brat);
        } catch (err) {
            expect(err.message).toEqual("refreshPS() called from invalid node.");
        }
        expect(ussFile.mock.calls.length).toBe(0);
        expect(showErrorMessage.mock.calls.length).toBe(1);
        expect(showErrorMessage.mock.calls[0][0]).toBe("refreshUSS() called from invalid node.");
    });

    it("Testing that addSession is executed correctly for a USS explorer", async () => {
        showQuickPick.mockReset();
        (profileLoader.loadAllProfiles as any).mockReset();
        (profileLoader.loadAllProfiles as any).mockReturnValueOnce([{name: "firstName"}, {name: "secondName"}]);

        await extension.addUSSSession(testUSSTree);

        expect((profileLoader.loadAllProfiles as any).mock.calls.length).toBe(1);
        expect(showQuickPick.mock.calls.length).toBe(1);
        expect(showQuickPick.mock.calls[0][0]).toEqual(["firstName","secondName"]);
        expect(showQuickPick.mock.calls[0][1]).toEqual({
            canPickMany: false,
            ignoreFocusOut: true,
            placeHolder: "Select a Profile to Add to the USS Explorer"
        });

        // no profiles returned
        showInformationMessage.mockReset();
        (profileLoader.loadAllProfiles as any).mockReset();
        (profileLoader.loadAllProfiles as any).mockReturnValueOnce([]);

        await extension.addSession(testUSSTree);

        expect((profileLoader.loadAllProfiles as any).mock.calls.length).toBe(1);
        expect(showInformationMessage.mock.calls.length).toBe(1);
        expect(showInformationMessage.mock.calls[0][0]).toEqual("No profiles detected");

        // only profile is automatically loaded so should say none left to chose
        showInformationMessage.mockReset();
        (profileLoader.loadAllProfiles as any).mockReset();
        (profileLoader.loadAllProfiles as any).mockReturnValueOnce([{name: "usstest"}]);

        await extension.addSession(testUSSTree);

        expect((profileLoader.loadAllProfiles as any).mock.calls.length).toBe(1);
        expect(showInformationMessage.mock.calls.length).toBe(1);
        expect(showInformationMessage.mock.calls[0][0]).toEqual("No more profiles to add");

        showErrorMessage.mockReset();
        (profileLoader.loadAllProfiles as any).mockImplementationOnce(() => {
            throw (Error("testError"));
        });

        try {
            await extension.addSession(testUSSTree);
            // tslint:disable-next-line:no-empty
        } catch (err) {
        }

        expect(showErrorMessage.mock.calls.length).toBe(1);
        expect(showErrorMessage.mock.calls[0][0]).toEqual("Unable to load all profiles: testError");

    });

    it("Testing that refreshAllUSS is executed successfully", async () => {
        const spy = jest.fn(testTree.refresh);
        ussNodeActions.refreshAllUSS(testTree);
        expect(testTree.refresh).toHaveBeenCalled();
    });

    it("Testing that open is executed successfully", async () => {
        ussFile.mockReset();
        openTextDocument.mockReset();
        showTextDocument.mockReset();
        showErrorMessage.mockReset();
        existsSync.mockReset();
        withProgress.mockReset();

        const node = new ZoweUSSNode("node", vscode.TreeItemCollapsibleState.None, ussNode, null, "/");
        const parent = new ZoweUSSNode("parent", vscode.TreeItemCollapsibleState.Collapsed, ussNode, null, "/");
        const child = new ZoweUSSNode("child", vscode.TreeItemCollapsibleState.None, parent, null, "/parent");

        isFileTagBinOrAscii.mockReturnValue(false);
        existsSync.mockReturnValue(null);
        openTextDocument.mockResolvedValueOnce("test.doc");

        await extension.openUSS(node);

        expect(existsSync.mock.calls.length).toBe(1);
        expect(existsSync.mock.calls[0][0]).toBe(path.join(extension.USS_DIR, "/" + node.getSessionNode().mProfileName + "/", node.fullPath));
        expect(isFileTagBinOrAscii.mock.calls.length).toBe(1);
        expect(isFileTagBinOrAscii.mock.calls[0][0]).toBe(session);
        expect(isFileTagBinOrAscii.mock.calls[0][1]).toBe(node.fullPath);
        expect(withProgress).toBeCalledWith(
            {
                location: vscode.ProgressLocation.Notification,
                title: "Opening USS file..."
            }, expect.any(Function)
        );
        withProgress(downloadUSSFile);
        expect(withProgress).toBeCalledWith(downloadUSSFile);
        // expect(ussFile.mock.calls.length).toBe(1);
        // expect(ussFile.mock.calls[0][0]).toBe(session);
        // expect(ussFile.mock.calls[0][1]).toBe(node.fullPath);
        // expect(ussFile.mock.calls[0][2]).toEqual({file: extension.getUSSDocumentFilePath(node), binary: false});
        expect(openTextDocument.mock.calls.length).toBe(1);
        expect(openTextDocument.mock.calls[0][0]).toBe(extension.getUSSDocumentFilePath(node));
        expect(showTextDocument.mock.calls.length).toBe(1);
        expect(showTextDocument.mock.calls[0][0]).toBe("test.doc");

        openTextDocument.mockResolvedValueOnce("test.doc");
        const node2 = new ZoweUSSNode("usstest", vscode.TreeItemCollapsibleState.None, ussNode, null, null);

        await extension.openUSS(node2);

        ussFile.mockReset();
        openTextDocument.mockReset();
        showTextDocument.mockReset();
        existsSync.mockReset();

        existsSync.mockReturnValue("exists");
        showTextDocument.mockRejectedValueOnce(Error("testError"));

        try {
            await extension.openUSS(child);
        } catch (err) {
            // do nothing
        }

        expect(ussFile.mock.calls.length).toBe(0);
        expect(openTextDocument.mock.calls.length).toBe(1);
        expect(openTextDocument.mock.calls[0][0]).toBe(extension.getUSSDocumentFilePath(child));
        expect(showTextDocument.mock.calls.length).toBe(1);
        expect(showErrorMessage.mock.calls.length).toBe(1);
        expect(showErrorMessage.mock.calls[0][0]).toBe("testError");

        const child2 = new ZoweUSSNode("child", vscode.TreeItemCollapsibleState.None, node2, null, null);
        try {
            await extension.openUSS(child2);
        } catch (err) {
            // do nothing
        }

        ussFile.mockReset();
        openTextDocument.mockReset();
        showTextDocument.mockReset();
        existsSync.mockReset();
        showErrorMessage.mockReset();

        const badparent = new ZoweUSSNode("parent", vscode.TreeItemCollapsibleState.Collapsed, ussNode, null, null);
        badparent.contextValue = "turnip";
        const brat = new ZoweUSSNode("brat", vscode.TreeItemCollapsibleState.None, badparent, null, null);
        try {
            await extension.openUSS(brat);
// tslint:disable-next-line: no-empty
        } catch (err) {
        }
        expect(ussFile.mock.calls.length).toBe(0);
        expect(showErrorMessage.mock.calls.length).toBe(2);
        expect(showErrorMessage.mock.calls[0][0]).toBe("open() called from invalid node.");
        expect(showErrorMessage.mock.calls[1][0]).toBe("open() called from invalid node.");
    });

    it("Tests that openUSS executes successfully with favorited files", async () => {
        ussFile.mockReset();
        openTextDocument.mockReset();
        showTextDocument.mockReset();

        openTextDocument.mockResolvedValueOnce("test.doc");

        // Set up mock favorite session
        const favoriteSession = new ZoweUSSNode("Favorites", vscode.TreeItemCollapsibleState.Collapsed, null, session, null);
        favoriteSession.contextValue = "favorite";

        // Set up favorited nodes (directly under Favorites)
        const favoriteFile = new ZoweUSSNode("favFile", vscode.TreeItemCollapsibleState.None, favoriteSession, null, "/");
        favoriteFile.contextValue = "textfilef";
        const favoriteParent = new ZoweUSSNode("favParent", vscode.TreeItemCollapsibleState.Collapsed, favoriteSession, null, "/");
        favoriteParent.contextValue = "directoryf";
        // Set up child of favoriteDir - make sure we can open the child of a favorited directory
        const child = new ZoweUSSNode("favChild", vscode.TreeItemCollapsibleState.Collapsed, favoriteParent, null, "/favDir");
        child.contextValue = "textfile";

        // For each node, make sure that code below the log.debug statement is execute
        await extension.openUSS(favoriteFile);
        expect(showTextDocument.mock.calls.length).toBe(1);
        showTextDocument.mockReset();

        await extension.openUSS(child);
        expect(showTextDocument.mock.calls.length).toBe(1);
        showTextDocument.mockReset();
    });

    it("Testing that open is executed successfully when chtag says binary", async () => {
        ussFile.mockReset();
        openTextDocument.mockReset();
        showTextDocument.mockReset();
        showErrorMessage.mockReset();
        existsSync.mockReset();
        withProgress.mockReset();

        const node = new ZoweUSSNode("node", vscode.TreeItemCollapsibleState.None, ussNode, null, "/");
        const parent = new ZoweUSSNode("parent", vscode.TreeItemCollapsibleState.Collapsed, ussNode, null, "/");
        const child = new ZoweUSSNode("child", vscode.TreeItemCollapsibleState.None, parent, null, "/parent");

        isFileTagBinOrAscii.mockReturnValue(true);
        existsSync.mockReturnValue(null);
        openTextDocument.mockResolvedValueOnce("test.doc");

        await extension.openUSS(node);

        expect(existsSync.mock.calls.length).toBe(1);
        expect(existsSync.mock.calls[0][0]).toBe(path.join(extension.USS_DIR, "/" + node.getSessionNode().mProfileName + "/", node.fullPath));
        expect(withProgress).toBeCalledWith(
            {
                location: vscode.ProgressLocation.Notification,
                title: "Opening USS file..."
            }, expect.any(Function)
        );
        withProgress(downloadUSSFile);
        expect(withProgress).toBeCalledWith(downloadUSSFile);
        // expect(ussFile.mock.calls.length).toBe(1);
        // expect(ussFile.mock.calls[0][0]).toBe(session);
        // expect(ussFile.mock.calls[0][1]).toBe(node.fullPath);
        // expect(ussFile.mock.calls[0][2]).toEqual({file: extension.getUSSDocumentFilePath(node), binary: true});
        expect(openTextDocument.mock.calls.length).toBe(1);
        expect(openTextDocument.mock.calls[0][0]).toBe(extension.getUSSDocumentFilePath(node));
        expect(showTextDocument.mock.calls.length).toBe(1);
        expect(showTextDocument.mock.calls[0][0]).toBe("test.doc");
    });

    it("Testing that saveUSSFile is executed successfully", async () => {
        const testDoc: vscode.TextDocument = {
            fileName: path.join(extension.USS_DIR, ussNode.label, "testFile"),
            uri: null,
            isUntitled: null,
            languageId: null,
            version: null,
            isDirty: null,
            isClosed: null,
            save: null,
            eol: null,
            lineCount: null,
            lineAt: null,
            offsetAt: null,
            positionAt: null,
            getText: null,
            getWordRangeAtPosition: null,
            validateRange: null,
            validatePosition: null
        };

        const testResponse = {
            success: true,
            commandResponse: "",
            apiResponse: {
                items: []
            }
        };
        testUSSTree.getChildren.mockReturnValueOnce([
            new ZoweUSSNode("testFile", vscode.TreeItemCollapsibleState.None, ussNode, null, "/"), sessNode]);

        testResponse.apiResponse.items = ["Item1"];
        fileToUSSFile.mockReset();
        showErrorMessage.mockReset();

        testResponse.success = true;
        fileToUSSFile.mockResolvedValueOnce(testResponse);
        withProgress.mockReturnValueOnce(testResponse);

        await extension.saveUSSFile(testDoc, testUSSTree);

        testResponse.success = false;
        testResponse.commandResponse = "Save failed";
        fileToUSSFile.mockResolvedValueOnce(testResponse);
        withProgress.mockReturnValueOnce(testResponse);

        await extension.saveUSSFile(testDoc, testUSSTree);

        fileToUSSFile.mockRejectedValueOnce(Error("Test Error"));
        showErrorMessage.mockReset();
        withProgress.mockRejectedValueOnce(Error("Test Error"));

        await extension.saveUSSFile(testDoc, testUSSTree);
        expect(showErrorMessage.mock.calls.length).toBe(1);
        expect(showErrorMessage.mock.calls[0][0]).toBe("Test Error");

        const testDoc2: vscode.TextDocument = {
            fileName: path.normalize("/sestest/HLQ.TEST.AFILE"),
            uri: null,
            isUntitled: null,
            languageId: null,
            version: null,
            isDirty: null,
            isClosed: null,
            save: null,
            eol: null,
            lineCount: null,
            lineAt: null,
            offsetAt: null,
            positionAt: null,
            getText: null,
            getWordRangeAtPosition: null,
            validateRange: null,
            validatePosition: null
        };

        testUSSTree.getChildren.mockReturnValueOnce([sessNode]);

        await extension.saveUSSFile(testDoc2, testUSSTree);

        const testDoc3: vscode.TextDocument = {
            fileName: path.join(extension.DS_DIR, "/sestest/HLQ.TEST.AFILE(mem)"),
            uri: null,
            isUntitled: null,
            languageId: null,
            version: null,
            isDirty: null,
            isClosed: null,
            save: null,
            eol: null,
            lineCount: null,
            lineAt: null,
            offsetAt: null,
            positionAt: null,
            getText: null,
            getWordRangeAtPosition: null,
            validateRange: null,
            validatePosition: null
        };

        fileToUSSFile.mockReset();
        showErrorMessage.mockReset();

        testUSSTree.getChildren.mockReturnValueOnce([sessNode]);
        testResponse.success = true;
        fileToUSSFile.mockResolvedValueOnce(testResponse);

        await extension.saveUSSFile(testDoc3, testUSSTree);
    });

    it("tests that the prefix is set correctly on the job", async () => {
        showInformationMessage.mockReset();
        showInputBox.mockReset();

        const node = new Job("job", vscode.TreeItemCollapsibleState.None, null, session, null);

        showInputBox.mockReturnValueOnce("*");
        await extension.setPrefix(node, testJobsTree);

        expect(showInputBox.mock.calls.length).toBe(1);
        expect(showInputBox.mock.calls[0][0]).toEqual({
            prompt: "Prefix"
        });
        expect(showInformationMessage.mock.calls.length).toBe(0);
    });

    it("tests that the owner is set correctly on the job", async () => {
        showInformationMessage.mockReset();
        showInputBox.mockReset();

        const node = new Job("job", vscode.TreeItemCollapsibleState.None, null, session, iJob);

        showInputBox.mockReturnValueOnce("OWNER");
        await extension.setOwner(node, testJobsTree);

        expect(showInputBox.mock.calls.length).toBe(1);
        expect(showInputBox.mock.calls[0][0]).toEqual({
            prompt: "Owner",
        });
        expect(showInformationMessage.mock.calls.length).toBe(0);
    });

    it("tests that the user is informed when a job is deleted", async () => {
        showInformationMessage.mockReset();
        await extension.deleteJob(jobNode);
        expect(showInformationMessage.mock.calls.length).toBe(1);
        expect(showInformationMessage.mock.calls[0][0]).toEqual(
            `Job ${jobNode.job.jobname}(${jobNode.job.jobid}) deleted`
        );
    });

    it("tests that the spool content is opened in a new document", async () => {
        showTextDocument.mockReset();
        openTextDocument.mockReset();
        await extension.getSpoolContent("sessionName", iJobFile);
        expect(showTextDocument.mock.calls.length).toBe(1);
    });

    it("tests that a stop command is issued", async () => {
        showInformationMessage.mockReset();
        issueSimple.mockReturnValueOnce({commandResponse: "fake response"});
        await extension.stopCommand(jobNode);
        expect(showInformationMessage.mock.calls.length).toBe(1);
        expect(showInformationMessage.mock.calls[0][0]).toEqual(
            "Command response: fake response"
        );
    });

    it("tests that a modify command is issued", async () => {
        showInformationMessage.mockReset();
        showInputBox.mockReset();
        showInputBox.mockReturnValue("modify");
        issueSimple.mockReturnValueOnce({commandResponse: "fake response"});
        await extension.modifyCommand(jobNode);
        expect(showInformationMessage.mock.calls.length).toBe(1);
        expect(showInformationMessage.mock.calls[0][0]).toEqual(
            "Command response: fake response"
        );
    });

    it("tests that the spool is downloaded", async () => {
        const fileUri = {fsPath: "/tmp/foo"};
        showOpenDialog.mockReturnValue([fileUri]);
        await extension.downloadSpool(jobNode);
        expect(showOpenDialog).toBeCalled();
        expect(downloadAllSpoolContentCommon).toBeCalled();
        expect(downloadAllSpoolContentCommon.mock.calls[0][0]).toEqual(jobNode.session);
        expect(downloadAllSpoolContentCommon.mock.calls[0][1]).toEqual(
            {
                jobid: jobNode.job.jobid,
                jobname: jobNode.job.jobname,
                outDir: fileUri.fsPath
            }
        );
    });

    it("tests that the jcl is downloaded", async () => {
        getJclForJob.mockReset();
        openTextDocument.mockReset();
        showTextDocument.mockReset();
        await extension.downloadJcl(jobNode);
        expect(getJclForJob).toBeCalled();
        expect(openTextDocument).toBeCalled();
        expect(showTextDocument).toBeCalled();
    });

    it("tests that the jcl is submitted", async () => {
        showInformationMessage.mockReset();
        (profileLoader.loadAllProfiles as any).mockReset();
        (profileLoader.loadAllProfiles as any).mockReturnValueOnce([{ name: "firstName" }, { name: "secondName" }]);
        createBasicZosmfSession.mockReturnValue(session);
        submitJcl.mockReturnValue(iJob);
        await extension.submitJcl(testTree);
        expect(submitJcl).toBeCalled();
        expect(showInformationMessage).toBeCalled();
        expect(showInformationMessage.mock.calls.length).toBe(1);
        expect(showInformationMessage.mock.calls[0][0]).toEqual("Job submitted [JOB1234](command:zowe.setJobSpool?%5Bnull%2C%22JOB1234%22%5D)");
    });

    it("tests that a pds member is submitted", async () => {
        showErrorMessage.mockReset();
        const rootNode = new ZoweNode("sessionRoot", vscode.TreeItemCollapsibleState.Collapsed, null, session);
        rootNode.contextValue = "session";
        const file = new ZoweNode("file", vscode.TreeItemCollapsibleState.Collapsed, rootNode, null);
        file.contextValue = "file";
        const subNode = new ZoweNode("pds", vscode.TreeItemCollapsibleState.Collapsed, rootNode, null);
        const member = new ZoweNode("member", vscode.TreeItemCollapsibleState.None, subNode, null);
        const favorite = new ZoweNode("favorite", vscode.TreeItemCollapsibleState.Collapsed, rootNode, null);
        const favoriteSubNode = new ZoweNode("memberf", vscode.TreeItemCollapsibleState.Collapsed, rootNode, null);
        const favoritemember = new ZoweNode("pdsf", vscode.TreeItemCollapsibleState.Collapsed, favoriteSubNode, null);
        const gibberish = new ZoweNode("gibberish", vscode.TreeItemCollapsibleState.Collapsed, rootNode, null);
        gibberish.contextValue = "gibberish";
        const gibberishSubNode = new ZoweNode("gibberishmember", vscode.TreeItemCollapsibleState.Collapsed, gibberish, null);
        submitJob.mockReturnValue(iJob);


        // pds member
        showInformationMessage.mockReset();
        submitJob.mockReset();
        submitJob.mockReturnValue(iJob);
        await extension.submitMember(member);
        expect(submitJob.mock.calls.length).toBe(1);
        expect(submitJob.mock.calls[0][1]).toEqual("pds(member)");
        expect(showInformationMessage.mock.calls.length).toBe(1);
        expect(showInformationMessage.mock.calls[0][0]).toEqual(
            "Job submitted [JOB1234](command:zowe.setJobSpool?%5B%22sessionRoot%22%2C%22JOB1234%22%5D)");

        // file node
        showInformationMessage.mockReset();
        submitJob.mockReset();
        submitJob.mockReturnValue(iJob);
        await extension.submitMember(file);
        expect(submitJob.mock.calls.length).toBe(1);
        expect(submitJob.mock.calls[0][1]).toEqual("file");
        expect(showInformationMessage.mock.calls.length).toBe(1);
        expect(showInformationMessage.mock.calls[0][0]).toEqual(
            "Job submitted [JOB1234](command:zowe.setJobSpool?%5B%22sessionRoot%22%2C%22JOB1234%22%5D)");

        // favorite member
        showInformationMessage.mockReset();
        submitJob.mockReset();
        submitJob.mockReturnValue(iJob);
        await extension.submitMember(favoritemember);
        expect(submitJob.mock.calls.length).toBe(1);
        expect(submitJob.mock.calls[0][1]).toEqual("memberf(pdsf)");
        expect(showInformationMessage.mock.calls.length).toBe(1);
        expect(showInformationMessage.mock.calls[0][0]).toEqual(
            "Job submitted [JOB1234](command:zowe.setJobSpool?%5B%22sessionRoot%22%2C%22JOB1234%22%5D)");


        // favorite
        showInformationMessage.mockReset();
        submitJob.mockReset();
        submitJob.mockReturnValue(iJob);
        await extension.submitMember(favorite);
        expect(submitJob.mock.calls.length).toBe(1);
        expect(submitJob.mock.calls[0][1]).toEqual("favorite");
        expect(showInformationMessage.mock.calls.length).toBe(1);
        expect(showInformationMessage.mock.calls[0][0]).toEqual(
            "Job submitted [JOB1234](command:zowe.setJobSpool?%5B%22sessionRoot%22%2C%22JOB1234%22%5D)");

        // gibberish
        showInformationMessage.mockReset();
        submitJob.mockReset();
        submitJob.mockReturnValue(iJob);
        try {
            await extension.submitMember(gibberishSubNode);
        } catch (e) {
            expect(e.message).toEqual("submitMember() called from invalid node.");
        }
        expect(showInformationMessage).not.toBeCalled();
        expect(showErrorMessage.mock.calls.length).toBe(1);
        expect(showErrorMessage.mock.calls[0][0]).toEqual("submitMember() called from invalid node.");
    });

    it("Tests that temp folder handles default preference", () => {
        mkdirSync.mockReset();
        moveSync.mockReset();
        // Possibly remove `existsSync` from here and subsequent tests, when implementing "multiple occurrences"
        existsSync.mockReset();
        existsSync.mockReturnValue(true);

        const originalPreferencePath = "";
        const updatedPreferencePath = "/testing";
        const defaultPreference = extension.BRIGHTTEMPFOLDER;

        extension.moveTempFolder(originalPreferencePath, updatedPreferencePath);
        // tslint:disable-next-line: no-magic-numbers
        expect(mkdirSync.mock.calls.length).toBe(3);
        expect(mkdirSync.mock.calls[0][0]).toBe(extension.BRIGHTTEMPFOLDER);
        expect(moveSync.mock.calls.length).toBe(1);
        expect(moveSync.mock.calls[0][0]).toBe(defaultPreference);
        expect(moveSync.mock.calls[0][1]).toBe(path.join(path.sep, "testing", "temp"));
    });

    it("Tests that temp folder is moved successfully", () => {
        mkdirSync.mockReset();
        moveSync.mockReset();
        existsSync.mockReset();
        existsSync.mockReturnValue(true);

        const originalPreferencePath = "/test/path";
        const updatedPreferencePath = "/new/test/path";

        extension.moveTempFolder(originalPreferencePath, updatedPreferencePath);
        // tslint:disable-next-line: no-magic-numbers
        expect(mkdirSync.mock.calls.length).toBe(3);
        expect(mkdirSync.mock.calls[0][0]).toBe(extension.BRIGHTTEMPFOLDER);
        expect(moveSync.mock.calls.length).toBe(1);
        expect(moveSync.mock.calls[0][0]).toBe(path.join(path.sep, "test", "path", "temp"));
        expect(moveSync.mock.calls[0][1]).toBe(path.join(path.sep, "new", "test", "path", "temp"));
    });

    it("Tests that temp folder does not update on duplicate preference", () => {
        mkdirSync.mockReset();
        moveSync.mockReset();

        const originalPreferencePath = "/test/path";
        const updatedPreferencePath = "/test/path";

        extension.moveTempFolder(originalPreferencePath, updatedPreferencePath);
        // tslint:disable-next-line: no-magic-numbers
        expect(mkdirSync.mock.calls.length).toBe(3);
        expect(mkdirSync.mock.calls[0][0]).toBe(extension.BRIGHTTEMPFOLDER);
        expect(moveSync.mock.calls.length).toBe(0);
    });

    // To Do: When supporting "multiple instances", possibly remove this test
    it("Tests that moving temp folder does not show error, if already moved by another Instance", () => {
        mkdirSync.mockReset();
        moveSync.mockReset();

        existsSync.mockReset();
        // Needs to mock once for each path
        existsSync.mockReturnValue(true);
        existsSync.mockReturnValue(true);
        existsSync.mockReturnValue(false);

        const originalPreferencePath = "/invalid/path";
        const updatedPreferencePath = "/test/path";

        extension.moveTempFolder(originalPreferencePath, updatedPreferencePath);
        // tslint:disable-next-line: no-magic-numbers
        expect(mkdirSync.mock.calls.length).toBe(3);
        expect(moveSync.mock.calls.length).toBe(0);

    });

    it("Testing that the add Suffix for datasets works", async () => {
        extension.defineGlobals("/test/path/");
        let node = new ZoweNode("AUSER.TEST.JCL(member)", vscode.TreeItemCollapsibleState.None, sessNode, null);
        expect(extension.getDocumentFilePath(node.label, node)).toBe(path.join(path.sep,
            "test", "path", "temp", "_D_", "sestest", "AUSER.TEST.JCL(member).jcl"));
        node = new ZoweNode("AUSER.TEST.ASM(member)", vscode.TreeItemCollapsibleState.None, sessNode, null);
        expect(extension.getDocumentFilePath(node.label, node)).toBe(path.join(path.sep,
            "test", "path", "temp", "_D_", "sestest", "AUSER.TEST.ASM(member).asm"));
        node = new ZoweNode("AUSER.COBOL.TEST(member)", vscode.TreeItemCollapsibleState.None, sessNode, null);
        expect(extension.getDocumentFilePath(node.label, node)).toBe(path.join(path.sep,
            "test", "path", "temp", "_D_", "sestest", "AUSER.COBOL.TEST(member).cbl"));
        node = new ZoweNode("AUSER.PROD.PLI(member)", vscode.TreeItemCollapsibleState.None, sessNode, null);
        expect(extension.getDocumentFilePath(node.label, node)).toBe(path.join(path.sep,
            "test", "path", "temp", "_D_", "sestest", "AUSER.PROD.PLI(member).pli"));
        node = new ZoweNode("AUSER.PROD.PLX(member)", vscode.TreeItemCollapsibleState.None, sessNode, null);
        expect(extension.getDocumentFilePath(node.label, node)).toBe(path.join(path.sep,
            "test", "path", "temp", "_D_", "sestest", "AUSER.PROD.PLX(member).pli"));
        node = new ZoweNode("AUSER.PROD.SH(member)", vscode.TreeItemCollapsibleState.None, sessNode, null);
        expect(extension.getDocumentFilePath(node.label, node)).toBe(path.join(path.sep,
            "test", "path", "temp", "_D_", "sestest", "AUSER.PROD.SH(member).sh"));
        node = new ZoweNode("AUSER.REXX.EXEC(member)", vscode.TreeItemCollapsibleState.None, sessNode, null);
        expect(extension.getDocumentFilePath(node.label, node)).toBe(path.join(path.sep,
            "test", "path", "temp", "_D_", "sestest", "AUSER.REXX.EXEC(member).rexx"));
        node = new ZoweNode("AUSER.TEST.XML(member)", vscode.TreeItemCollapsibleState.None, sessNode, null);
        expect(extension.getDocumentFilePath(node.label, node)).toBe(path.join(path.sep,
            "test", "path", "temp", "_D_", "sestest", "AUSER.TEST.XML(member).xml"));

        node = new ZoweNode("AUSER.TEST.XML", vscode.TreeItemCollapsibleState.None, sessNode, null);
        expect(extension.getDocumentFilePath(node.label, node)).toBe(path.join(path.sep,
            "test", "path", "temp", "_D_", "sestest", "AUSER.TEST.XML.xml"));
        node = new ZoweNode("AUSER.TEST.TXML", vscode.TreeItemCollapsibleState.None, sessNode, null);
        expect(extension.getDocumentFilePath(node.label, node)).toBe(path.join(path.sep,
            "test", "path", "temp", "_D_", "sestest", "AUSER.TEST.TXML"));
        node = new ZoweNode("AUSER.XML.TGML", vscode.TreeItemCollapsibleState.None, sessNode, null);
        expect(extension.getDocumentFilePath(node.label, node)).toBe(path.join(path.sep,
            "test", "path", "temp", "_D_", "sestest", "AUSER.XML.TGML.xml"));
        node = new ZoweNode("AUSER.XML.ASM", vscode.TreeItemCollapsibleState.None, sessNode, null);
        expect(extension.getDocumentFilePath(node.label, node)).toBe(path.join(path.sep,
            "test", "path", "temp", "_D_", "sestest", "AUSER.XML.ASM.asm"));
        node = new ZoweNode("AUSER", vscode.TreeItemCollapsibleState.None, sessNode, null);
        expect(extension.getDocumentFilePath(node.label, node)).toBe(path.join(path.sep,
            "test", "path", "temp", "_D_", "sestest", "AUSER"));
        node = new ZoweNode("AUSER.XML.TEST(member)", vscode.TreeItemCollapsibleState.None, sessNode, null);
        expect(extension.getDocumentFilePath(node.label, node)).toBe(path.join(path.sep,
            "test", "path", "temp", "_D_", "sestest", "AUSER.XML.TEST(member).xml"));
        node = new ZoweNode("XML.AUSER.TEST(member)", vscode.TreeItemCollapsibleState.None, sessNode, null);
        expect(extension.getDocumentFilePath(node.label, node)).toBe(path.join(path.sep,
            "test", "path", "temp", "_D_", "sestest", "XML.AUSER.TEST(member)"));
        node = new ZoweNode("AUSER.COBOL.PL1.XML.TEST(member)", vscode.TreeItemCollapsibleState.None, sessNode, null);
        expect(extension.getDocumentFilePath(node.label, node)).toBe(path.join(path.sep,
            "test", "path", "temp", "_D_", "sestest", "AUSER.COBOL.PL1.XML.TEST(member).xml"));
        node = new ZoweNode("AUSER.COBOL.PL1.XML.ASSEMBLER.TEST(member)", vscode.TreeItemCollapsibleState.None, sessNode, null);
        expect(extension.getDocumentFilePath(node.label, node)).toBe(
            path.join(path.sep, "test", "path", "temp", "_D_", "sestest", "AUSER.COBOL.PL1.XML.ASSEMBLER.TEST(member).asm"));
        node = new ZoweNode("AUSER.TEST.COPYBOOK", vscode.TreeItemCollapsibleState.None, sessNode, null);
        expect(extension.getDocumentFilePath(node.label, node)).toBe(path.join(path.sep,
            "test", "path", "temp", "_D_", "sestest", "AUSER.TEST.COPYBOOK.cpy"));
        node = new ZoweNode("AUSER.TEST.PLINC", vscode.TreeItemCollapsibleState.None, sessNode, null);
        expect(extension.getDocumentFilePath(node.label, node)).toBe(path.join(path.sep,
            "test", "path", "temp", "_D_", "sestest", "AUSER.TEST.PLINC.inc"));
        node = new ZoweNode("AUSER.TEST.SPFLOG1", vscode.TreeItemCollapsibleState.None, sessNode, null);
        expect(extension.getDocumentFilePath(node.label, node)).toEqual(path.join(path.sep,
            "test", "path", "temp", "_D_", "sestest", "AUSER.TEST.SPFLOG1.log"));
    });

    it("Tests the showDSAttributes function", async () => {
        dataSetList.mockReset();
        const node = new ZoweNode("AUSER.A1557332.A996850.TEST1", vscode.TreeItemCollapsibleState.None, sessNode, null);
        const testResponse = {
            success: true,
            commandResponse: "",
            apiResponse: {
                items: [{
                    blksz:"6160",
                    catnm:"ICFCAT.MV3B.CATALOGA",
                    cdate:"2019/05/08",
                    dev:"3390",
                    dsname:"AUSER.A1557332.A996850.TEST1",
                    dsntp:"PDS",
                    dsorg:"PO",
                    edate:"***None***",
                    extx:"1",
                    lrecl:"80",
                    migr:"NO",
                    mvol:"N",
                    ovf:"NO",
                    rdate:"2019/07/17",
                    recfm:"FB",
                    sizex:"15",
                    spacu:"CYLINDERS",
                    used:"6",
                    vol:"3BP001",
                    vols:"3BP001"}]
            }
        };
        const emptyResponse = {
            success: true,
            commandResponse: "",
            apiResponse: {
                items: []
            }
        };
        createWebviewPanel.mockReturnValue({
               webview: {
                    html: ""
                }
        });
        dataSetList.mockReturnValueOnce(testResponse);
        await extension.showDSAttributes(node, testTree);
        expect(dataSetList.mock.calls.length).toBe(1);
        expect(dataSetList.mock.calls[0][0]).toBe(node.getSession());
        expect(dataSetList.mock.calls[0][1]).toBe(node.label);
        expect(dataSetList.mock.calls[0][2]).toEqual({attributes: true } );

        // mock a favorite
        dataSetList.mockReset();
        dataSetList.mockReturnValueOnce(testResponse);
        const node1 = new ZoweNode("[session]: AUSER.A1557332.A996850.TEST1", vscode.TreeItemCollapsibleState.None, sessNode, null);
        node1.contextValue = "pdsf";
        await extension.showDSAttributes(node1, testTree);
        expect(dataSetList.mock.calls.length).toBe(1);

        // mock a response and no attributes
        showErrorMessage.mockReset();
        dataSetList.mockReset();
        dataSetList.mockReturnValueOnce(emptyResponse);
        await expect(extension.showDSAttributes(node1, testTree)).rejects.toEqual(
            Error("No matching data set names found for query: AUSER.A1557332.A996850.TEST1"));
        expect(showErrorMessage.mock.calls.length).toBe(1);
        expect(showErrorMessage.mock.calls[0][0]).toEqual(
            "Unable to list attributes: No matching data set names found for query: AUSER.A1557332.A996850.TEST1");
     });

    it("tests the issueTsoCommand function", async () => {
        showQuickPick.mockReset();
        showInputBox.mockReset();
        (profileLoader.loadAllProfiles as any).mockReset();

        (profileLoader.loadAllProfiles as any).mockReturnValueOnce([{name: "firstName"},{name: "secondName"}]);

        showQuickPick.mockReturnValueOnce("firstName");
        showInputBox.mockReturnValueOnce("/d iplinfo");
        issueSimple.mockReturnValueOnce({commandResponse: "fake response"});

        await extension.issueTsoCommand(outputChannel);

        expect((profileLoader.loadAllProfiles as any).mock.calls.length).toBe(1);
        expect(showQuickPick.mock.calls.length).toBe(1);
        expect(showQuickPick.mock.calls[0][0]).toEqual(["firstName", "secondName"]);
        expect(showQuickPick.mock.calls[0][1]).toEqual({
            canPickMany: false,
            ignoreFocusOut: true,
            placeHolder: "Select the Profile to use to submit the command"
        });
        expect(showInputBox.mock.calls.length).toBe(1);
    });
});<|MERGE_RESOLUTION|>--- conflicted
+++ resolved
@@ -185,16 +185,13 @@
     const from = jest.fn();
     const Uri = jest.fn();
     const parse = jest.fn();
-<<<<<<< HEAD
     const withProgress = jest.fn();
     const downloadDataset = jest.fn();
     const downloadUSSFile = jest.fn();
-=======
     const mockInitialize = jest.fn();
     const mockInitializeUSS = jest.fn();
     const ussPattern = jest.fn();
     const mockPattern = jest.fn();
->>>>>>> 59727add
     const ProgressLocation = jest.fn().mockImplementation(() => {
         return {
             Notification: 15
@@ -238,24 +235,6 @@
             refreshElement: jest.fn()
         };
     });
-
-<<<<<<< HEAD
-    // const lstatSync = jest.fn().mockImplementation(() => {
-    //     return { lstat };
-    // });
-    // const lstat = jest.fn().mockImplementation(() => {
-    //     return {
-    //         isFile(): true;
-    //      };
-    // });
-=======
-    const withProgress = jest.fn().mockImplementation(() => {
-        return {
-            location: 15,
-            title: "Saving file..."
-        };
-    });
->>>>>>> 59727add
 
     enum CreateDataSetTypeEnum {
         DATA_SET_BINARY = 0,
