/*
* This program and the accompanying materials are made available under the terms of the *
* Eclipse Public License v2.0 which accompanies this distribution, and is available at *
* https://www.eclipse.org/legal/epl-v20.html                                      *
*                                                                                 *
* SPDX-License-Identifier: EPL-2.0                                                *
*                                                                                 *
* Copyright Contributors to the Zowe Project.                                     *
*                                                                                 *
*/

import * as vscode from "vscode";
import * as treeMock from "../../src/DatasetTree";
import * as treeUSSMock from "../../src/USSTree";
import { ZoweUSSNode } from "../../src/ZoweUSSNode";
import { ZoweNode } from "../../src/ZoweNode";
import * as brtimperative from "@brightside/imperative";
import * as extension from "../../src/extension";
import * as path from "path";
import * as brightside from "@brightside/core";
import * as os from "os";
import * as fs from "fs";
import * as fsextra from "fs-extra";
import * as profileLoader from "../../src/Profiles";
import * as ussNodeActions from "../../src/uss/ussNodeActions";
import { Job } from "../../src/ZoweJobNode";
import * as utils from "../../src/utils";
import { ZoweExplorerApiRegister } from "../../src/api/ZoweExplorerApiRegister";

jest.mock("vscode");
jest.mock("Session");
jest.mock("@brightside/core");
jest.mock("@brightside/imperative");
jest.mock("fs");
jest.mock("fs-extra");
jest.mock("util");
jest.mock("isbinaryfile");
jest.mock("DatasetTree");
jest.mock("USSTree");

describe("Extension Unit Tests", () => {
    // Globals
    const session = new brtimperative.Session({
        user: "fake",
        password: "fake",
        hostname: "fake",
        protocol: "https",
        type: "basic",
    });

    const iJob: brightside.IJob = {
        "jobid": "JOB1234",
        "jobname": "TESTJOB",
        "files-url": "fake/files",
        "job-correlator": "correlator",
        "phase-name": "PHASE",
        "reason-not-running": "",
        "step-data": [{
            "proc-step-name": "",
            "program-name": "",
            "step-name": "",
            "step-number": 1,
            "active": "",
            "smfid": ""

        }],
        "class": "A",
        "owner": "USER",
        "phase": 0,
        "retcode": "",
        "status": "ACTIVE",
        "subsystem": "SYS",
        "type": "JOB",
        "url": "fake/url"
    };

    const iJobFile: brightside.IJobFile = {
        "byte-count": 128,
        "job-correlator": "",
        "record-count": 1,
        "records-url": "fake/records",
        "class": "A",
        "ddname": "STDOUT",
        "id": 100,
        "jobid": "100",
        "jobname": "TESTJOB",
        "lrecl": 80,
        "procstep": "",
        "recfm": "FB",
        "stepname": "",
        "subsystem": ""
    };

    const profileOne: brtimperative.IProfileLoaded = {
        name: "sestest",
        profile: {
            user:undefined,
            password: undefined
        },
        type: "zosmf",
        message: "",
        failNotFound: false
    };
    let mockLoadNamedProfile = jest.fn();
    mockLoadNamedProfile.mockReturnValue(profileOne);
    const profileOps = {
        allProfiles: [profileOne, {name: "secondName"}],
        defaultProfile: profileOne,
        loadNamedProfile: mockLoadNamedProfile
    };
    Object.defineProperty(profileLoader.Profiles, "createInstance", {
        value: jest.fn(() => {
            return profileOps;
        })
    });
    Object.defineProperty(profileLoader.Profiles, "getInstance", {
        value: jest.fn(() => {
            return profileOps;
        })
    });

    const mvsApi = ZoweExplorerApiRegister.getMvsApi(profileOne);
    const getMvsApiMock = jest.fn();
    getMvsApiMock.mockReturnValue(mvsApi);
    ZoweExplorerApiRegister.getMvsApi = getMvsApiMock.bind(ZoweExplorerApiRegister);

    const ussApi = ZoweExplorerApiRegister.getUssApi(profileOne);
    const getUssApiMock = jest.fn();
    getUssApiMock.mockReturnValue(ussApi);
    ZoweExplorerApiRegister.getUssApi = getUssApiMock.bind(ZoweExplorerApiRegister);

    const jesApi = ZoweExplorerApiRegister.getJesApi(profileOne);
    const getJesApiMock = jest.fn();
    getJesApiMock.mockReturnValue(jesApi);
    ZoweExplorerApiRegister.getJesApi = getJesApiMock.bind(ZoweExplorerApiRegister);

    const sessNode = new ZoweNode("sestest", vscode.TreeItemCollapsibleState.Expanded, null, session, undefined, undefined, profileOne);
    sessNode.contextValue = extension.DS_SESSION_CONTEXT;
    sessNode.pattern = "test hlq";

    const ussNode = new ZoweUSSNode("usstest", vscode.TreeItemCollapsibleState.Expanded, null, session, null, null, profileOne.name, "123");
    ussNode.contextValue = extension.USS_SESSION_CONTEXT;
    ussNode.fullPath = "/u/myuser";

    const jobNode = new Job("jobtest", vscode.TreeItemCollapsibleState.Expanded, null, session, iJob, profileOne);

    const mkdirSync = jest.fn();
    const moveSync = jest.fn();
    const getAllProfileNames = jest.fn();
    const createTreeView = jest.fn();
    const reveal = jest.fn();
    const createWebviewPanel = jest.fn();
    const pathMock = jest.fn();
    const registerCommand = jest.fn();
    const onDidSaveTextDocument = jest.fn();
    const onDidCollapseElement = jest.fn();
    const onDidExpandElement = jest.fn();
    const existsSync = jest.fn();
    const createReadStream = jest.fn();
    const readdirSync = jest.fn();
    const unlinkSync = jest.fn();
    const rmdirSync = jest.fn();
    const readFileSync = jest.fn();
    const showErrorMessage = jest.fn();
    const showWarningMessage = jest.fn();
    const showInputBox = jest.fn();
    const showOpenDialog = jest.fn();
    const showQuickBox = jest.fn();
    const ZosmfSession = jest.fn();
    const createBasicZosmfSession = jest.fn();
    const Upload = jest.fn();
    const Delete = jest.fn();
    const bufferToDataSet = jest.fn();
    const pathToDataSet = jest.fn();
    const delDataset = jest.fn();
    const Create = jest.fn();
    const dataSetCreate = jest.fn();
    const Download = jest.fn();
    const Utilities = jest.fn();
    const isFileTagBinOrAscii = jest.fn();
    const dataSet = jest.fn();
    const ussFile = jest.fn();
    const List = jest.fn();
    const Get = jest.fn();
    const dataSetGet = jest.fn();
    const fileToUSSFile = jest.fn();
    const dataSetList = jest.fn();
    const fileList = jest.fn();
    const allMembers = jest.fn();
    const openTextDocument = jest.fn();
    const showTextDocument = jest.fn();
    const showInformationMessage = jest.fn();
    const showQuickPick = jest.fn();
    const createQuickPick = jest.fn();
    const mockAddZoweSession = jest.fn();
    const mockAddHistory = jest.fn();
    const mockGetHistory = jest.fn();
    const mockRefresh = jest.fn();
    const mockRefreshElement = jest.fn();
    const mockUSSRefresh = jest.fn();
    const mockUSSRefreshElement = jest.fn();
    const mockGetChildren = jest.fn();
    const mockGetUSSChildren = jest.fn();
    const mockRemoveFavorite = jest.fn();
    const getConfiguration = jest.fn();
    const onDidChangeConfiguration = jest.fn();
    const executeCommand = jest.fn();
    const activeTextEditor = jest.fn();
    const document = jest.fn();
    const getText = jest.fn();
    const save = jest.fn();
    const isFile = jest.fn();
    const load = jest.fn();
    const GetJobs = jest.fn();
    const getSpoolContentById = jest.fn();
    const getJclForJob = jest.fn();
    const DownloadJobs = jest.fn();
    const downloadAllSpoolContentCommon = jest.fn();
    const SubmitJobs = jest.fn();
    const submitJcl = jest.fn();
    const submitJob = jest.fn();
    const IssueCommand = jest.fn();
    const issueSimple = jest.fn();
    const registerTextDocumentContentProvider = jest.fn();
    const from = jest.fn();
    const Uri = jest.fn();
    const parse = jest.fn();
    const withProgress = jest.fn();
    const downloadDataset = jest.fn();
    const downloadUSSFile = jest.fn();
    const mockInitialize = jest.fn();
    const mockInitializeUSS = jest.fn();
    const ussPattern = jest.fn();
    const mockPattern = jest.fn();
    const Rename = jest.fn();
    const renameDataSet = jest.fn();
    const renameDataSetMember = jest.fn();
    const mockRenameFavorite = jest.fn();
    const mockUpdateFavorites = jest.fn();
    const mockRenameNode = jest.fn();
    const Copy = jest.fn();
    const copyDataSet = jest.fn();
    const findFavoritedNode = jest.fn();
    const findNonFavoritedNode = jest.fn();
    const concatChildNodes = jest.fn();
    const concatUSSChildNodes = jest.fn();
    const ImperativeError  = jest.fn();
    const getProfileName = jest.fn();
    let mockClipboardData: string;
    const fileResponse: brightside.IZosFilesResponse = {
        success: true,
        commandResponse: null,
        apiResponse: {
            etag: "123"
        }
    };
    const cliHome = jest.fn().mockReturnValue(path.join(os.homedir(), ".zowe"));
    const icInstance = jest.fn();
    const ImperativeConfig =jest.fn();
    const clipboard = {
        writeText: jest.fn().mockImplementation((value) => mockClipboardData = value),
        readText: jest.fn().mockImplementation(() => mockClipboardData),
    };

    const ProgressLocation = jest.fn().mockImplementation(() => {
        return {
            Notification: 15
        };
    });
    const CliProfileManager = jest.fn().mockImplementation(() => {
        return {getAllProfileNames, load};
    });
    const DatasetTree = jest.fn().mockImplementation(() => {
        return {
            mSessionNodes: [],
            mFavorites: [],
            addSession: mockAddZoweSession,
            addHistory: mockAddHistory,
            getHistory: mockGetHistory,
            refresh: mockRefresh,
            refreshElement: mockRefreshElement,
            getChildren: mockGetChildren,
            removeFavorite: mockRemoveFavorite,
            enterPattern: mockPattern,
            initializeFavorites: mockInitialize,
            renameFavorite: mockRenameFavorite,
            updateFavorites: mockUpdateFavorites,
            renameNode: mockRenameNode,
            findFavoritedNode,
            findNonFavoritedNode,
            getProfileName: jest.fn()
        };
    });
    const USSTree = jest.fn().mockImplementation(() => {
        return {
            mSessionNodes: [],
            addSession: mockAddZoweSession,
            refresh: mockUSSRefresh,
            addHistory: mockAddHistory,
            getHistory: mockGetHistory,
            refreshElement: mockUSSRefreshElement,
            getChildren: mockGetUSSChildren,
            initializeUSSFavorites: mockInitializeUSS,
            ussFilterPrompt: ussPattern,
        };
    });
    const JobsTree = jest.fn().mockImplementation(() => {
        return {
            mSessionNodes: [],
            getChildren: jest.fn(),
            addSession: jest.fn(),
            refresh: jest.fn(),
            refreshElement: jest.fn(),
            getProfileName: jest.fn()
        };
    });

    enum CreateDataSetTypeEnum {
        DATA_SET_BINARY = 0,
        DATA_SET_C = 1,
        DATA_SET_CLASSIC = 2,
        DATA_SET_PARTITIONED = 3,
        DATA_SET_SEQUENTIAL = 4,
    }

    const testTree = DatasetTree();
    testTree.mSessionNodes = [];
    testTree.mSessionNodes.push(sessNode);
    Object.defineProperty(testTree, "onDidExpandElement", {value: jest.fn()});
    Object.defineProperty(testTree, "onDidCollapseElement", {value: jest.fn()});
    Object.defineProperty(testTree, "reveal", {value: jest.fn()});
    Object.defineProperty(vscode.window, "createQuickPick", {value: createQuickPick});

    const testUSSTree = USSTree();
    testUSSTree.mSessionNodes = [];
    testUSSTree.mSessionNodes.push(ussNode);

    const testJobsTree = JobsTree();
    testJobsTree.mSessionNodes = [];
    testJobsTree.mSessionNodes.push(jobNode);

    mockLoadNamedProfile = jest.fn();
    Object.defineProperty(profileLoader.Profiles, "createInstance", {
        value: jest.fn(() => {
            return {
                allProfiles: [{name: "firstName"}, {name: "secondName"}],
                defaultProfile: {name: "firstName"},
                usesSecurity: jest.fn().mockReturnValue(true)
            };
        })
    });
    Object.defineProperty(utils, "concatChildNodes", {value: concatChildNodes});
    Object.defineProperty(utils, "concatUSSChildNodes", {value: concatUSSChildNodes});
    Object.defineProperty(fs, "mkdirSync", {value: mkdirSync});
    Object.defineProperty(brtimperative, "ImperativeError", {value: ImperativeError});
    Object.defineProperty(brtimperative, "CliProfileManager", {value: CliProfileManager});
    Object.defineProperty(vscode.window, "createTreeView", {value: createTreeView});
    Object.defineProperty(vscode.window, "createWebviewPanel", {value: createWebviewPanel});
    Object.defineProperty(vscode, "Uri", {value: Uri});
    Object.defineProperty(vscode, "ProgressLocation", {value: ProgressLocation});
    Object.defineProperty(vscode.commands, "registerCommand", {value: registerCommand});
    Object.defineProperty(vscode.workspace, "onDidSaveTextDocument", {value: onDidSaveTextDocument});
    Object.defineProperty(vscode.window, "onDidCollapseElement", {value: onDidCollapseElement});
    Object.defineProperty(vscode.window, "onDidExpandElement", {value: onDidExpandElement});
    Object.defineProperty(vscode.window, "reveal", {value: reveal});
    Object.defineProperty(vscode.workspace, "getConfiguration", {value: getConfiguration});
    Object.defineProperty(vscode.workspace, "onDidChangeConfiguration", {value: onDidChangeConfiguration});
    Object.defineProperty(fs, "readdirSync", {value: readdirSync});
    Object.defineProperty(fs, "createReadStream", {value: createReadStream});
    Object.defineProperty(fs, "existsSync", {value: existsSync});
    Object.defineProperty(fs, "unlinkSync", {value: unlinkSync});
    Object.defineProperty(fs, "rmdirSync", {value: rmdirSync});
    Object.defineProperty(fs, "readFileSync", {value: readFileSync});
    Object.defineProperty(fsextra, "moveSync", {value: moveSync});
    Object.defineProperty(vscode.window, "showErrorMessage", {value: showErrorMessage});
    Object.defineProperty(vscode.window, "showWarningMessage", {value: showWarningMessage});
    Object.defineProperty(vscode.window, "showInputBox", {value: showInputBox});
    Object.defineProperty(vscode.window, "showQuickBox", {value: showQuickBox});
    Object.defineProperty(vscode.window, "activeTextEditor", {value: activeTextEditor});
    Object.defineProperty(activeTextEditor, "document", {value: document});
    Object.defineProperty(document, "save", {value: save});
    Object.defineProperty(document, "getText", {value: getText});
    Object.defineProperty(vscode.commands, "executeCommand", {value: executeCommand});
    Object.defineProperty(brightside, "ZosmfSession", {value: ZosmfSession});
    Object.defineProperty(ZosmfSession, "createBasicZosmfSession", {value: createBasicZosmfSession});
    Object.defineProperty(brightside, "Upload", {value: Upload});
    Object.defineProperty(Upload, "bufferToDataSet", {value: bufferToDataSet});
    Object.defineProperty(Upload, "pathToDataSet", {value: pathToDataSet});
    Object.defineProperty(Upload, "fileToUSSFile", {value: fileToUSSFile});
    Object.defineProperty(brightside, "Create", {value: Create});
    Object.defineProperty(Create, "dataSet", {value: dataSetCreate});
    Object.defineProperty(brightside, "Get", {value: Get});
    Object.defineProperty(Get, "dataSet", {value: dataSetGet});
    Object.defineProperty(brightside, "List", {value: List});
    Object.defineProperty(List, "dataSet", {value: dataSetList});
    Object.defineProperty(List, "fileList", {value: fileList});
    Object.defineProperty(List, "allMembers", {value: allMembers});
    Object.defineProperty(vscode.workspace, "openTextDocument", {value: openTextDocument});
    Object.defineProperty(vscode.window, "showInformationMessage", {value: showInformationMessage});
    Object.defineProperty(vscode.window, "showTextDocument", {value: showTextDocument});
    Object.defineProperty(vscode.window, "showOpenDialog", {value: showOpenDialog});
    Object.defineProperty(vscode.window, "showQuickPick", {value: showQuickPick});
    Object.defineProperty(vscode.window, "withProgress", {value: withProgress});
    Object.defineProperty(brightside, "Download", {value: Download});
    Object.defineProperty(Download, "dataSet", {value: dataSet});
    Object.defineProperty(treeMock, "DatasetTree", {value: DatasetTree});
    Object.defineProperty(treeUSSMock, "USSTree", {value: USSTree});
    Object.defineProperty(brightside, "Delete", {value: Delete});
    Object.defineProperty(Delete, "dataSet", {value: delDataset});
    Object.defineProperty(brightside, "CreateDataSetTypeEnum", {value: CreateDataSetTypeEnum});
    Object.defineProperty(brightside, "Utilities", {value: Utilities});
    Object.defineProperty(Download, "ussFile", {value: ussFile});
    Object.defineProperty(Utilities, "isFileTagBinOrAscii", {value: isFileTagBinOrAscii});
    Object.defineProperty(brightside, "GetJobs", {value: GetJobs});
    Object.defineProperty(GetJobs, "getSpoolContentById", {value: getSpoolContentById});
    Object.defineProperty(GetJobs, "getJclForJob", {value: getJclForJob});
    Object.defineProperty(brightside, "DownloadJobs", {value: DownloadJobs});
    Object.defineProperty(DownloadJobs, "downloadAllSpoolContentCommon", {value: downloadAllSpoolContentCommon});
    Object.defineProperty(brightside, "SubmitJobs", {value: SubmitJobs});
    Object.defineProperty(SubmitJobs, "submitJcl", {value: submitJcl});
    Object.defineProperty(SubmitJobs, "submitJob", {value: submitJob});
    Object.defineProperty(brightside, "IssueCommand", {value: IssueCommand});
    Object.defineProperty(IssueCommand, "issueSimple", {value: issueSimple});
    Object.defineProperty(vscode.workspace, "registerTextDocumentContentProvider", { value: registerTextDocumentContentProvider});
    Object.defineProperty(vscode.Disposable, "from", {value: from});
    Object.defineProperty(vscode.Uri, "parse", {value: parse});
    Object.defineProperty(brightside, "Rename", {value: Rename});
    Object.defineProperty(Rename, "dataSet", { value: renameDataSet });
    Object.defineProperty(brightside, "Copy", {value: Copy});
    Object.defineProperty(Copy, "dataSet", { value: copyDataSet });
    Object.defineProperty(vscode.env, "clipboard", { value: clipboard });
    Object.defineProperty(Rename, "dataSetMember", { value: renameDataSetMember });
    Object.defineProperty(ZoweNode, "getProfileName", { value: getProfileName });
    Object.defineProperty(brtimperative, "ImperativeConfig", { value: ImperativeConfig });
    Object.defineProperty(ImperativeConfig, "instance", { value: icInstance });
    Object.defineProperty(icInstance, "cliHome", { value: cliHome });

    beforeEach(() => {
        mockLoadNamedProfile.mockReturnValue(profileOne);
        Object.defineProperty(profileLoader.Profiles, "getInstance", {
            value: jest.fn(() => {
                return {
                    allProfiles: [{name: "firstName"}, {name: "secondName"}],
                    defaultProfile: {name: "firstName"},
                    getDefaultProfile: mockLoadNamedProfile,
                    loadNamedProfile: mockLoadNamedProfile,
                    usesSecurity: true

                };
            })
        });
        withProgress.mockImplementation((progLocation, callback) => {
            return callback();
        });
    });

    afterEach(() => {
        jest.clearAllMocks();
    });

    it("Testing that activate correctly executes", async () => {
        createTreeView.mockReturnValue(testTree);

        existsSync.mockReturnValueOnce(true);
        existsSync.mockReturnValueOnce(true);
        existsSync.mockReturnValueOnce(false);
        readdirSync.mockReturnValueOnce(["firstFile.txt", "secondFile.txt", "firstDir"]);
        isFile.mockReturnValueOnce(true);
        readdirSync.mockReturnValueOnce(["thirdFile.txt"]);
        readdirSync.mockReturnValue([]);
        isFile.mockReturnValueOnce(false);
        createBasicZosmfSession.mockReturnValue(session);
        getConfiguration.mockReturnValueOnce({
            persistence: true,
            get: () => "folderpath",
            update: jest.fn(()=>{
                return {};
            })
        });
        getConfiguration.mockReturnValueOnce({
            persistence: true,
            get: (setting: string) => "vscode",
            update: jest.fn(()=>{
                return {};
            })
        });

        getConfiguration.mockReturnValueOnce({
            persistence: true,
            get: () => "",
            update: jest.fn(()=>{
                return {};
            })
        });

        getConfiguration.mockReturnValueOnce({
            persistence: true,
            get: (setting: string) => [
                "[test]: brtvs99.public.test{pds}",
                "[test]: brtvs99.test{ds}",
                "[test]: brtvs99.fail{fail}",
                "[test]: brtvs99.test.search{session}",
            ],
            update: jest.fn(()=>{
                return {};
            })
        });
        getConfiguration.mockReturnValueOnce({
            persistence: true,
            get: (setting: string) => [
                "[test]: brtvs99.public.test{pds}",
                "[test]: brtvs99.test{ds}",
                "[test]: brtvs99.fail{fail}",
                "[test]: brtvs99.test.search{session}",
            ],
            update: jest.fn(()=>{
                return {};
            })
        });
        getConfiguration.mockReturnValueOnce({
            persistence: true,
            get: (setting: string) => [
                "[test]: brtvs99.public.test{pds}",
                "[test]: brtvs99.test{ds}",
                "[test]: brtvs99.fail{fail}",
                "[test]: brtvs99.test.search{session}",
            ],
            update: jest.fn(()=>{
                return {};
            })
        });
        getConfiguration.mockReturnValueOnce({
            persistence: true,
            get: (setting: string) => [
                "[test]: /u/myUser{directory}",
                "[test]: /u/myUser{directory}",
                "[test]: /u/myUser/file.txt{file}",
                "[test]: /u{session}",
            ],
            update: jest.fn(()=>{
                return {};
            })
        });
        getConfiguration.mockReturnValue({
            persistence: true,
            get: (setting: string) => [
                "[test]: /u/myUser{directory}",
                "[test]: /u/myUser{directory}",
                "[test]: /u/myUser/file.txt{file}",
                "[test]: /u{session}",
            ],
            update: jest.fn(()=>{
                return {};
            })
        });
        const enums = jest.fn().mockImplementation(() => {
            return {
                Global: 1,
                Workspace: 2,
                WorkspaceFolder: 3
            };
        });
        Object.defineProperty(vscode, "ConfigurationTarget", {value: enums});
// tslint:disable-next-line: no-object-literal-type-assertion
        const extensionMock = jest.fn(() => ({
            subscriptions: [],
            extensionPath: path.join(__dirname, "..")
        } as vscode.ExtensionContext));
        const mock = new extensionMock();

        await extension.activate(mock);

        const sampleFavorites = [
            new ZoweNode("[test]: brtvs99.public.test", vscode.TreeItemCollapsibleState.Collapsed,
                undefined, undefined, undefined, undefined, profileOne),
            new ZoweNode("[test]: brtvs99.test", vscode.TreeItemCollapsibleState.None,
                undefined, undefined, undefined, undefined, profileOne),
            new ZoweNode("[test]: brtvs99.test.search", vscode.TreeItemCollapsibleState.None,
                undefined, null, undefined, undefined, profileOne)
        ];
        sampleFavorites[0].contextValue = extension.DS_PDS_CONTEXT + extension.FAV_SUFFIX;
        sampleFavorites[1].contextValue = extension.DS_PDS_CONTEXT + extension.FAV_SUFFIX;
        sampleFavorites[2].contextValue = extension.DS_SESSION_CONTEXT + extension.FAV_SUFFIX;
        sampleFavorites[1].command = {
            command: "zowe.ZoweNode.openPS",
            title: "",
            arguments: [sampleFavorites[1]]
        };
        sampleFavorites[0].iconPath = utils.applyIcons(sampleFavorites[0]);
        sampleFavorites[1].iconPath = utils.applyIcons(sampleFavorites[1]);
        sampleFavorites[2].iconPath = utils.applyIcons(sampleFavorites[2]);
        sampleFavorites[2].command = {command: "zowe.pattern", title: "", arguments: [sampleFavorites[2]]};
        sampleFavorites[2].iconPath = {
            dark: path.join(__dirname, "..", "..", "..", "resources", "dark", "pattern.svg"),
            light: path.join(__dirname, "..", "..", "..", "resources", "light", "pattern.svg")
        };
        // tslint:disable-next-line: no-magic-numbers
        expect(mkdirSync.mock.calls.length).toBe(3);
        // tslint:disable-next-line: no-magic-numbers
        expect(createTreeView.mock.calls.length).toBe(3);
        expect(createTreeView.mock.calls[0][0]).toBe("zowe.explorer");
        expect(createTreeView.mock.calls[1][0]).toBe("zowe.uss.explorer");
        // tslint:disable-next-line: no-magic-numbers
        expect(registerCommand.mock.calls.length).toBe(65);
        registerCommand.mock.calls.forEach((call, i ) => {
            expect(registerCommand.mock.calls[i][1]).toBeInstanceOf(Function);
        });
        const actualCommands = [];
        registerCommand.mock.calls.forEach((call) => {
            actualCommands.push(call[0]);
        });
        const expectedCommands = [
            "zowe.addSession",
            "zowe.addFavorite",
            "zowe.refreshAll",
            "zowe.refreshNode",
            "zowe.pattern",
            "zowe.ZoweNode.openPS",
            "zowe.createDataset",
            "zowe.createMember",
            "zowe.deleteDataset",
            "zowe.deletePDS",
            "zowe.uploadDialog",
            "zowe.deleteMember",
            "zowe.editMember",
            "zowe.removeSession",
            "zowe.removeFavorite",
            "zowe.saveSearch",
            "zowe.removeSavedSearch",
            "zowe.submitJcl",
            "zowe.submitMember",
            "zowe.showDSAttributes",
            "zowe.renameDataSet",
            "zowe.copyDataSet",
            "zowe.pasteDataSet",
            "zowe.renameDataSetMember",
            "zowe.uss.addFavorite",
            "zowe.uss.removeFavorite",
            "zowe.uss.addSession",
            "zowe.uss.refreshAll",
            "zowe.uss.refreshUSS",
            "zowe.uss.refreshUSSInTree",
            "zowe.uss.fullPath",
            "zowe.uss.ZoweUSSNode.open",
            "zowe.uss.removeSession",
            "zowe.uss.createFile",
            "zowe.uss.createFolder",
            "zowe.uss.deleteNode",
            "zowe.uss.binary",
            "zowe.uss.text",
            "zowe.uss.renameNode",
            "zowe.uss.uploadDialog",
            "zowe.uss.createNode",
            "zowe.uss.copyPath",
            "zowe.uss.editFile",
            "zowe.uss.saveSearch",
            "zowe.uss.removeSavedSearch",
            "zowe.zosJobsOpenspool",
            "zowe.deleteJob",
            "zowe.runModifyCommand",
            "zowe.runStopCommand",
            "zowe.refreshJobsServer",
            "zowe.refreshAllJobs",
            "zowe.addJobsSession",
            "zowe.setOwner",
            "zowe.setPrefix",
            "zowe.removeJobsSession",
            "zowe.downloadSpool",
            "zowe.getJobJcl",
            "zowe.setJobSpool",
            "zowe.jobs.search",
            "zowe.issueTsoCmd",
            "zowe.issueMvsCmd",
            "zowe.jobs.addFavorite",
            "zowe.jobs.removeFavorite",
            "zowe.jobs.saveSearch",
            "zowe.jobs.removeSearchFavorite"
        ];
        expect(actualCommands).toEqual(expectedCommands);
        expect(onDidSaveTextDocument.mock.calls.length).toBe(1);
        // tslint:disable-next-line: no-magic-numbers
        expect(existsSync.mock.calls.length).toBe(3);
        expect(existsSync.mock.calls[0][0]).toBe(extension.BRIGHTTEMPFOLDER);
        expect(readdirSync.mock.calls.length).toBe(1);
        expect(readdirSync.mock.calls[0][0]).toBe(extension.BRIGHTTEMPFOLDER);
        expect(unlinkSync.mock.calls.length).toBe(2);
        expect(unlinkSync.mock.calls[0][0]).toBe(path.join(extension.BRIGHTTEMPFOLDER + "/firstFile.txt"));
        expect(unlinkSync.mock.calls[1][0]).toBe(path.join(extension.BRIGHTTEMPFOLDER + "/secondFile.txt"));
        expect(rmdirSync.mock.calls.length).toBe(1);
        expect(rmdirSync.mock.calls[0][0]).toBe(extension.BRIGHTTEMPFOLDER);

        existsSync.mockReset();
        readdirSync.mockReset();
        existsSync.mockReturnValueOnce(false);
        // tslint:disable-next-line: no-empty
        rmdirSync.mockImplementationOnce(() => {
        });
        readFileSync.mockReturnValue("");
        // .get("Zowe-Temp-Folder-Location")["folderPath"];
        getConfiguration.mockReturnValueOnce({
            get: () => "",
            update: jest.fn(()=>{
                return {};
            })
        });
        // getConfiguration("Zowe-Environment").get("framework");
        getConfiguration.mockReturnValueOnce({
            get: (setting: string) => undefined,
            update: jest.fn(()=>{
                return {};
            })
        });
        getConfiguration.mockReturnValueOnce({
            get: (setting: string) => [
                "[test]: brtvs99.public.test{pds}",
                "[test]: brtvs99.test{ds}",
                "[test]: brtvs99.fail{fail}",
                "[test]: brtvs99.test.search{session}",
            ],
            update: jest.fn(()=>{
                return {};
            })
        });

        getConfiguration.mockReturnValueOnce({
            get: (setting: string) => [
                "",
            ],
            update: jest.fn(()=>{
                return {};
            })
        });
        existsSync.mockReturnValueOnce(true);

        await extension.activate(mock);

        expect(existsSync.mock.calls.length).toBe(1);
        expect(readdirSync.mock.calls.length).toBe(0);

        existsSync.mockReset();
        readdirSync.mockReset();
        existsSync.mockReturnValueOnce(true);
        existsSync.mockReturnValueOnce(true);
        readdirSync.mockReturnValueOnce(["firstFile", "secondFile"]);
        getConfiguration.mockReturnValueOnce({
            get: () => {
                return [""];
            },
            update: jest.fn(()=>{
                return {};
            })
        });
        unlinkSync.mockImplementationOnce(() => {
            return;
        });
        unlinkSync.mockImplementationOnce(() => {
            return;
        });
        unlinkSync.mockImplementationOnce(() => {
            throw (Error("testError"));
        });
        // getConfiguration("Zowe-Environment").get("framework");
        getConfiguration.mockReturnValueOnce({
            get: (setting: string) => "theia",
            update: jest.fn(()=>{
                return {};
            })
        });
        await extension.activate(mock);
    });

    it("should not change the existing context menus", async () => {
        const packageJsonContent = require("../../package.json");
        expect(packageJsonContent.contributes.menus["view/item/context"]).toMatchSnapshot();
    });

    it("Testing that createMember correctly executes", async () => {
        const parent = new ZoweNode("parent", vscode.TreeItemCollapsibleState.Collapsed, sessNode, null);

        showInputBox.mockResolvedValue("testMember");

        await extension.createMember(parent, testTree);

        expect(showInputBox.mock.calls.length).toBe(1);
        expect(showInputBox.mock.calls[0][0]).toEqual({placeHolder: "Name of Member"});
        expect(bufferToDataSet.mock.calls.length).toBe(1);
        expect(bufferToDataSet.mock.calls[0][0]).toBe(session);
        expect(bufferToDataSet.mock.calls[0][1]).toEqual(Buffer.from(""));
        expect(bufferToDataSet.mock.calls[0][2]).toBe(parent.label + "(testMember)");

        bufferToDataSet.mockRejectedValueOnce(Error("test"));
        showErrorMessage.mockReset();
        try {
            await extension.createMember(parent, testTree);
            // tslint:disable-next-line:no-empty
        } catch (err) {
        }

        expect(showErrorMessage.mock.calls.length).toBe(1);
        expect(showErrorMessage.mock.calls[0][0]).toBe("Unable to create member: test");

        bufferToDataSet.mockReset();


        showInputBox.mockResolvedValue("");

        await extension.createMember(parent, testTree);

        expect(bufferToDataSet.mock.calls.length).toBe(0);

        parent.contextValue = extension.DS_PDS_CONTEXT + extension.FAV_SUFFIX;
        await extension.createMember(parent, testTree);
    });

    it("Testing that refreshPS correctly executes with and without error", async () => {
        const node = new ZoweNode("HLQ.TEST.AFILE7", vscode.TreeItemCollapsibleState.None, sessNode, null);
        const parent = new ZoweNode("parent", vscode.TreeItemCollapsibleState.Collapsed, sessNode, null);
        const child = new ZoweNode("child", vscode.TreeItemCollapsibleState.None, parent, null);

        showErrorMessage.mockReset();
        openTextDocument.mockReset();
        openTextDocument.mockResolvedValueOnce({isDirty: true});
        dataSet.mockReset();
        showTextDocument.mockReset();

        dataSet.mockReturnValueOnce(fileResponse);
        await extension.refreshPS(node);

        expect(dataSet.mock.calls.length).toBe(1);
        expect(dataSet.mock.calls[0][0]).toBe(node.getSession());
        expect(dataSet.mock.calls[0][1]).toBe(node.label);
        expect(dataSet.mock.calls[0][2]).toEqual({
            file: path.join(extension.DS_DIR, node.getSessionNode().label, node.label),
            returnEtag: true
        });
        expect(openTextDocument.mock.calls.length).toBe(1);
        expect(openTextDocument.mock.calls[0][0]).toBe(path.join(extension.DS_DIR,
            node.getSessionNode().label, node.label ));
        expect(showTextDocument.mock.calls.length).toBe(2);
        expect(executeCommand.mock.calls.length).toBe(1);


        showInformationMessage.mockReset();
        openTextDocument.mockResolvedValueOnce({isDirty: false});
        executeCommand.mockReset();

        await extension.refreshPS(node);

        expect(executeCommand.mock.calls.length).toBe(0);

        dataSet.mockRejectedValueOnce(Error("not found"));
        showInformationMessage.mockReset();

        await extension.refreshPS(node);

        expect(showInformationMessage.mock.calls.length).toBe(1);
        expect(showInformationMessage.mock.calls[0][0]).toBe("Unable to find file: " + node.label + " was probably deleted.");

        showErrorMessage.mockReset();
        dataSet.mockReset();
        dataSet.mockRejectedValueOnce(Error(""));

        await extension.refreshPS(child);

        expect(dataSet.mock.calls[0][1]).toBe(child.mParent.label + "(" + child.label + ")");
        expect(showErrorMessage.mock.calls.length).toBe(1);
        expect(showErrorMessage.mock.calls[0][0]).toEqual("");

        showErrorMessage.mockReset();
        openTextDocument.mockReset();
        openTextDocument.mockResolvedValueOnce({isDirty: true});
        openTextDocument.mockResolvedValueOnce({isDirty: true});
        dataSet.mockReset();
        showTextDocument.mockReset();
        dataSet.mockReturnValueOnce(fileResponse);

        node.contextValue = extension.DS_PDS_CONTEXT + extension.FAV_SUFFIX;
        await extension.refreshPS(node);
        expect(openTextDocument.mock.calls.length).toBe(1);
        expect(dataSet.mock.calls.length).toBe(1);

        dataSet.mockReset();
        openTextDocument.mockReset();
        dataSet.mockReturnValueOnce(fileResponse);

        parent.contextValue = extension.DS_PDS_CONTEXT + extension.FAV_SUFFIX;
        await extension.refreshPS(child);
        expect(openTextDocument.mock.calls.length).toBe(1);
        expect(dataSet.mock.calls.length).toBe(1);

        dataSet.mockReset();
        openTextDocument.mockReset();
        dataSet.mockReturnValueOnce(fileResponse);

        parent.contextValue = extension.FAVORITE_CONTEXT;
        await extension.refreshPS(child);
        expect(openTextDocument.mock.calls.length).toBe(1);
        expect(dataSet.mock.calls.length).toBe(1);

        showErrorMessage.mockReset();
        dataSet.mockReset();
        openTextDocument.mockReset();

    });

    it("Call Change File type", async () => {
        const node = new ZoweUSSNode("node", vscode.TreeItemCollapsibleState.None, ussNode, null, null);
        const res = extension.changeFileType(node, false, testUSSTree);
        expect(res).not.toBeUndefined();
    });

    it("Test Get Profile", async () => {
        const ProfNode = new ZoweNode("[sestest1,sestest2]", vscode.TreeItemCollapsibleState.Expanded, null, session);
        await extension.getProfile(ProfNode);
        expect(ProfNode).not.toBeUndefined();
    });

    describe("Add Session Unit Test", () => {
        const qpItem: vscode.QuickPickItem = new utils.FilterDescriptor("\uFF0B " + "Create a new filter");

        beforeEach(() => {
            Object.defineProperty(profileLoader.Profiles, "getInstance", {
                value: jest.fn(() => {
                    return {
                        allProfiles: [profileOne, {name: "secondName"}],
                        defaultProfile: profileOne,
                        createNewConnection: jest.fn(()=>{
                            return {newprofile: "fake"};
                        }),
                        listProfile: jest.fn(()=>{
                            return {};
                        }),
                        loadNamedProfile: mockLoadNamedProfile
                    };
                })
            });
            const resolveQuickPickHelper = jest.spyOn(utils, "resolveQuickPickHelper").mockImplementation(
                () => Promise.resolve(qpItem)
            );
        });

        afterEach(() => {
            showQuickPick.mockReset();
            showInputBox.mockReset();
            showInformationMessage.mockReset();
        });

        it("Testing that addSession will cancel if there is no profile name", async () => {
            const entered = undefined;

            // Assert edge condition user cancels the input path box
            createQuickPick.mockReturnValue({
                placeholder: "Choose \"Create new...\" to define a new profile or select an existing profile to Add to the Data Set Explorer",
                activeItems: [qpItem],
                ignoreFocusOut: true,
                items: [qpItem],
                value: entered,
                show: jest.fn(()=>{
                    return {};
                }),
                hide: jest.fn(()=>{
                    return {};
                }),
                onDidAccept: jest.fn(()=>{
                    return {};
                })
            });

            await extension.addZoweSession(testTree);
            expect(showInformationMessage.mock.calls[0][0]).toEqual("Profile Name was not supplied. Operation Cancelled");
        });

        it("Testing that addSession with supplied profile name", async () => {
            const entered = undefined;
            const addSession = jest.spyOn(extension, "addZoweSession");

            // Assert edge condition user cancels the input path box
            createQuickPick.mockReturnValue({
                placeholder: "Choose \"Create new...\" to define a new profile or select an existing profile to Add to the Data Set Explorer",
                activeItems: [qpItem],
                ignoreFocusOut: true,
                items: [qpItem],
                value: entered,
                show: jest.fn(()=>{
                    return {};
                }),
                hide: jest.fn(()=>{
                    return {};
                }),
                onDidAccept: jest.fn(()=>{
                    return {};
                })
            });

            showInputBox.mockReturnValueOnce("fake");
            await extension.addZoweSession(testTree);
            expect(extension.addZoweSession).toHaveBeenCalled();

        });

        it("Testing that addSession with existing profile", async () => {
            const entered = "";
            const addSession = jest.spyOn(extension, "addZoweSession");

            // Assert edge condition user cancels the input path box
            createQuickPick.mockReturnValue({
                placeholder: "Choose \"Create new...\" to define a new profile or select an existing profile to Add to the Data Set Explorer",
                activeItems: [qpItem],
                ignoreFocusOut: true,
                items: [qpItem],
                value: entered,
                label: "firstName",
                show: jest.fn(()=>{
                    return {};
                }),
                hide: jest.fn(()=>{
                    return {};
                }),
                onDidAccept: jest.fn(()=>{
                    return {};
                })
            });

            const resolveQuickPickHelper = jest.spyOn(utils, "resolveQuickPickHelper").mockImplementation(
                () => Promise.resolve(createQuickPick())
            );

            await extension.addZoweSession(testTree);
            expect(extension.addZoweSession).toHaveBeenCalled();
        });

        it("Testing that addSession with supplied resolveQuickPickHelper", async () => {
            const entered = "fake";
            const addSession = jest.spyOn(extension, "addZoweSession");

            // Assert edge condition user cancels the input path box
            createQuickPick.mockReturnValue({
                placeholder: "Choose \"Create new...\" to define a new profile or select an existing profile to Add to the Data Set Explorer",
                activeItems: [qpItem],
                ignoreFocusOut: true,
                items: [qpItem],
                value: entered,
                show: jest.fn(()=>{
                    return {};
                }),
                hide: jest.fn(()=>{
                    return {};
                }),
                onDidAccept: jest.fn(()=>{
                    return {};
                })
            });

            await extension.addZoweSession(testTree);
            expect(extension.addZoweSession).toHaveBeenCalled();

        });

        it("Testing that addSession with undefined profile", async () => {
            const entered = "";
            const addSession = jest.spyOn(extension, "addZoweSession");

            // Assert edge condition user cancels the input path box
            createQuickPick.mockReturnValue({
                placeholder: "Choose \"Create new...\" to define a new profile or select an existing profile to Add to the Data Set Explorer",
                activeItems: [qpItem],
                ignoreFocusOut: true,
                items: [qpItem],
                value: entered,
                label: undefined,
                show: jest.fn(()=>{
                    return {};
                }),
                hide: jest.fn(()=>{
                    return {};
                }),
                onDidAccept: jest.fn(()=>{
                    return {};
                })
            });

            const resolveQuickPickHelper = jest.spyOn(utils, "resolveQuickPickHelper").mockImplementation(
                () => Promise.resolve(createQuickPick())
            );

            await extension.addZoweSession(testTree);
            expect(extension.addZoweSession).toHaveBeenCalled();

        });


        it("Testing that addSession if createNewConnection is invalid", async () => {
            const entered = "fake";
            const addSession = jest.spyOn(extension, "addZoweSession");

            Object.defineProperty(profileLoader.Profiles, "getInstance", {
                value: jest.fn(() => {
                    return {
                        allProfiles: [{name: "firstName"}, {name: "secondName"}],
                        defaultProfile: {name: "firstName"},
                        listProfile: jest.fn(()=>{
                            return {};
                        }),
                        loadNamedProfile: mockLoadNamedProfile
                    };
                })
            });

            // Assert edge condition user cancels the input path box
            createQuickPick.mockReturnValue({
                placeholder: "Choose \"Create new...\" to define a new profile or select an existing profile to Add to the Data Set Explorer",
                activeItems: [qpItem],
                ignoreFocusOut: true,
                items: [qpItem],
                value: entered,
                show: jest.fn(()=>{
                    return {};
                }),
                hide: jest.fn(()=>{
                    return {};
                }),
                onDidAccept: jest.fn(()=>{
                    return {};
                })
            });

            await extension.addZoweSession(testTree);
            expect(extension.addZoweSession).toHaveBeenCalled();

        });

        it("Testing that addSession if listProfile is invalid", async () => {
            const entered = "fake";
            const addSession = jest.spyOn(extension, "addZoweSession");

            Object.defineProperty(profileLoader.Profiles, "getInstance", {
                value: jest.fn(() => {
                    return {
                        allProfiles: [{name: "firstName"}, {name: "secondName"}],
                        defaultProfile: {name: "firstName"},
                        createNewConnection: jest.fn(()=>{
                            return {};
                        }),
                        loadNamedProfile: mockLoadNamedProfile
                    };
                })
            });

            // Assert edge condition user cancels the input path box
            createQuickPick.mockReturnValue({
                placeholder: "Choose \"Create new...\" to define a new profile or select an existing profile to Add to the Data Set Explorer",
                activeItems: [qpItem],
                ignoreFocusOut: true,
                items: [qpItem],
                value: entered,
                show: jest.fn(()=>{
                    return {};
                }),
                hide: jest.fn(()=>{
                    return {};
                }),
                onDidAccept: jest.fn(()=>{
                    return {};
                })
            });

            await extension.addZoweSession(testTree);
            expect(extension.addZoweSession).toHaveBeenCalled();

        });
    });

    it("Testing that createFile is executed successfully", async () => {
        const sessNode2 = new ZoweNode("sestest", vscode.TreeItemCollapsibleState.Expanded, null, session, undefined, undefined, profileOne);
        sessNode2.contextValue = extension.DS_SESSION_CONTEXT;
        sessNode2.pattern = "test hlq";
        const childNode = new ZoweNode("NODE", vscode.TreeItemCollapsibleState.None, sessNode2, null, undefined, undefined, profileOne);
        sessNode2.children.push(childNode);

        const uploadResponse: brightside.IZosFilesResponse = {
            success: true,
            commandResponse: "success",
            apiResponse: {
                items: [{name: "NODE", dsname: "NODE"}]
            }
        };

        showQuickPick.mockReset();
        getConfiguration.mockReset();
        showInputBox.mockReset();
        dataSetCreate.mockReset();
        allMembers.mockReset();
        dataSetList.mockReset();
        mockGetHistory.mockReset();

        getConfiguration.mockReturnValue("FakeConfig");
        showInputBox.mockReturnValue("node");
        allMembers.mockReturnValue(uploadResponse);
        dataSetList.mockReturnValue(uploadResponse);
        mockGetHistory.mockReturnValue([]);

        showQuickPick.mockResolvedValueOnce("Data Set Binary");
        await extension.createFile(sessNode2, testTree);
        showQuickPick.mockResolvedValueOnce("Data Set C");
        await extension.createFile(sessNode2, testTree);
        showQuickPick.mockResolvedValueOnce("Data Set Classic");
        await extension.createFile(sessNode2, testTree);
        showQuickPick.mockResolvedValueOnce("Data Set Partitioned");
        await extension.createFile(sessNode2, testTree);
        showQuickPick.mockResolvedValueOnce("Data Set Sequential");
        await extension.createFile(sessNode2, testTree);

        // tslint:disable-next-line: no-magic-numbers
        expect(showQuickPick.mock.calls.length).toBe(5);
        // tslint:disable-next-line: no-magic-numbers
        expect(getConfiguration.mock.calls.length).toBe(5);
        expect(getConfiguration.mock.calls[0][0]).toBe("Zowe-Default-Datasets-Binary");
        expect(getConfiguration.mock.calls[1][0]).toBe("Zowe-Default-Datasets-C");
        expect(getConfiguration.mock.calls[2][0]).toBe("Zowe-Default-Datasets-Classic");
        // tslint:disable-next-line: no-magic-numbers
        expect(getConfiguration.mock.calls[3][0]).toBe("Zowe-Default-Datasets-PDS");
        // tslint:disable-next-line: no-magic-numbers
        expect(getConfiguration.mock.calls[4][0]).toBe("Zowe-Default-Datasets-PS");
        // tslint:disable-next-line: no-magic-numbers
        expect(showInputBox.mock.calls.length).toBe(5);
        // tslint:disable-next-line: no-magic-numbers
        expect(dataSetCreate.mock.calls.length).toBe(5);
        expect(dataSetCreate.mock.calls[0][0]).toEqual(session);

        showInformationMessage.mockReset();
        showErrorMessage.mockReset();

        showQuickPick.mockResolvedValueOnce("Data Set Sequential");
        await extension.createFile(sessNode2, testTree);

        showQuickPick.mockResolvedValueOnce("Data Set Sequential");
        dataSetCreate.mockRejectedValueOnce(Error("Generic Error"));
        try {
            await extension.createFile(sessNode2, testTree);
        } catch (err) {
            // do nothing
        }
        expect(showErrorMessage.mock.calls.length).toBe(1);
        expect(showErrorMessage.mock.calls[0][0]).toBe("Error encountered when creating data set! Generic Error");

        showQuickPick.mockReset();
        showErrorMessage.mockReset();

        showQuickPick.mockReturnValueOnce(undefined);
        try {
            await extension.createFile(sessNode, testTree);
            // tslint:disable-next-line:no-empty
        } catch (err) {
        }

        expect(showQuickPick.mock.calls.length).toBe(1);
        expect(showErrorMessage.mock.calls.length).toBe(0);

        mockGetHistory.mockReset();
        testTree.reveal.mockReset();

        // Testing the addition of new node to tree view
        mockGetHistory.mockReturnValueOnce(["NODE1"]);
        showQuickPick.mockResolvedValueOnce("Data Set Sequential");
        await extension.createFile(sessNode2, testTree);
        expect(testTree.addHistory).toHaveBeenCalledWith("NODE1, NODE");
        expect(testTree.reveal.mock.calls.length).toBe(1);

        testTree.addHistory.mockReset();

        mockGetHistory.mockReturnValueOnce(["NODE"]);
        showQuickPick.mockResolvedValueOnce("Data Set Sequential");
        await extension.createFile(sessNode2, testTree);
        expect(testTree.addHistory.mock.calls.length).toBe(0);

        mockGetHistory.mockReturnValueOnce([null]);
        showQuickPick.mockResolvedValueOnce("Data Set Sequential");
        await extension.createFile(sessNode2, testTree);
        expect(testTree.addHistory).toHaveBeenCalledWith("NODE");

        allMembers.mockReset();
        dataSetList.mockReset();
        getConfiguration.mockReset();
        showInputBox.mockReset();
    });

    it("tests the createFile for prompt credentials", async () => {
        Object.defineProperty(profileLoader.Profiles, "getInstance", {
            value: jest.fn(() => {
                return {
                    allProfiles: [profileOne, {name: "secondName"}],
                    defaultProfile: profileOne,
                    promptCredentials: jest.fn(()=> {
                        return ["fake", "fake", "fake"];
                    }),
                    loadNamedProfile: mockLoadNamedProfile
                };

            })
        });
        const sessionwocred = new brtimperative.Session({
            user: "",
            password: "",
            hostname: "fake",
            protocol: "https",
            type: "basic",
        });
        const uploadResponse: brightside.IZosFilesResponse = {
            success: true,
            commandResponse: "success",
            apiResponse: {
                items: []
            }
        };

        createBasicZosmfSession.mockReturnValue(sessionwocred);
        const newsessNode = new ZoweNode("sestest", vscode.TreeItemCollapsibleState.Expanded, null, sessionwocred, undefined, undefined, profileOne);
        newsessNode.contextValue = extension.DS_SESSION_CONTEXT;

        showQuickPick.mockReset();
        getConfiguration.mockReset();
        showInputBox.mockReset();
        dataSetCreate.mockReset();
        dataSetList.mockReset();
        mockGetHistory.mockReset();
        allMembers.mockReset();

        getConfiguration.mockReturnValue("FakeConfig");
        showInputBox.mockReturnValue("FakeName");
        mockGetHistory.mockReturnValue(["mockHistory"]);
        dataSetList.mockReturnValue(uploadResponse);
        allMembers.mockReturnValue(uploadResponse);

        showQuickPick.mockResolvedValueOnce("Data Set Binary");
        await extension.createFile(newsessNode, testTree);
        showQuickPick.mockResolvedValueOnce("Data Set C");
        await extension.createFile(newsessNode, testTree);
        showQuickPick.mockResolvedValueOnce("Data Set Classic");
        await extension.createFile(newsessNode, testTree);
        showQuickPick.mockResolvedValueOnce("Data Set Partitioned");
        await extension.createFile(newsessNode, testTree);
        showQuickPick.mockResolvedValueOnce("Data Set Sequential");
        await extension.createFile(newsessNode, testTree);

        // tslint:disable-next-line: no-magic-numbers
        expect(showQuickPick.mock.calls.length).toBe(5);
        // tslint:disable-next-line: no-magic-numbers
        expect(getConfiguration.mock.calls.length).toBe(5);
        expect(getConfiguration.mock.calls[0][0]).toBe("Zowe-Default-Datasets-Binary");
        expect(getConfiguration.mock.calls[1][0]).toBe("Zowe-Default-Datasets-C");
        expect(getConfiguration.mock.calls[2][0]).toBe("Zowe-Default-Datasets-Classic");
        // tslint:disable-next-line: no-magic-numbers
        expect(getConfiguration.mock.calls[3][0]).toBe("Zowe-Default-Datasets-PDS");
        // tslint:disable-next-line: no-magic-numbers
        expect(getConfiguration.mock.calls[4][0]).toBe("Zowe-Default-Datasets-PS");
        // tslint:disable-next-line: no-magic-numbers
        expect(showInputBox.mock.calls.length).toBe(5);
        // tslint:disable-next-line: no-magic-numbers
        expect(dataSetCreate.mock.calls.length).toBe(5);

        getConfiguration.mockReset();
        showInputBox.mockReset();
        dataSetCreate.mockReset();
        dataSetList.mockReset();
        mockGetHistory.mockReset();
        allMembers.mockReset();
    });

    it("tests the createFile for prompt credentials, favorite route", async () => {
        Object.defineProperty(profileLoader.Profiles, "getInstance", {
            value: jest.fn(() => {
                return {
                    allProfiles: [profileOne, {name: "secondName"}],
                    defaultProfile: profileOne,
                    promptCredentials: jest.fn(()=> {
                        return ["fake", "fake", "fake"];
                    }),
                    loadNamedProfile: mockLoadNamedProfile
                };
            })
        });
        const sessionwocred = new brtimperative.Session({
            user: "",
            password: "",
            hostname: "fake",
            protocol: "https",
            type: "basic",
        });
        const uploadResponse: brightside.IZosFilesResponse = {
            success: true,
            commandResponse: "success",
            apiResponse: {
                items: []
            }
        };

        createBasicZosmfSession.mockReturnValue(sessionwocred);
        const newsessNode = new ZoweNode("sestest", vscode.TreeItemCollapsibleState.Expanded, null, sessionwocred, undefined, undefined, profileOne);
        newsessNode.contextValue = extension.DS_SESSION_CONTEXT + extension.FAV_SUFFIX;

        showQuickPick.mockReset();
        getConfiguration.mockReset();
        showInputBox.mockReset();
        dataSetCreate.mockReset();
        testTree.getChildren.mockReset();
        allMembers.mockReset();
        dataSet.mockReset();
        mockGetHistory.mockReset();

        getConfiguration.mockReturnValue("FakeConfig");
        showInputBox.mockReturnValue("FakeName");
        testTree.getChildren.mockReturnValue([new ZoweNode("node", vscode.TreeItemCollapsibleState.None, sessNode,
            null, undefined, undefined, profileOne), sessNode]);
        allMembers.mockReturnValue(uploadResponse);
        dataSet.mockReturnValue(uploadResponse);
        mockGetHistory.mockReturnValue(["mockHistory1"]);

        showQuickPick.mockResolvedValueOnce("Data Set Binary");
        await extension.createFile(newsessNode, testTree);
        showQuickPick.mockResolvedValueOnce("Data Set C");
        await extension.createFile(newsessNode, testTree);
        showQuickPick.mockResolvedValueOnce("Data Set Classic");
        await extension.createFile(newsessNode, testTree);
        showQuickPick.mockResolvedValueOnce("Data Set Partitioned");
        await extension.createFile(newsessNode, testTree);
        showQuickPick.mockResolvedValueOnce("Data Set Sequential");
        await extension.createFile(newsessNode, testTree);

        // tslint:disable-next-line: no-magic-numbers
        expect(showQuickPick.mock.calls.length).toBe(5);
        // tslint:disable-next-line: no-magic-numbers
        expect(getConfiguration.mock.calls.length).toBe(5);
        expect(getConfiguration.mock.calls[0][0]).toBe("Zowe-Default-Datasets-Binary");
        expect(getConfiguration.mock.calls[1][0]).toBe("Zowe-Default-Datasets-C");
        expect(getConfiguration.mock.calls[2][0]).toBe("Zowe-Default-Datasets-Classic");
        // tslint:disable-next-line: no-magic-numbers
        expect(getConfiguration.mock.calls[3][0]).toBe("Zowe-Default-Datasets-PDS");
        // tslint:disable-next-line: no-magic-numbers
        expect(getConfiguration.mock.calls[4][0]).toBe("Zowe-Default-Datasets-PS");
        // tslint:disable-next-line: no-magic-numbers
        expect(showInputBox.mock.calls.length).toBe(5);
        // tslint:disable-next-line: no-magic-numbers
        expect(dataSetCreate.mock.calls.length).toBe(5);

        getConfiguration.mockReset();
        showInputBox.mockReset();
        testTree.getChildren.mockReset();
        allMembers.mockReset();
        dataSet.mockReset();
        mockGetHistory.mockReset();
    });

    it("tests the createFile for prompt credentials error", async () => {
        Object.defineProperty(profileLoader.Profiles, "getInstance", {
            value: jest.fn(() => {
                return {
                    allProfiles: [profileOne, {name: "secondName"}],
                    defaultProfile: profileOne,
                    loadNamedProfile: mockLoadNamedProfile
                };
            })
        });
        const uploadResponse: brightside.IZosFilesResponse = {
            success: true,
            commandResponse: "success",
            apiResponse: {
                items: []
            }
        };
        const sessionwocred = new brtimperative.Session({
            user: "",
            password: "",
            hostname: "fake",
            protocol: "https",
            type: "basic",
        });
        const createFile = jest.spyOn(extension, "createFile");
        createBasicZosmfSession.mockReturnValue(sessionwocred);
        const newsessNode = new ZoweNode("sestest", vscode.TreeItemCollapsibleState.Expanded, null, sessionwocred, undefined, undefined, profileOne);
        newsessNode.contextValue = extension.DS_SESSION_CONTEXT;
        newsessNode.pattern = "sestest";

        showQuickPick.mockReset();
        getConfiguration.mockReset();
        showInputBox.mockReset();
        dataSetCreate.mockReset();
        mockGetHistory.mockReset();
        allMembers.mockReset();
        dataSetList.mockReset();

        getConfiguration.mockReturnValueOnce("FakeConfig");
        showInputBox.mockReturnValueOnce("sestest");
        mockGetHistory.mockReturnValueOnce(["mockHistory"]);
        allMembers.mockReturnValueOnce(uploadResponse);
        dataSetList.mockReturnValue(uploadResponse);

        showQuickPick.mockResolvedValueOnce("Data Set Binary");
        await extension.createFile(newsessNode, testTree);
        expect(extension.createFile).toHaveBeenCalled();

        dataSetList.mockReset();
    });

    it("Testing that deleteDataset is executed successfully", async () => {
        existsSync.mockReset();
        unlinkSync.mockReset();
        showQuickPick.mockReset();
        const deleteSpy = jest.spyOn(mvsApi, "deleteDataSet");

<<<<<<< HEAD
        let node = new ZoweNode("HLQ.TEST.NODE", vscode.TreeItemCollapsibleState.Expanded, sessNode, null);
        const parent = new ZoweNode("parent", vscode.TreeItemCollapsibleState.Collapsed, sessNode, null);
        const parentAsFavorite = new ZoweNode("[sestest]: parent", vscode.TreeItemCollapsibleState.Collapsed, sessNode, null);
        parentAsFavorite.contextValue = extension.PDS_FAV_CONTEXT;
        let child = new ZoweNode("child", vscode.TreeItemCollapsibleState.None, parent, null);
        testTree.mFavorites.push(parentAsFavorite);
=======
        let node = new ZoweNode("HLQ.TEST.NODE", vscode.TreeItemCollapsibleState.None, sessNode, null, undefined, undefined, profileOne);
        const parent = new ZoweNode("parent", vscode.TreeItemCollapsibleState.Collapsed, sessNode, null, undefined, undefined, profileOne);
        let child = new ZoweNode("child", vscode.TreeItemCollapsibleState.None, parent, null, undefined, undefined, profileOne);
>>>>>>> 42913418

        existsSync.mockReturnValueOnce(true);
        showQuickPick.mockResolvedValueOnce("Yes");
        findFavoritedNode.mockReturnValue(parentAsFavorite);
        await extension.deleteDataset(node, testTree);
        expect(deleteSpy.mock.calls.length).toBe(1);
        expect(deleteSpy.mock.calls[0][0]).toBe(node.label);
        expect(existsSync.mock.calls.length).toBe(1);
        expect(existsSync.mock.calls[0][0]).toBe(path.join(extension.DS_DIR,
            node.getSessionNode().label, node.label ));
        expect(unlinkSync.mock.calls.length).toBe(1);
        expect(unlinkSync.mock.calls[0][0]).toBe(path.join(extension.DS_DIR,
            node.getSessionNode().label, node.label ));

        unlinkSync.mockReset();
        deleteSpy.mockReset();
        existsSync.mockReturnValueOnce(false);
        showQuickPick.mockResolvedValueOnce("Yes");
        await extension.deleteDataset(child, testTree);

        expect(unlinkSync.mock.calls.length).toBe(0);
        expect(deleteSpy.mock.calls[0][0]).toBe(child.mParent.label + "(" + child.label + ")");

        deleteSpy.mockReset();
        deleteSpy.mockRejectedValueOnce(Error("not found"));
        showQuickPick.mockResolvedValueOnce("Yes");

        await expect(extension.deleteDataset(node, testTree)).rejects.toEqual(Error("not found"));

        expect(showInformationMessage.mock.calls.length).toBe(1);
        expect(showInformationMessage.mock.calls[0][0]).toBe("Unable to find file: " + node.label + " was probably already deleted.");

        deleteSpy.mockReset();
        showErrorMessage.mockReset();
        deleteSpy.mockRejectedValueOnce(Error(""));
        showQuickPick.mockResolvedValueOnce("Yes");

        await expect(extension.deleteDataset(node, testTree)).rejects.toEqual(Error(""));

        expect(showErrorMessage.mock.calls.length).toBe(1);
        expect(showErrorMessage.mock.calls[0][0]).toEqual("");

        showQuickPick.mockResolvedValueOnce("No");

        await extension.deleteDataset(child, testTree);

        existsSync.mockReturnValueOnce(true);
        node = new ZoweNode("HLQ.TEST.NODE", vscode.TreeItemCollapsibleState.None, sessNode, null, undefined, undefined, profileOne);
        node.contextValue = extension.DS_PDS_CONTEXT + extension.FAV_SUFFIX;
        await extension.deleteDataset(node, testTree);

        existsSync.mockReturnValueOnce(true);
        node.contextValue = extension.DS_PDS_CONTEXT + extension.FAV_SUFFIX;
        child = new ZoweNode("child", vscode.TreeItemCollapsibleState.None, node, null, undefined, undefined, profileOne);
        await extension.deleteDataset(child, testTree);
        expect(mockRefreshElement).toHaveBeenCalledWith(parent);
        expect(mockRefreshElement).toHaveBeenCalledWith(parentAsFavorite);
    });

    it("Testing that deleteDataset is executed successfully for favorite", async () => {
        existsSync.mockReset();
        unlinkSync.mockReset();
        showQuickPick.mockReset();
        const deleteSpy = jest.spyOn(mvsApi, "deleteDataSet");
        mockRemoveFavorite.mockReset();

        const node = new ZoweNode("HLQ.TEST.DELETE.PARENT", vscode.TreeItemCollapsibleState.None, sessNode, null);
        const nodeAsFavorite = new ZoweNode("[sestest]: HLQ.TEST.DELETE.PARENT", vscode.TreeItemCollapsibleState.None, sessNode, null);
        const child = new ZoweNode("[sestest]: HLQ.TEST.DELETE.NODE", vscode.TreeItemCollapsibleState.None, nodeAsFavorite, null);
        nodeAsFavorite.contextValue = extension.FAVORITE_CONTEXT;
        sessNode.children.push(node, nodeAsFavorite, child);
        testTree.mFavorites.push(nodeAsFavorite);

        existsSync.mockReturnValueOnce(true);
        showQuickPick.mockResolvedValueOnce("Yes");
        findNonFavoritedNode.mockReturnValue(node);

        await extension.deleteDataset(child, testTree);

        expect(deleteSpy.mock.calls.length).toBe(1);
        expect(deleteSpy.mock.calls[0][0]).toBe("HLQ.TEST.DELETE.NODE");
        expect(mockRemoveFavorite.mock.calls.length).toBe(1);
        expect(mockRemoveFavorite.mock.calls[0][0].label).toBe( "[sestest]: HLQ.TEST.DELETE.NODE" );
        expect(existsSync.mock.calls.length).toBe(1);
        expect(existsSync.mock.calls[0][0]).toBe(path.join(extension.DS_DIR,
            nodeAsFavorite.getSessionNode().label, "HLQ.TEST.DELETE.NODE" ));
        expect(unlinkSync.mock.calls.length).toBe(1);
        expect(unlinkSync.mock.calls[0][0]).toBe(path.join(extension.DS_DIR,
            nodeAsFavorite.getSessionNode().label, "HLQ.TEST.DELETE.NODE" ));
        expect(findNonFavoritedNode).toBeCalledWith(nodeAsFavorite);

        sessNode.children = [];
    });

    it("Testing that deleteDataset is executed successfully for pdsf", async () => {
        existsSync.mockReset();
        unlinkSync.mockReset();
        showQuickPick.mockReset();
        const deleteSpy = jest.spyOn(mvsApi, "deleteDataSet");
        mockRemoveFavorite.mockReset();

        const node = new ZoweNode("[sestest]: HLQ.TEST.DELETE.PDS", vscode.TreeItemCollapsibleState.None, sessNode, null);
        const child = new ZoweNode("[sestest]: HLQ.TEST.DELETE.PDS(MEMBER)", vscode.TreeItemCollapsibleState.None, node, null);
        node.contextValue = extension.DS_PDS_CONTEXT + extension.FAV_SUFFIX;

        existsSync.mockReturnValueOnce(true);
        showQuickPick.mockResolvedValueOnce("Yes");
        await extension.deleteDataset(child, testTree);

        expect(deleteSpy.mock.calls.length).toBe(1);
        expect(deleteSpy.mock.calls[0][0]).toBe("HLQ.TEST.DELETE.PDS([sestest]: HLQ.TEST.DELETE.PDS(MEMBER))");
        expect(mockRemoveFavorite.mock.calls.length).toBe(1);
        expect(mockRemoveFavorite.mock.calls[0][0].label).toBe( "[sestest]: HLQ.TEST.DELETE.PDS(MEMBER)" );
        expect(existsSync.mock.calls.length).toBe(1);
        expect(existsSync.mock.calls[0][0]).toBe(path.join(extension.DS_DIR,
            node.getSessionNode().label, "HLQ.TEST.DELETE.PDS([sestest]: HLQ.TEST.DELETE.PDS(MEMBER))" ));
        expect(unlinkSync.mock.calls.length).toBe(1);
        expect(unlinkSync.mock.calls[0][0]).toBe(path.join(extension.DS_DIR,
            node.getSessionNode().label, "HLQ.TEST.DELETE.PDS([sestest]: HLQ.TEST.DELETE.PDS(MEMBER))" ));
    });

    it("Testing that deleteDataset fails if junk passed", async () => {
        existsSync.mockReset();
        unlinkSync.mockReset();
        showQuickPick.mockReset();
        delDataset.mockReset();
        mockRemoveFavorite.mockReset();
        showErrorMessage.mockReset();

        const node = new ZoweNode("[sestest]: HLQ.TEST.DELETE.PARENT", vscode.TreeItemCollapsibleState.None, sessNode, null);
        const parent = new ZoweNode("sestest", vscode.TreeItemCollapsibleState.Collapsed, sessNode, null);
        const child = new ZoweNode("[sestest]: HLQ.TEST.DELETE.NODE", vscode.TreeItemCollapsibleState.None, node, null);
        child.contextValue = "junk";

        existsSync.mockReturnValueOnce(true);
        showQuickPick.mockResolvedValueOnce("Yes");
        await expect(extension.deleteDataset(child, testTree)).rejects.toEqual(Error("deleteDataSet() called from invalid node."));
    });

    it("Testing that enterPattern is executed successfully", async () => {
        showInformationMessage.mockReset();
        showInputBox.mockReset();

        const node = new ZoweNode("node", vscode.TreeItemCollapsibleState.None, sessNode, null);
        node.pattern = "TEST";
        node.contextValue = extension.DS_SESSION_CONTEXT;

        showInputBox.mockReturnValueOnce("test");
        await extension.enterPattern(node, testTree);

        expect(showInputBox.mock.calls.length).toBe(1);
        expect(showInputBox.mock.calls[0][0]).toEqual({
            prompt: "Search data sets by entering patterns: use a comma to separate multiple patterns",
            value: node.pattern
        });
        expect(showInformationMessage.mock.calls.length).toBe(0);

        showInputBox.mockReturnValueOnce("");
        showInputBox.mockReset();
        showInformationMessage.mockReset();
        await extension.enterPattern(node, testTree);

        expect(showInformationMessage.mock.calls.length).toBe(1);
        expect(showInformationMessage.mock.calls[0][0]).toBe("You must enter a pattern.");
    });

    it("Testing that enterPattern is executed successfully for search favorite", async () => {
        mockAddZoweSession.mockReset();
        const favoriteSample = new ZoweNode("[sestest]: HLQ.TEST", vscode.TreeItemCollapsibleState.None, undefined, null);

        await extension.enterPattern(favoriteSample, testTree);

        expect(mockAddZoweSession.mock.calls.length).toBe(1);
        expect(mockAddZoweSession.mock.calls[0][0]).toEqual("sestest");
    });

    it("Testing that saveFile is executed successfully", async () => {
        const testDoc: vscode.TextDocument = {
            fileName: path.join(extension.DS_DIR, "/sestest/HLQ.TEST.AFILE"),
            uri: null,
            isUntitled: null,
            languageId: null,
            version: null,
            isDirty: null,
            isClosed: null,
            save: null,
            eol: null,
            lineCount: null,
            lineAt: null,
            offsetAt: null,
            positionAt: null,
            getText: null,
            getWordRangeAtPosition: null,
            validateRange: null,
            validatePosition: null
        };
        const testDoc0: vscode.TextDocument = {
            fileName: path.join(extension.DS_DIR, "HLQ.TEST.AFILE"),
            uri: null,
            isUntitled: null,
            languageId: null,
            version: null,
            isDirty: null,
            isClosed: null,
            save: null,
            eol: null,
            lineCount: null,
            lineAt: null,
            offsetAt: null,
            positionAt: null,
            getText: null,
            getWordRangeAtPosition: null,
            validateRange: null,
            validatePosition: null
        };

        const testResponse = {
            success: true,
            commandResponse: "",
            apiResponse: {
                items: []
            }
        };

        // If session node is not defined, it should take the session from Profile
        const sessionwocred = new brtimperative.Session({
            user: "",
            password: "",
            hostname: "fake",
            protocol: "https",
            type: "basic",
        });
        // testing if no session is defined (can happen while saving from favorites)
        const nodeWitoutSession = new ZoweNode("HLQ.TEST.AFILE", vscode.TreeItemCollapsibleState.None, null, null, undefined, undefined, profileOne);
        testTree.getChildren.mockReturnValueOnce([nodeWitoutSession]);
        concatChildNodes.mockReturnValueOnce([nodeWitoutSession]);
        const getSessionSpy = jest.spyOn(mvsApi, "getSession").mockReturnValueOnce(sessionwocred);
        await extension.saveFile(testDoc0, testTree);
        // tslint:disable-next-line: no-magic-numbers
        expect(getSessionSpy.mock.calls.length).toBe(3);
        expect(getSessionSpy.mock.results[0].value).toEqual(sessionwocred);

        // testing if no documentSession is found (no session + no profile)
        Object.defineProperty(profileLoader.Profiles, "getInstance", {
            value: jest.fn(() => {
                return {
                    allProfiles: [{name: "firstName", profile: {user:undefined, password: undefined}}, {name: "secondName"}],
                    loadNamedProfile: () => undefined
                };
            })
        });
        createBasicZosmfSession.mockReset();
        testTree.getChildren.mockReset();
        showErrorMessage.mockReset();
        testTree.getChildren.mockReturnValueOnce([nodeWitoutSession]);
        await extension.saveFile(testDoc0, testTree);
        expect(showErrorMessage.mock.calls.length).toBe(1);
        expect(showErrorMessage.mock.calls[0][0]).toBe("Couldn't locate session when saving data set!");

        testTree.getChildren.mockReset();
        createBasicZosmfSession.mockReset();
        Object.defineProperty(profileLoader.Profiles, "getInstance", {
            value: jest.fn(() => {
                return {
                    allProfiles: [profileOne, {name: "secondName"}],
                    loadNamedProfile: mockLoadNamedProfile
                };
            })
        });

        testTree.getChildren.mockReturnValueOnce([new ZoweNode("node", vscode.TreeItemCollapsibleState.None,
            sessNode, null, undefined, undefined, profileOne), sessNode]);
        showErrorMessage.mockReset();
        const dataSetSpy = jest.spyOn(mvsApi, "dataSet").mockImplementationOnce(
            async () => testResponse as brightside.IZosFilesResponse);
        await extension.saveFile(testDoc, testTree);
        expect(dataSetSpy.mock.calls.length).toBe(1);
        expect(dataSetSpy.mock.calls[0][0]).toBe("HLQ.TEST.AFILE");
        expect(showErrorMessage.mock.calls.length).toBe(1);
        expect(showErrorMessage.mock.calls[0][0]).toBe("Data set failed to save. Data set may have been deleted on mainframe.");

        const node = new ZoweNode("HLQ.TEST.AFILE", vscode.TreeItemCollapsibleState.None, sessNode, null, undefined, undefined, profileOne);
        sessNode.children.push(node);
        testResponse.apiResponse.items = [{dsname: "HLQ.TEST.AFILE"}, {dsname: "HLQ.TEST.AFILE(mem)"}];
        dataSetList.mockReset();
        pathToDataSet.mockReset();
        showErrorMessage.mockReset();
        concatChildNodes.mockReset();
        const mockSetEtag = jest.spyOn(node, "setEtag").mockImplementation(() => null);
        mockSetEtag.mockReset();
        const uploadResponse: brightside.IZosFilesResponse = {
            success: true,
            commandResponse: "success",
            apiResponse: [{
                etag: "123"
            }]
        };
        concatChildNodes.mockReturnValueOnce([sessNode.children[0]]);
        testTree.getChildren.mockReturnValueOnce([sessNode]);
        dataSetList.mockResolvedValueOnce(testResponse);
        dataSetList.mockResolvedValueOnce(testResponse);
        withProgress.mockResolvedValueOnce(uploadResponse);
        testResponse.success = true;
        pathToDataSet.mockResolvedValueOnce(testResponse);

        await extension.saveFile(testDoc, testTree);

        expect(concatChildNodes.mock.calls.length).toBe(1);
        expect(showInformationMessage.mock.calls.length).toBe(1);
        expect(showInformationMessage.mock.calls[0][0]).toBe("success");
        expect(mockSetEtag).toHaveBeenCalledTimes(1);
        expect(mockSetEtag).toHaveBeenCalledWith("123");

        concatChildNodes.mockReturnValueOnce([sessNode.children[0]]);
        testTree.getChildren.mockReturnValueOnce([sessNode]);
        dataSetList.mockResolvedValueOnce(testResponse);
        testResponse.success = false;
        testResponse.commandResponse = "Save failed";
        pathToDataSet.mockResolvedValueOnce(testResponse);

        await extension.saveFile(testDoc, testTree);

        const testDoc2: vscode.TextDocument = {
            fileName: path.normalize("/sestest/HLQ.TEST.AFILE"),
            uri: null,
            isUntitled: null,
            languageId: null,
            version: null,
            isDirty: null,
            isClosed: null,
            save: null,
            eol: null,
            lineCount: null,
            lineAt: null,
            offsetAt: null,
            positionAt: null,
            getText: null,
            getWordRangeAtPosition: null,
            validateRange: null,
            validatePosition: null
        };

        testTree.getChildren.mockReturnValueOnce([sessNode]);
        dataSetList.mockReset();

        await extension.saveFile(testDoc2, testTree);

        expect(dataSetList.mock.calls.length).toBe(0);

        const testDoc3: vscode.TextDocument = {
            fileName: path.join(extension.DS_DIR, "/sestest/HLQ.TEST.AFILE(mem)"),
            uri: null,
            isUntitled: null,
            languageId: null,
            version: null,
            isDirty: null,
            isClosed: null,
            save: null,
            eol: null,
            lineCount: null,
            lineAt: null,
            offsetAt: null,
            positionAt: null,
            getText: null,
            getWordRangeAtPosition: null,
            validateRange: null,
            validatePosition: null
        };

        dataSetList.mockReset();
        showErrorMessage.mockReset();

        sessNode.children.push(new ZoweNode(
            "HLQ.TEST.AFILE(mem)", vscode.TreeItemCollapsibleState.None, sessNode, null, undefined, undefined, profileOne));
        testTree.getChildren.mockReturnValueOnce([sessNode]);
        dataSetList.mockResolvedValueOnce(testResponse);
        testResponse.success = true;
        concatChildNodes.mockReset();
        concatChildNodes.mockReturnValueOnce(sessNode.children);

        await extension.saveFile(testDoc3, testTree);
        expect(concatChildNodes.mock.calls.length).toBe(1);

        testTree.getChildren.mockReturnValueOnce([new ZoweNode("node", vscode.TreeItemCollapsibleState.None, sessNode, null,
            undefined, undefined, profileOne), sessNode]);
        dataSetList.mockReset();
        showErrorMessage.mockReset();

        testTree.getChildren.mockReturnValueOnce([sessNode]);
        dataSetList.mockResolvedValueOnce(testResponse);
        concatChildNodes.mockReset();
        concatChildNodes.mockReturnValueOnce(sessNode.children);
        testResponse.success = false;
        testResponse.commandResponse = "Rest API failure with HTTP(S) status 412";
        withProgress.mockResolvedValueOnce(testResponse);
        dataSet.mockReset();
        const downloadResponse = {
            success: true,
            commandResponse: "",
            apiResponse: {
                etag: ""
            }
        };
        dataSet.mockResolvedValue(downloadResponse);

        await extension.saveFile(testDoc, testTree);
        expect(showWarningMessage.mock.calls[0][0]).toBe("Remote file has been modified in the meantime.\nSelect 'Compare' to resolve the conflict.");
        expect(concatChildNodes.mock.calls.length).toBe(1);
    });

    it("Testing that refreshAll is executed successfully", async () => {
        extension.refreshAll(testTree);
    });

    it("Testing that openPS is executed successfully", async () => {
        dataSet.mockReset();
        openTextDocument.mockReset();
        showTextDocument.mockReset();
        showErrorMessage.mockReset();
        existsSync.mockReset();
        withProgress.mockReset();

        const node = new ZoweNode("node", vscode.TreeItemCollapsibleState.None, sessNode, null);
        const parent = new ZoweNode("parent", vscode.TreeItemCollapsibleState.Collapsed, sessNode, null);
        const child = new ZoweNode("child", vscode.TreeItemCollapsibleState.None, parent, null);

        existsSync.mockReturnValue(null);

        withProgress.mockReturnValue(fileResponse);
        openTextDocument.mockResolvedValueOnce("test doc");

        await extension.openPS(node, true);

        expect(existsSync.mock.calls.length).toBe(1);
        expect(existsSync.mock.calls[0][0]).toBe(path.join(extension.DS_DIR,
            node.getSessionNode().label.trim(), node.label));
        expect(withProgress).toBeCalledWith(
            {
                location: vscode.ProgressLocation.Notification,
                title: "Opening data set..."
            }, expect.any(Function)
        );
        withProgress(downloadDataset);
        expect(withProgress).toBeCalledWith(downloadDataset);
        // expect(dataSet.mock.calls.length).toBe(1);
        // expect(dataSet.mock.calls[0][0]).toBe(session);
        // expect(dataSet.mock.calls[0][1]).toBe(node.label);
        // expect(dataSet.mock.calls[0][2]).toEqual({file: extension.getDocumentFilePath(node.label, node)});
        expect(openTextDocument.mock.calls.length).toBe(1);
        expect(openTextDocument.mock.calls[0][0]).toBe(extension.getDocumentFilePath(node.label, node));
        expect(showTextDocument.mock.calls.length).toBe(1);
        expect(showTextDocument.mock.calls[0][0]).toBe("test doc");

        openTextDocument.mockResolvedValueOnce("test doc");
        const node2 = new ZoweNode("HLQ.TEST.NODE", vscode.TreeItemCollapsibleState.None, sessNode, null);

        await extension.openPS(node2, true);

        dataSet.mockReset();
        openTextDocument.mockReset();
        showTextDocument.mockReset();
        existsSync.mockReset();

        existsSync.mockReturnValue("exists");
        showTextDocument.mockRejectedValueOnce(Error("testError"));

        try {
            await extension.openPS(child, true);
        } catch (err) {
            // do nothing
        }

        expect(dataSet.mock.calls.length).toBe(0);
        expect(openTextDocument.mock.calls.length).toBe(1);
        expect(openTextDocument.mock.calls[0][0]).toBe(extension.getDocumentFilePath(parent.label + "(" + child.label + ")", node));
        expect(showTextDocument.mock.calls.length).toBe(1);
        expect(showErrorMessage.mock.calls.length).toBe(1);
        expect(showErrorMessage.mock.calls[0][0]).toBe("testError");

        const child2 = new ZoweNode("child", vscode.TreeItemCollapsibleState.None, node2, null);
        try {
            await extension.openPS(child2, true);
        } catch (err) {
            // do nothing
        }

        openTextDocument.mockReset();
        showTextDocument.mockReset();
        parent.contextValue = extension.DS_PDS_CONTEXT + extension.FAV_SUFFIX;
        await extension.openPS(child, true);
        expect(openTextDocument.mock.calls.length).toBe(1);
        expect(showTextDocument.mock.calls.length).toBe(1);

        showTextDocument.mockReset();
        openTextDocument.mockReset();

        parent.contextValue = extension.FAVORITE_CONTEXT;
        await extension.openPS(child, true);
        expect(openTextDocument.mock.calls.length).toBe(1);
        expect(showTextDocument.mock.calls.length).toBe(1);

        showErrorMessage.mockReset();
    });

    it("Testing that that openPS credentials prompt is executed successfully", async () => {
        showQuickPick.mockReset();
        showInputBox.mockReset();
        showTextDocument.mockReset();
        openTextDocument.mockReset();
        const sessionwocred = new brtimperative.Session({
            user: "",
            password: "",
            hostname: "fake",
            port: 443,
            protocol: "https",
            type: "basic",
        });
        const dsNode = new ZoweNode("testSess", vscode.TreeItemCollapsibleState.Expanded, sessNode, sessionwocred);
        dsNode.contextValue = extension.DS_SESSION_CONTEXT;
        Object.defineProperty(profileLoader.Profiles, "getInstance", {
            value: jest.fn(() => {
                return {
                    allProfiles: [{name: "firstName", profile: {user:undefined, password: undefined}}, {name: "secondName"}],
                    defaultProfile: {name: "firstName"},
                    promptCredentials: jest.fn(()=> {
                        return ["fake", "fake", "fake"];
                    }),
                    loadNamedProfile: mockLoadNamedProfile
                };
            })
        });

        showInputBox.mockReturnValueOnce("fake");
        showInputBox.mockReturnValueOnce("fake");

        await extension.openPS(dsNode, true, testTree);
        expect(openTextDocument.mock.calls.length).toBe(1);
        expect(showTextDocument.mock.calls.length).toBe(1);
    });

    it("Testing that that openPS credentials prompt works with favorites", async () => {
        showTextDocument.mockReset();
        openTextDocument.mockReset();
        showQuickPick.mockReset();
        showInputBox.mockReset();
        const sessionwocred = new brtimperative.Session({
            user: "",
            password: "",
            hostname: "fake",
            port: 443,
            protocol: "https",
            type: "basic",
        });
        const dsNode = new ZoweNode("[test]: TEST.JCL", vscode.TreeItemCollapsibleState.Expanded, sessNode, sessionwocred);
        dsNode.contextValue = extension.DS_PDS_CONTEXT + extension.FAV_SUFFIX;
        Object.defineProperty(profileLoader.Profiles, "getInstance", {
            value: jest.fn(() => {
                return {
                    allProfiles: [{name: "firstName", profile: {user:undefined, password: undefined}}, {name: "secondName"}],
                    defaultProfile: {name: "firstName"},
                    promptCredentials: jest.fn(()=> {
                        return ["fake", "fake", "fake"];
                    }),
                    loadNamedProfile: mockLoadNamedProfile
                };
            })
        });

        showInputBox.mockReturnValueOnce("fake");
        showInputBox.mockReturnValueOnce("fake");

        await extension.openPS(dsNode, true, testTree);
        expect(openTextDocument.mock.calls.length).toBe(1);
        expect(showTextDocument.mock.calls.length).toBe(1);
    });

    it("Testing that that openPS credentials prompt ends in error", async () => {
        showTextDocument.mockReset();
        openTextDocument.mockReset();
        showQuickPick.mockReset();
        showInputBox.mockReset();
        const sessionwocred = new brtimperative.Session({
            user: "",
            password: "",
            hostname: "fake",
            port: 443,
            protocol: "https",
            type: "basic",
        });
        const dsNode = new ZoweNode("testSess", vscode.TreeItemCollapsibleState.Expanded, sessNode, sessionwocred);
        dsNode.contextValue = extension.DS_SESSION_CONTEXT;
        Object.defineProperty(profileLoader.Profiles, "getInstance", {
            value: jest.fn(() => {
                return {
                    allProfiles: [{name: "firstName", profile: {user:undefined, password: undefined}}, {name: "secondName"}],
                    defaultProfile: {name: "firstName"},
                    loadNamedProfile: mockLoadNamedProfile
                };
            })
        });

        await extension.openPS(dsNode, true, testTree);
        expect(showErrorMessage.mock.calls.length).toBe(1);
        showQuickPick.mockReset();
        showInputBox.mockReset();
        showInformationMessage.mockReset();
        showErrorMessage.mockReset();
    });

    it("Testing that that openPS credentials with favorites ends in error", async () => {
        showTextDocument.mockReset();
        openTextDocument.mockReset();
        showQuickPick.mockReset();
        showInputBox.mockReset();
        const sessionwocred = new brtimperative.Session({
            user: "",
            password: "",
            hostname: "fake",
            port: 443,
            protocol: "https",
            type: "basic",
        });
        const dsNode = new ZoweNode("[test]: TEST.JCL", vscode.TreeItemCollapsibleState.Expanded, sessNode, sessionwocred);
        dsNode.contextValue = extension.DS_PDS_CONTEXT + extension.FAV_SUFFIX;
        Object.defineProperty(profileLoader.Profiles, "getInstance", {
            value: jest.fn(() => {
                return {
                    allProfiles: [{name: "firstName", profile: {user:undefined, password: undefined}}, {name: "secondName"}],
                    defaultProfile: {name: "firstName"},
                    promptCredentials: jest.fn(()=> {
                        return [undefined, undefined, undefined];
                    }),
                    loadNamedProfile: mockLoadNamedProfile
                };
            })
        });

        showInputBox.mockReturnValueOnce("fake");
        showInputBox.mockReturnValueOnce("fake");
        const spyopenPS = jest.spyOn(extension, "openPS");
        await extension.openPS(dsNode, true, testTree);
        expect(extension.openPS).toHaveBeenCalled();

    });

    describe("refresh USS checking", () => {
        const isDirtyInEditor = jest.fn();
        const openedDocumentInstance = jest.fn();

        const setMocksForNode = (node: ZoweUSSNode) => {
            Object.defineProperty(node, "isDirtyInEditor", {
                get: isDirtyInEditor
            });
            Object.defineProperty(node, "openedDocumentInstance", {
                get: openedDocumentInstance
            });

            node.contextValue = extension.USS_SESSION_CONTEXT;
            node.fullPath = "/u/myuser";
        };
        const resetMocks = () => {
            showErrorMessage.mockReset();
            showTextDocument.mockReset();
            ussFile.mockReset();
            executeCommand.mockReset();
            isDirtyInEditor.mockReset();
            openedDocumentInstance.mockReset();
        };

        it("refreshUSS works correctly for dirty file state, when user didn't cancel file save", async () => {
            const node = new ZoweUSSNode("test-node", vscode.TreeItemCollapsibleState.None, ussNode, null, "/");

            resetMocks();
            setMocksForNode(node);

            const response: brightside.IZosFilesResponse = {
                success: true,
                commandResponse: null,
                apiResponse: {
                    etag: "132"
                }
            };
            ussFile.mockResolvedValueOnce(response);
            isDirtyInEditor.mockReturnValueOnce(true);
            isDirtyInEditor.mockReturnValueOnce(false);
            await extension.refreshUSS(node);

            expect(ussFile.mock.calls.length).toBe(1);
            expect(showTextDocument.mock.calls.length).toBe(2);
            expect(executeCommand.mock.calls.length).toBe(1);
            expect(node.downloaded).toBe(true);
        });
        it("refreshUSS works correctly for dirty file state, when user cancelled file save", async () => {
            const node = new ZoweUSSNode("test-node", vscode.TreeItemCollapsibleState.None, ussNode, null, "/");

            resetMocks();
            setMocksForNode(node);

            const response: brightside.IZosFilesResponse = {
                success: true,
                commandResponse: null,
                apiResponse: {
                    etag: "132"
                }
            };
            ussFile.mockResolvedValueOnce(response);
            isDirtyInEditor.mockReturnValueOnce(true);
            isDirtyInEditor.mockReturnValueOnce(true);
            await extension.refreshUSS(node);

            expect(ussFile.mock.calls.length).toBe(0);
            expect(showTextDocument.mock.calls.length).toBe(1);
            expect(executeCommand.mock.calls.length).toBe(1);
            expect(node.downloaded).toBe(false);
        });
        it("refreshUSS works correctly for not dirty file state", async () => {
            const node = new ZoweUSSNode("test-node", vscode.TreeItemCollapsibleState.None, ussNode, null, "/");

            resetMocks();
            setMocksForNode(node);

            const response: brightside.IZosFilesResponse = {
                success: true,
                commandResponse: null,
                apiResponse: {
                    etag: "132"
                }
            };
            ussFile.mockResolvedValueOnce(response);
            isDirtyInEditor.mockReturnValueOnce(false);
            isDirtyInEditor.mockReturnValueOnce(false);
            await extension.refreshUSS(node);

            expect(ussFile.mock.calls.length).toBe(1);
            expect(showTextDocument.mock.calls.length).toBe(0);
            expect(executeCommand.mock.calls.length).toBe(0);
            expect(node.downloaded).toBe(true);
        });
        it("refreshUSS works correctly with exception thrown in process", async () => {
            const node = new ZoweUSSNode("test-node", vscode.TreeItemCollapsibleState.None, ussNode, null, "/");

            resetMocks();
            setMocksForNode(node);

            ussFile.mockRejectedValueOnce(Error(""));
            isDirtyInEditor.mockReturnValueOnce(true);
            isDirtyInEditor.mockReturnValueOnce(false);
            await extension.refreshUSS(node);

            expect(ussFile.mock.calls.length).toBe(1);
            expect(showTextDocument.mock.calls.length).toBe(1);
            expect(executeCommand.mock.calls.length).toBe(1);
            expect(node.downloaded).toBe(false);
        });
    });

    describe("Add USS Session Unit Test", () => {
        const qpItem: vscode.QuickPickItem = new utils.FilterDescriptor("\uFF0B " + "Create a new filter");

        beforeEach(() => {
            Object.defineProperty(profileLoader.Profiles, "getInstance", {
                value: jest.fn(() => {
                    return {
                        allProfiles: [{name: "firstName"}, {name: "secondName"}],
                        defaultProfile: {name: "firstName"},
                        createNewConnection: jest.fn(()=>{
                            return {newprofile: "fake"};
                        }),
                        listProfile: jest.fn(()=>{
                            return {};
                        }),
                        loadNamedProfile: mockLoadNamedProfile
                    };
                })
            });
            const resolveQuickPickHelper = jest.spyOn(utils, "resolveQuickPickHelper").mockImplementation(
                () => Promise.resolve(qpItem)
            );
        });

        afterEach(() => {
            showQuickPick.mockReset();
            showInputBox.mockReset();
            showInformationMessage.mockReset();
        });

        it("Testing that addZoweSession will cancel if there is no profile name", async () => {
            showQuickPick.mockReset();
            showInputBox.mockReset();
            showInformationMessage.mockReset();
            const entered = undefined;
            // Assert edge condition user cancels the input path box
            createQuickPick.mockReturnValue({
                placeholder: "Choose \"Create new...\" to define a new profile or select an existing profile to Add to the Data Set Explorer",
                activeItems: [qpItem],
                ignoreFocusOut: true,
                items: [qpItem],
                value: entered,
                show: jest.fn(()=>{
                    return {};
                }),
                hide: jest.fn(()=>{
                    return {};
                }),
                onDidAccept: jest.fn(()=>{
                    return {};
                })
            });

            await extension.addZoweSession(testTree);
            expect(showInformationMessage.mock.calls[0][0]).toEqual("Profile Name was not supplied. Operation Cancelled");
        });

        it("Testing that addZoweSession with supplied profile name", async () => {
            const entered = undefined;
            const addZoweSession = jest.spyOn(extension, "addZoweSession");

            // Assert edge condition user cancels the input path box
            createQuickPick.mockReturnValue({
                placeholder: "Choose \"Create new...\" to define a new profile or select an existing profile to Add to the Data Set Explorer",
                activeItems: [qpItem],
                ignoreFocusOut: true,
                items: [qpItem],
                value: entered,
                show: jest.fn(()=>{
                    return {};
                }),
                hide: jest.fn(()=>{
                    return {};
                }),
                onDidAccept: jest.fn(()=>{
                    return {};
                })
            });

            showInputBox.mockReturnValueOnce("fake");
            await extension.addZoweSession(testUSSTree);
            expect(extension.addZoweSession).toHaveBeenCalled();

        });

        it("Testing that addZoweSession with existing profile", async () => {
            const entered = "";
            const addZoweSession = jest.spyOn(extension, "addZoweSession");

            // Assert edge condition user cancels the input path box
            createQuickPick.mockReturnValue({
                placeholder: "Choose \"Create new...\" to define a new profile or select an existing profile to Add to the Data Set Explorer",
                activeItems: [qpItem],
                ignoreFocusOut: true,
                items: [qpItem],
                value: entered,
                label: "firstName",
                show: jest.fn(()=>{
                    return {};
                }),
                hide: jest.fn(()=>{
                    return {};
                }),
                onDidAccept: jest.fn(()=>{
                    return {};
                })
            });

            const resolveQuickPickHelper = jest.spyOn(utils, "resolveQuickPickHelper").mockImplementation(
                () => Promise.resolve(createQuickPick())
            );

            await extension.addZoweSession(testUSSTree);
            expect(extension.addZoweSession).toHaveBeenCalled();
        });

        it("Testing that addZoweSession with supplied resolveQuickPickHelper", async () => {
            const entered = "fake";
            const addZoweSession = jest.spyOn(extension, "addZoweSession");

            // Assert edge condition user cancels the input path box
            createQuickPick.mockReturnValue({
                placeholder: "Choose \"Create new...\" to define a new profile or select an existing profile to Add to the Data Set Explorer",
                activeItems: [qpItem],
                ignoreFocusOut: true,
                items: [qpItem],
                value: entered,
                show: jest.fn(()=>{
                    return {};
                }),
                hide: jest.fn(()=>{
                    return {};
                }),
                onDidAccept: jest.fn(()=>{
                    return {};
                })
            });

            await extension.addZoweSession(testUSSTree);
            expect(extension.addZoweSession).toHaveBeenCalled();

        });

        it("Testing that addZoweSession with undefined profile", async () => {
            const entered = "";
            const addZoweSession = jest.spyOn(extension, "addZoweSession");

            // Assert edge condition user cancels the input path box
            createQuickPick.mockReturnValue({
                placeholder: "Choose \"Create new...\" to define a new profile or select an existing profile to Add to the Data Set Explorer",
                activeItems: [qpItem],
                ignoreFocusOut: true,
                items: [qpItem],
                value: entered,
                label: undefined,
                show: jest.fn(()=>{
                    return {};
                }),
                hide: jest.fn(()=>{
                    return {};
                }),
                onDidAccept: jest.fn(()=>{
                    return {};
                })
            });

            const resolveQuickPickHelper = jest.spyOn(utils, "resolveQuickPickHelper").mockImplementation(
                () => Promise.resolve(createQuickPick())
            );

            await extension.addZoweSession(testUSSTree);
            expect(extension.addZoweSession).toHaveBeenCalled();

        });


        it("Testing that addZoweSession if createNewConnection is invalid", async () => {
            const entered = "fake";
            const addZoweSession = jest.spyOn(extension, "addZoweSession");

            Object.defineProperty(profileLoader.Profiles, "getInstance", {
                value: jest.fn(() => {
                    return {
                        allProfiles: [{name: "firstName"}, {name: "secondName"}],
                        defaultProfile: {name: "firstName"},
                        listProfile: jest.fn(()=>{
                            return {};
                        }),
                        loadNamedProfile: mockLoadNamedProfile
                    };
                })
            });

            // Assert edge condition user cancels the input path box
            createQuickPick.mockReturnValue({
                placeholder: "Choose \"Create new...\" to define a new profile or select an existing profile to Add to the Data Set Explorer",
                activeItems: [qpItem],
                ignoreFocusOut: true,
                items: [qpItem],
                value: entered,
                show: jest.fn(()=>{
                    return {};
                }),
                hide: jest.fn(()=>{
                    return {};
                }),
                onDidAccept: jest.fn(()=>{
                    return {};
                })
            });

            await extension.addZoweSession(testUSSTree);
            expect(extension.addZoweSession).toHaveBeenCalled();

        });

        it("Testing that addZoweSession if listProfile is invalid", async () => {
            const entered = "fake";
            const addZoweSession = jest.spyOn(extension, "addZoweSession");

            Object.defineProperty(profileLoader.Profiles, "getInstance", {
                value: jest.fn(() => {
                    return {
                        allProfiles: [{name: "firstName"}, {name: "secondName"}],
                        defaultProfile: {name: "firstName"},
                        createNewConnection: jest.fn(()=>{
                            return {};
                        }),
                        loadNamedProfile: mockLoadNamedProfile
                    };
                })
            });

            // Assert edge condition user cancels the input path box
            createQuickPick.mockReturnValue({
                placeholder: "Choose \"Create new...\" to define a new profile or select an existing profile to Add to the Data Set Explorer",
                activeItems: [qpItem],
                ignoreFocusOut: true,
                items: [qpItem],
                value: entered,
                show: jest.fn(()=>{
                    return {};
                }),
                hide: jest.fn(()=>{
                    return {};
                }),
                onDidAccept: jest.fn(()=>{
                    return {};
                })
            });

            await extension.addZoweSession(testUSSTree);
            expect(extension.addZoweSession).toHaveBeenCalled();

        });
    });

    it("Testing that refreshAllUSS is executed successfully", async () => {
        const spy = jest.fn(testTree.refresh);
        ussNodeActions.refreshAllUSS(testTree);
        expect(testTree.refresh).toHaveBeenCalled();
    });

    it("Testing that open is executed successfully", async () => {
        ussFile.mockReset();
        openTextDocument.mockReset();
        showTextDocument.mockReset();
        showErrorMessage.mockReset();
        existsSync.mockReset();
        withProgress.mockReset();

        const node = new ZoweUSSNode("node", vscode.TreeItemCollapsibleState.None, ussNode, null, "/", false, profileOne.name);
        const parent = new ZoweUSSNode("parent", vscode.TreeItemCollapsibleState.Collapsed, ussNode, null, "/", false, profileOne.name);
        const child = new ZoweUSSNode("child", vscode.TreeItemCollapsibleState.None, parent, null, "/parent", false, profileOne.name);

        const isBinSpy = jest.spyOn(ussApi, "isFileTagBinOrAscii");
        existsSync.mockReturnValue(null);
        openTextDocument.mockResolvedValueOnce("test.doc");

        ussFile.mockReturnValueOnce(fileResponse);
        withProgress.mockReturnValue(fileResponse);

        await extension.openUSS(node, false, true, testUSSTree);

        expect(existsSync.mock.calls.length).toBe(1);
        expect(existsSync.mock.calls[0][0]).toBe(path.join(extension.USS_DIR, "/" + node.getSessionNode().mProfileName + "/", node.fullPath));
        expect(isBinSpy.mock.calls.length).toBe(1);
        expect(isBinSpy.mock.calls[0][0]).toBe(node.fullPath);
        expect(withProgress).toBeCalledWith(
            {
                location: vscode.ProgressLocation.Notification,
                title: "Opening USS file..."
            }, expect.any(Function)
        );
        withProgress(downloadUSSFile);
        expect(withProgress).toBeCalledWith(downloadUSSFile);
        expect(openTextDocument.mock.calls.length).toBe(1);
        expect(openTextDocument.mock.calls[0][0]).toBe(extension.getUSSDocumentFilePath(node));
        expect(showTextDocument.mock.calls.length).toBe(1);
        expect(showTextDocument.mock.calls[0][0]).toBe("test.doc");

        openTextDocument.mockResolvedValueOnce("test.doc");
        const node2 = new ZoweUSSNode("usstest", vscode.TreeItemCollapsibleState.None, ussNode, null, null);

        await extension.openUSS(node2, false, true, testUSSTree);

        ussFile.mockReset();
        openTextDocument.mockReset();
        showTextDocument.mockReset();
        existsSync.mockReset();

        existsSync.mockReturnValue("exists");
        showTextDocument.mockRejectedValueOnce(Error("testError"));

        try {
            await extension.openUSS(child, false, true, testUSSTree);
        } catch (err) {
            // do nothing
        }

        expect(ussFile.mock.calls.length).toBe(0);
        expect(openTextDocument.mock.calls.length).toBe(1);
        expect(openTextDocument.mock.calls[0][0]).toBe(extension.getUSSDocumentFilePath(child));
        expect(showTextDocument.mock.calls.length).toBe(1);
        expect(showErrorMessage.mock.calls.length).toBe(1);
        expect(showErrorMessage.mock.calls[0][0]).toBe("testError");

        const child2 = new ZoweUSSNode("child", vscode.TreeItemCollapsibleState.None, node2, null, null);
        try {
            await extension.openUSS(child2, false, true, testUSSTree);
        } catch (err) {
            // do nothing
        }

        ussFile.mockReset();
        openTextDocument.mockReset();
        showTextDocument.mockReset();
        existsSync.mockReset();
        showErrorMessage.mockReset();

        const badparent = new ZoweUSSNode("parent", vscode.TreeItemCollapsibleState.Collapsed, ussNode, null, null);
        badparent.contextValue = "turnip";
        const brat = new ZoweUSSNode("brat", vscode.TreeItemCollapsibleState.None, badparent, null, null);
        try {
            await extension.openUSS(brat, false, true, testUSSTree);
// tslint:disable-next-line: no-empty
        } catch (err) {
        }
        expect(ussFile.mock.calls.length).toBe(0);
        expect(showErrorMessage.mock.calls.length).toBe(2);
        expect(showErrorMessage.mock.calls[0][0]).toBe("open() called from invalid node.");
        expect(showErrorMessage.mock.calls[1][0]).toBe("open() called from invalid node.");
    });

    it("Tests that openUSS executes successfully with favored files", async () => {
        ussFile.mockReset();
        openTextDocument.mockReset();
        showTextDocument.mockReset();

        ussFile.mockReturnValueOnce(fileResponse);

        openTextDocument.mockResolvedValueOnce("test.doc");

        // Set up mock favorite session
        const favoriteSession = new ZoweUSSNode("Favorites", vscode.TreeItemCollapsibleState.Collapsed, null, session, null, false, profileOne.name);
        favoriteSession.contextValue = extension.FAVORITE_CONTEXT;

        // Set up favorited nodes (directly under Favorites)
        const favoriteFile = new ZoweUSSNode("favFile", vscode.TreeItemCollapsibleState.None, favoriteSession, null, "/", false, profileOne.name);
        favoriteFile.contextValue = extension.DS_TEXT_FILE_CONTEXT + extension.FAV_SUFFIX;
        const favoriteParent = new ZoweUSSNode("favParent", vscode.TreeItemCollapsibleState.Collapsed, favoriteSession, null, "/",
            false, profileOne.name);
        favoriteParent.contextValue = extension.USS_DIR_CONTEXT + extension.FAV_SUFFIX;
        // Set up child of favoriteDir - make sure we can open the child of a favored directory
        const child = new ZoweUSSNode("favChild", vscode.TreeItemCollapsibleState.Collapsed, favoriteParent, null, "/favDir", false, profileOne.name);
        child.contextValue = extension.DS_TEXT_FILE_CONTEXT;

        // For each node, make sure that code below the log.debug statement is execute
        await extension.openUSS(favoriteFile, false, true, testUSSTree);
        expect(showTextDocument.mock.calls.length).toBe(1);
        showTextDocument.mockReset();
        ussFile.mockReturnValueOnce(fileResponse);
        await extension.openUSS(child, false, true, testUSSTree);
        expect(showTextDocument.mock.calls.length).toBe(1);
        showTextDocument.mockReset();
    });

    it("Testing that open is executed successfully when chtag says binary", async () => {
        ussFile.mockReset();
        openTextDocument.mockReset();
        showTextDocument.mockReset();
        showErrorMessage.mockReset();
        existsSync.mockReset();
        withProgress.mockReset();

        const node = new ZoweUSSNode("node", vscode.TreeItemCollapsibleState.None, ussNode, null, "/");
        const parent = new ZoweUSSNode("parent", vscode.TreeItemCollapsibleState.Collapsed, ussNode, null, "/");
        const child = new ZoweUSSNode("child", vscode.TreeItemCollapsibleState.None, parent, null, "/parent");

        isFileTagBinOrAscii.mockReturnValue(true);
        existsSync.mockReturnValue(null);
        openTextDocument.mockResolvedValueOnce("test.doc");

        withProgress.mockReturnValue(fileResponse);

        await extension.openUSS(node, false, true, testUSSTree);

        expect(existsSync.mock.calls.length).toBe(1);
        expect(existsSync.mock.calls[0][0]).toBe(path.join(extension.USS_DIR, "/" + node.getSessionNode().mProfileName + "/", node.fullPath));
        expect(withProgress).toBeCalledWith(
            {
                location: vscode.ProgressLocation.Notification,
                title: "Opening USS file..."
            }, expect.any(Function)
        );
        withProgress(downloadUSSFile);
        expect(withProgress).toBeCalledWith(downloadUSSFile);
        expect(openTextDocument.mock.calls.length).toBe(1);
        expect(openTextDocument.mock.calls[0][0]).toBe(extension.getUSSDocumentFilePath(node));
        expect(showTextDocument.mock.calls.length).toBe(1);
        expect(showTextDocument.mock.calls[0][0]).toBe("test.doc");
    });

    it("Testing that that openUSS credentials prompt is executed successfully", async () => {
        showQuickPick.mockReset();
        showInputBox.mockReset();
        showTextDocument.mockReset();
        openTextDocument.mockReset();
        const sessionwocred = new brtimperative.Session({
            user: "",
            password: "",
            hostname: "fake",
            port: 443,
            protocol: "https",
            type: "basic",
        });

        ussFile.mockReturnValueOnce(fileResponse);
        const dsNode = new ZoweUSSNode("testSess", vscode.TreeItemCollapsibleState.Expanded, ussNode, sessionwocred, null);
        dsNode.contextValue = extension.USS_SESSION_CONTEXT;
        Object.defineProperty(profileLoader.Profiles, "getInstance", {
            value: jest.fn(() => {
                return {
                    allProfiles: [{name: "firstName", profile: {user:undefined, password: undefined}}, {name: "secondName"}],
                    defaultProfile: {name: "firstName"},
                    promptCredentials: jest.fn(()=> {
                        return ["fake", "fake", "fake"];
                    }),
                    loadNamedProfile: mockLoadNamedProfile
                };
            })
        });

        showInputBox.mockReturnValueOnce("fake");
        showInputBox.mockReturnValueOnce("fake");

        await extension.openUSS(dsNode, false, true, testUSSTree);
        expect(openTextDocument.mock.calls.length).toBe(1);
        expect(showTextDocument.mock.calls.length).toBe(1);
    });

    it("Testing that that openUSS credentials prompt works with favorites", async () => {
        showTextDocument.mockReset();
        openTextDocument.mockReset();
        showQuickPick.mockReset();
        showInputBox.mockReset();
        const sessionwocred = new brtimperative.Session({
            user: "",
            password: "",
            hostname: "fake",
            port: 443,
            protocol: "https",
            type: "basic",
        });
        const dsNode = new ZoweUSSNode("testSess", vscode.TreeItemCollapsibleState.Expanded, ussNode, sessionwocred, null);
        dsNode.contextValue = extension.USS_DIR_CONTEXT + extension.FAV_SUFFIX;
        Object.defineProperty(profileLoader.Profiles, "getInstance", {
            value: jest.fn(() => {
                return {
                    allProfiles: [{name: "firstName", profile: {user:undefined, password: undefined}}, {name: "secondName"}],
                    defaultProfile: {name: "firstName"},
                    promptCredentials: jest.fn(()=> {
                        return ["fake", "fake", "fake"];
                    }),
                    loadNamedProfile: mockLoadNamedProfile
                };
            })
        });

        showInputBox.mockReturnValueOnce("fake");
        showInputBox.mockReturnValueOnce("fake");

        ussFile.mockReturnValueOnce(fileResponse);

        await extension.openUSS(dsNode, false, true, testUSSTree);
        expect(openTextDocument.mock.calls.length).toBe(1);
        expect(showTextDocument.mock.calls.length).toBe(1);
    });

    it("Testing that that openUSS credentials prompt with favorites ends in error", async () => {
        showTextDocument.mockReset();
        openTextDocument.mockReset();
        showQuickPick.mockReset();
        showInputBox.mockReset();
        const sessionwocred = new brtimperative.Session({
            user: "",
            password: "",
            hostname: "fake",
            port: 443,
            protocol: "https",
            type: "basic",
        });
        const dsNode = new ZoweUSSNode("testSess", vscode.TreeItemCollapsibleState.Expanded, ussNode, sessionwocred, null);
        dsNode.contextValue = extension.USS_DIR_CONTEXT + extension.FAV_SUFFIX;
        Object.defineProperty(profileLoader.Profiles, "getInstance", {
            value: jest.fn(() => {
                return {
                    allProfiles: [{name: "firstName", profile: {user:undefined, password: undefined}}, {name: "secondName"}],
                    defaultProfile: {name: "firstName"},
                    promptCredentials: jest.fn(()=> {
                        return [undefined, undefined, undefined];
                    }),
                    loadNamedProfile: mockLoadNamedProfile
                };
            })
        });

        showInputBox.mockReturnValueOnce("fake");
        showInputBox.mockReturnValueOnce("fake");
        const spyopenUSS = jest.spyOn(extension, "openUSS");
        await extension.openUSS(dsNode, false, true, testUSSTree);
        expect(extension.openUSS).toHaveBeenCalled();
    });

    it("Testing that that openUSS credentials prompt ends in error", async () => {
        showTextDocument.mockReset();
        openTextDocument.mockReset();
        showQuickPick.mockReset();
        showInputBox.mockReset();
        const sessionwocred = new brtimperative.Session({
            user: "",
            password: "",
            hostname: "fake",
            port: 443,
            protocol: "https",
            type: "basic",
        });
        const dsNode = new ZoweUSSNode("testSess", vscode.TreeItemCollapsibleState.Expanded, ussNode, sessionwocred, null);
        dsNode.contextValue = extension.USS_SESSION_CONTEXT;
        Object.defineProperty(profileLoader.Profiles, "getInstance", {
            value: jest.fn(() => {
                return {
                    allProfiles: [{name: "firstName", profile: {user:undefined, password: undefined}}, {name: "secondName"}],
                    defaultProfile: {name: "firstName"},
                    loadNamedProfile: mockLoadNamedProfile
                };
            })
        });

        await extension.openUSS(dsNode, false, true, testUSSTree);
        expect(showErrorMessage.mock.calls.length).toBe(1);
        showQuickPick.mockReset();
        showInputBox.mockReset();
        showInformationMessage.mockReset();
        showErrorMessage.mockReset();
    });


    it("Testing that saveUSSFile is executed successfully", async () => {
        withProgress.mockReset();

        const testDoc: vscode.TextDocument = {
            fileName: path.join(extension.USS_DIR, "usstest", "/u/myuser/testFile"),
            uri: null,
            isUntitled: null,
            languageId: null,
            version: null,
            isDirty: null,
            isClosed: null,
            save: null,
            eol: null,
            lineCount: null,
            lineAt: null,
            offsetAt: null,
            positionAt: null,
            getText: null,
            getWordRangeAtPosition: null,
            validateRange: null,
            validatePosition: null
        };

        const testResponse = {
            success: true,
            commandResponse: "",
            apiResponse: {
                items: []
            }
        };

        fileList.mockResolvedValueOnce(testResponse);
        ussNode.mProfileName = "usstest";
        ussNode.dirty = true;
        const node = new ZoweUSSNode("u/myuser/testFile", vscode.TreeItemCollapsibleState.None, ussNode, null, "/");
        ussNode.children.push(node);
        testUSSTree.getChildren.mockReturnValueOnce([
            new ZoweUSSNode("testFile", vscode.TreeItemCollapsibleState.None, ussNode, null, "/"), sessNode]);
        testResponse.apiResponse.items = [{name: "testFile", mode: "-rwxrwx"}];
        fileToUSSFile.mockReset();
        showErrorMessage.mockReset();
        concatUSSChildNodes.mockReset();
        const mockGetEtag = jest.spyOn(node, "getEtag").mockImplementation(() => "123");
        testResponse.success = true;
        fileToUSSFile.mockResolvedValue(testResponse);
        withProgress.mockReturnValueOnce(testResponse);
        concatUSSChildNodes.mockReturnValueOnce([ussNode.children[0]]);
        await extension.saveUSSFile(testDoc, testUSSTree);

        expect(concatUSSChildNodes.mock.calls.length).toBe(1);
        expect(mockGetEtag).toBeCalledTimes(1);
        expect(mockGetEtag).toReturnWith("123");

        concatUSSChildNodes.mockReset();
        concatUSSChildNodes.mockReturnValueOnce([ussNode.children[0]]);
        testResponse.success = false;
        testResponse.commandResponse = "Save failed";
        fileToUSSFile.mockResolvedValueOnce(testResponse);
        withProgress.mockReturnValueOnce(testResponse);

        await extension.saveUSSFile(testDoc, testUSSTree);

        expect(showErrorMessage.mock.calls.length).toBe(1);
        expect(showErrorMessage.mock.calls[0][0]).toBe("Save failed");

        concatUSSChildNodes.mockReset();
        concatUSSChildNodes.mockReturnValueOnce([ussNode.children[0]]);
        showErrorMessage.mockReset();
        withProgress.mockRejectedValueOnce(Error("Test Error"));

        await extension.saveUSSFile(testDoc, testUSSTree);
        expect(showErrorMessage.mock.calls.length).toBe(1);
        expect(showErrorMessage.mock.calls[0][0]).toBe("Test Error");

        concatUSSChildNodes.mockReset();
        concatUSSChildNodes.mockReturnValueOnce([ussNode.children[0]]);
        showWarningMessage.mockReset();
        testResponse.success = false;
        testResponse.commandResponse = "Rest API failure with HTTP(S) status 412";
        testDoc.getText = jest.fn();
        ussFile.mockReset();
        withProgress.mockRejectedValueOnce(Error("Rest API failure with HTTP(S) status 412"));
        const downloadResponse = {
            success: true,
            commandResponse: "",
            apiResponse: {
                etag: ""
            }
        };
        ussFile.mockResolvedValueOnce(downloadResponse);
        try {
            await extension.saveUSSFile(testDoc, testUSSTree);
        } catch (e) {
            // this is OK. We are interested in the next expect (showWarninMessage) to fullfil
            expect(e.message).toBe("vscode.Position is not a constructor");
        }
        expect(showWarningMessage.mock.calls[0][0]).toBe("Remote file has been modified in the meantime.\nSelect 'Compare' to resolve the conflict.");
    });

    describe("Add Jobs Session Unit Test", () => {
        const qpItem: vscode.QuickPickItem = new utils.FilterDescriptor("\uFF0B " + "Create a new filter");

        beforeEach(() => {
            Object.defineProperty(profileLoader.Profiles, "getInstance", {
                value: jest.fn(() => {
                    return {
                        allProfiles: [{name: "firstName"}, {name: "secondName"}],
                        defaultProfile: {name: "firstName"},
                        createNewConnection: jest.fn(()=>{
                            return {newprofile: "fake"};
                        }),
                        listProfile: jest.fn(()=>{
                            return {};
                        }),
                        loadNamedProfile: mockLoadNamedProfile
                    };
                })
            });
            const resolveQuickPickHelper = jest.spyOn(utils, "resolveQuickPickHelper").mockImplementation(
                () => Promise.resolve(qpItem)
            );
        });

        afterEach(() => {
            showQuickPick.mockReset();
            showInputBox.mockReset();
            showInformationMessage.mockReset();
        });

        it("tests the refresh Jobs Server for prompt credentials", async () => {
            showQuickPick.mockReset();
            showInputBox.mockReset();
            const addJobsSession = jest.spyOn(extension, "refreshJobsServer");
            Object.defineProperty(profileLoader.Profiles, "getInstance", {
                value: jest.fn(() => {
                    return {
                        allProfiles: [{name: "firstName", profile: {user:undefined, password: undefined}}, {name: "secondName"}],
                        defaultProfile: {name: "firstName"},
                        promptCredentials: jest.fn(()=> {
                            return ["fake", "fake", "fake"];
                        }),
                    };
                })
            });
            const sessionwocred = new brtimperative.Session({
                user: "",
                password: "",
                hostname: "fake",
                protocol: "https",
                type: "basic",
            });
            createBasicZosmfSession.mockReturnValue(sessionwocred);
            const newjobNode = new Job("jobtest", vscode.TreeItemCollapsibleState.Expanded, jobNode, sessionwocred, iJob, jobNode.profile);
            newjobNode.contextValue = "server";
            newjobNode.contextValue = "server";
            await extension.refreshJobsServer(newjobNode, testJobsTree);
            expect(extension.refreshJobsServer).toHaveBeenCalled();
        });

        it("tests the refresh Jobs Server for prompt credentials, favorites route", async () => {
            showQuickPick.mockReset();
            showInputBox.mockReset();
            const addJobsSession = jest.spyOn(extension, "refreshJobsServer");
            Object.defineProperty(profileLoader.Profiles, "getInstance", {
                value: jest.fn(() => {
                    return {
                        allProfiles: [{name: "firstName", profile: {user:undefined, password: undefined}}, {name: "secondName"}],
                        defaultProfile: {name: "firstName"},
                        promptCredentials: jest.fn(()=> {
                            return ["fake", "fake", "fake"];
                        }),
                    };
                })
            });
            const sessionwocred = new brtimperative.Session({
                user: "",
                password: "",
                hostname: "fake",
                protocol: "https",
                type: "basic",
            });
            createBasicZosmfSession.mockReturnValue(sessionwocred);
            const newjobNode = new Job("jobtest", vscode.TreeItemCollapsibleState.Expanded, jobNode, sessionwocred, iJob, jobNode.profile);
            newjobNode.contextValue = extension.JOBS_SESSION_CONTEXT + extension.FAV_SUFFIX;
            await extension.refreshJobsServer(newjobNode, testJobsTree);
            expect(extension.refreshJobsServer).toHaveBeenCalled();
        });

        it("tests the refresh Jobs Server for prompt credentials with favorites that ends in error", async () => {
            showQuickPick.mockReset();
            showInputBox.mockReset();
            const addJobsSession = jest.spyOn(extension, "refreshJobsServer");
            Object.defineProperty(profileLoader.Profiles, "getInstance", {
                value: jest.fn(() => {
                    return {
                        allProfiles: [{name: "firstName", profile: {user:undefined, password: undefined}}, {name: "secondName"}],
                        defaultProfile: {name: "firstName"},
                        promptCredentials: jest.fn(()=> {
                            return [undefined, undefined, undefined];
                        }),
                    };
                })
            });
            const sessionwocred = new brtimperative.Session({
                user: "",
                password: "",
                hostname: "fake",
                protocol: "https",
                type: "basic",
            });
            createBasicZosmfSession.mockReturnValue(sessionwocred);
            const newjobNode = new Job("jobtest", vscode.TreeItemCollapsibleState.Expanded, jobNode, sessionwocred, iJob, jobNode.profile);
            newjobNode.contextValue = extension.JOBS_SESSION_CONTEXT + extension.FAV_SUFFIX;
            const spyopenPS = jest.spyOn(extension, "refreshJobsServer");
            await extension.refreshJobsServer(newjobNode, testJobsTree);
            expect(extension.refreshJobsServer).toHaveBeenCalled();
        });

        it("tests the refresh Jobs Server", async () => {
            showQuickPick.mockReset();
            showInputBox.mockReset();
            const addJobsSession = jest.spyOn(extension, "refreshJobsServer");
            Object.defineProperty(profileLoader.Profiles, "getInstance", {
                value: jest.fn(() => {
                    return {
                        allProfiles: [{name: "firstName", profile: {user:undefined, password: undefined}}, {name: "secondName"}],
                        defaultProfile: {name: "firstName"},
                        promptCredentials: jest.fn(()=> {
                            return ["fake", "fake", "fake"];
                        }),
                    };
                })
            });

            createBasicZosmfSession.mockReturnValue(session);
            const newjobNode = new Job("jobtest", vscode.TreeItemCollapsibleState.Expanded, jobNode, session, iJob, jobNode.profile);
            newjobNode.contextValue = "server";
            newjobNode.contextValue = "server";
            await extension.refreshJobsServer(newjobNode, testJobsTree);
            expect(extension.refreshJobsServer).toHaveBeenCalled();
        });

        it("tests the refresh Jobs Server with invalid prompt credentials", async () => {
            showQuickPick.mockReset();
            showInputBox.mockReset();
            const addJobsSession = jest.spyOn(extension, "refreshJobsServer");
            Object.defineProperty(profileLoader.Profiles, "getInstance", {
                value: jest.fn(() => {
                    return {
                        allProfiles: [{name: "firstName", profile: {user:undefined, password: undefined}}, {name: "secondName"}],
                        defaultProfile: {name: "firstName"},
                    };
                })
            });

            const sessionwocred = new brtimperative.Session({
                user: "",
                password: "",
                hostname: "fake",
                protocol: "https",
                type: "basic",
            });
            createBasicZosmfSession.mockReturnValue(sessionwocred);
            const newjobNode = new Job("jobtest", vscode.TreeItemCollapsibleState.Expanded, jobNode, sessionwocred, iJob, jobNode.profile);
            newjobNode.contextValue = "server";
            newjobNode.contextValue = "server";
            await extension.refreshJobsServer(newjobNode, testJobsTree);
            expect(extension.refreshJobsServer).toHaveBeenCalled();
        });

        it("Testing that addJobsSession will cancel if there is no profile name", async () => {
            const entered = undefined;

            // Assert edge condition user cancels the input path box
            createQuickPick.mockReturnValue({
                placeholder: "Choose \"Create new...\" to define a new profile or select an existing profile to Add to the Data Set Explorer",
                activeItems: [qpItem],
                ignoreFocusOut: true,
                items: [qpItem],
                value: entered,
                show: jest.fn(()=>{
                    return {};
                }),
                hide: jest.fn(()=>{
                    return {};
                }),
                onDidAccept: jest.fn(()=>{
                    return {};
                })
            });

            await extension.addZoweSession(testJobsTree);
            expect(showInformationMessage.mock.calls[0][0]).toEqual("Profile Name was not supplied. Operation Cancelled");
        });

        it("Testing that addJobsSession with supplied profile name", async () => {
            const entered = undefined;
            const addJobsSession = jest.spyOn(extension, "addZoweSession");

            // Assert edge condition user cancels the input path box
            createQuickPick.mockReturnValue({
                placeholder: "Choose \"Create new...\" to define a new profile or select an existing profile to Add to the Data Set Explorer",
                activeItems: [qpItem],
                ignoreFocusOut: true,
                items: [qpItem],
                value: entered,
                show: jest.fn(()=>{
                    return {};
                }),
                hide: jest.fn(()=>{
                    return {};
                }),
                onDidAccept: jest.fn(()=>{
                    return {};
                })
            });

            showInputBox.mockReturnValueOnce("fake");
            await extension.addZoweSession(testJobsTree);
            expect(extension.addZoweSession).toHaveBeenCalled();

        });

        it("Testing that addJobsSession with existing profile", async () => {
            const entered = "";
            const addJobsSession = jest.spyOn(extension, "addZoweSession");

            // Assert edge condition user cancels the input path box
            createQuickPick.mockReturnValue({
                placeholder: "Choose \"Create new...\" to define a new profile or select an existing profile to Add to the Data Set Explorer",
                activeItems: [qpItem],
                ignoreFocusOut: true,
                items: [qpItem],
                value: entered,
                label: "firstName",
                show: jest.fn(()=>{
                    return {};
                }),
                hide: jest.fn(()=>{
                    return {};
                }),
                onDidAccept: jest.fn(()=>{
                    return {};
                })
            });

            const resolveQuickPickHelper = jest.spyOn(utils, "resolveQuickPickHelper").mockImplementation(
                () => Promise.resolve(createQuickPick())
            );

            await extension.addZoweSession(testJobsTree);
            expect(extension.addZoweSession).toHaveBeenCalled();
        });

        it("Testing that addJobsSession with supplied resolveQuickPickHelper", async () => {
            const entered = "fake";
            const addJobsSession = jest.spyOn(extension, "addZoweSession");

            // Assert edge condition user cancels the input path box
            createQuickPick.mockReturnValue({
                placeholder: "Choose \"Create new...\" to define a new profile or select an existing profile to Add to the Data Set Explorer",
                activeItems: [qpItem],
                ignoreFocusOut: true,
                items: [qpItem],
                value: entered,
                show: jest.fn(()=>{
                    return {};
                }),
                hide: jest.fn(()=>{
                    return {};
                }),
                onDidAccept: jest.fn(()=>{
                    return {};
                })
            });

            await extension.addZoweSession(testJobsTree);
            expect(extension.addZoweSession).toHaveBeenCalled();

        });

        it("Testing that addJobsSession with undefined profile", async () => {
            const entered = "";
            const addJobsSession = jest.spyOn(extension, "addZoweSession");

            // Assert edge condition user cancels the input path box
            createQuickPick.mockReturnValue({
                placeholder: "Choose \"Create new...\" to define a new profile or select an existing profile to Add to the Data Set Explorer",
                activeItems: [qpItem],
                ignoreFocusOut: true,
                items: [qpItem],
                value: entered,
                label: undefined,
                show: jest.fn(()=>{
                    return {};
                }),
                hide: jest.fn(()=>{
                    return {};
                }),
                onDidAccept: jest.fn(()=>{
                    return {};
                })
            });

            const resolveQuickPickHelper = jest.spyOn(utils, "resolveQuickPickHelper").mockImplementation(
                () => Promise.resolve(createQuickPick())
            );

            await extension.addZoweSession(testJobsTree);
            expect(extension.addZoweSession).toHaveBeenCalled();

        });


        it("Testing that addJobsSession if createNewConnection is invalid", async () => {
            const entered = "fake";
            const addJobsSession = jest.spyOn(extension, "addZoweSession");

            Object.defineProperty(profileLoader.Profiles, "getInstance", {
                value: jest.fn(() => {
                    return {
                        allProfiles: [{name: "firstName"}, {name: "secondName"}],
                        defaultProfile: {name: "firstName"},
                        listProfile: jest.fn(()=>{
                            return {};
                        }),
                        loadNamedProfile: mockLoadNamedProfile
                    };
                })
            });

            // Assert edge condition user cancels the input path box
            createQuickPick.mockReturnValue({
                placeholder: "Choose \"Create new...\" to define a new profile or select an existing profile to Add to the Data Set Explorer",
                activeItems: [qpItem],
                ignoreFocusOut: true,
                items: [qpItem],
                value: entered,
                show: jest.fn(()=>{
                    return {};
                }),
                hide: jest.fn(()=>{
                    return {};
                }),
                onDidAccept: jest.fn(()=>{
                    return {};
                })
            });

            await extension.addZoweSession(testJobsTree);
            expect(extension.addZoweSession).toHaveBeenCalled();

        });

        it("Testing that addJobsSession if listProfile is invalid", async () => {
            const entered = "fake";
            const addJobsSession = jest.spyOn(extension, "addZoweSession");

            Object.defineProperty(profileLoader.Profiles, "getInstance", {
                value: jest.fn(() => {
                    return {
                        allProfiles: [{name: "firstName"}, {name: "secondName"}],
                        defaultProfile: {name: "firstName"},
                        createNewConnection: jest.fn(()=>{
                            return {};
                        }),
                        loadNamedProfile: mockLoadNamedProfile
                    };
                })
            });

            // Assert edge condition user cancels the input path box
            createQuickPick.mockReturnValue({
                placeholder: "Choose \"Create new...\" to define a new profile or select an existing profile to Add to the Data Set Explorer",
                activeItems: [qpItem],
                ignoreFocusOut: true,
                items: [qpItem],
                value: entered,
                show: jest.fn(()=>{
                    return {};
                }),
                hide: jest.fn(()=>{
                    return {};
                }),
                onDidAccept: jest.fn(()=>{
                    return {};
                })
            });

            await extension.addZoweSession(testJobsTree);
            expect(extension.addZoweSession).toHaveBeenCalled();

        });
    });

    it("tests that the prefix is set correctly on the job", async () => {
        showInformationMessage.mockReset();
        showInputBox.mockReset();

        const node = new Job("job", vscode.TreeItemCollapsibleState.None, null, session, null, null);

        showInputBox.mockReturnValueOnce("*");
        await extension.setPrefix(node, testJobsTree);

        expect(showInputBox.mock.calls.length).toBe(1);
        expect(showInputBox.mock.calls[0][0]).toEqual({
            prompt: "Prefix"
        });
        expect(showInformationMessage.mock.calls.length).toBe(0);
    });

    it("tests that the owner is set correctly on the job", async () => {
        showInformationMessage.mockReset();
        showInputBox.mockReset();

        const node = new Job("job", vscode.TreeItemCollapsibleState.None, null, session, iJob, profileOne);

        showInputBox.mockReturnValueOnce("OWNER");
        await extension.setOwner(node, testJobsTree);

        expect(showInputBox.mock.calls.length).toBe(1);
        expect(showInputBox.mock.calls[0][0]).toEqual({
            prompt: "Owner",
        });
        expect(showInformationMessage.mock.calls.length).toBe(0);
    });

    it("tests that the spool content is opened in a new document", async () => {
        showTextDocument.mockReset();
        openTextDocument.mockReset();
        await extension.getSpoolContent("sessionName", iJobFile);
        expect(showTextDocument.mock.calls.length).toBe(1);
    });

    it("tests that the spool content is not opened in a new document", async () => {
        Object.defineProperty(profileLoader.Profiles, "getInstance", {
            value: jest.fn(() => {
                return {
                    allProfiles: [{name: "firstName", profile: {user:undefined, password: undefined}}, {name: "secondName"}],
                    defaultProfile: {name: "firstName"},
                    loadNamedProfile: mockLoadNamedProfile,
                    promptCredentials: jest.fn(()=> {
                        return ["fake", "fake", "fake"];
                    }),
                };
            })
        });
        showErrorMessage.mockReset();
        showTextDocument.mockReset();
        openTextDocument.mockReset();
        await extension.getSpoolContent(undefined, undefined);
        expect(showErrorMessage.mock.calls.length).toBe(1);
    });

    it("tests that the spool content credentials prompt is executed successfully", async () => {
        showTextDocument.mockReset();
        openTextDocument.mockReset();
        const sessionwocred = new brtimperative.Session({
            user: "",
            password: "",
            hostname: "fake",
            port: 443,
            protocol: "https",
            type: "basic",
        });
        createBasicZosmfSession.mockReturnValue(sessionwocred);
        const newjobNode = new Job("jobtest", vscode.TreeItemCollapsibleState.Expanded, jobNode, sessionwocred, iJob, jobNode.profile);
        newjobNode.contextValue = extension.JOBS_SESSION_CONTEXT;
        Object.defineProperty(profileLoader.Profiles, "getInstance", {
            value: jest.fn(() => {
                return {
                    allProfiles: [{name: "firstName", profile: {user:undefined, password: undefined}}, {name: "secondName"}],
                    defaultProfile: {name: "firstName"},
                    loadNamedProfile: mockLoadNamedProfile,
                    promptCredentials: jest.fn(()=> {
                        return ["fake", "fake", "fake"];
                    }),
                };
            })
        });

        showInputBox.mockReturnValueOnce("fake");
        showInputBox.mockReturnValueOnce("fake");

        await extension.getSpoolContent(newjobNode.label, iJobFile);
        expect(showTextDocument.mock.calls.length).toBe(1);
    });

    it("tests that the spool content credentials prompt ends in error", async () => {
        showTextDocument.mockReset();
        openTextDocument.mockReset();
        const sessionwocred = new brtimperative.Session({
            user: "",
            password: "",
            hostname: "fake",
            port: 443,
            protocol: "https",
            type: "basic",
        });
        createBasicZosmfSession.mockReturnValue(sessionwocred);
        const newjobNode = new Job("jobtest", vscode.TreeItemCollapsibleState.Expanded, jobNode, sessionwocred, iJob, jobNode.profile);
        newjobNode.contextValue = extension.JOBS_SESSION_CONTEXT;
        Object.defineProperty(profileLoader.Profiles, "getInstance", {
            value: jest.fn(() => {
                return {
                    allProfiles: [{name: "firstName", profile: {user:undefined, password: undefined}}, {name: "secondName"}],
                    defaultProfile: {name: "firstName"},
                    loadNamedProfile: mockLoadNamedProfile
                };
            })
        });

        await extension.getSpoolContent(newjobNode.label, iJobFile);
        expect(showErrorMessage.mock.calls.length).toBe(1);
        showErrorMessage.mockReset();
    });

    it("tests that a stop command is issued", async () => {
        showInformationMessage.mockReset();
        issueSimple.mockReturnValueOnce({commandResponse: "fake response"});
        await extension.stopCommand(jobNode);
        expect(showInformationMessage.mock.calls.length).toBe(1);
        expect(showInformationMessage.mock.calls[0][0]).toEqual(
            "Command response: fake response"
        );
    });

    it("tests that a stop command is not issued", async () => {
        showInformationMessage.mockReset();
        issueSimple.mockReturnValueOnce({commandResponse: "fake response"});
        await extension.stopCommand(undefined);
        expect(showErrorMessage.mock.calls.length).toBe(1);
    });

    it("tests that a modify command is issued", async () => {
        showInformationMessage.mockReset();
        showInputBox.mockReset();
        showInputBox.mockReturnValue("modify");
        issueSimple.mockReturnValueOnce({commandResponse: "fake response"});
        await extension.modifyCommand(jobNode);
        expect(showInformationMessage.mock.calls.length).toBe(1);
        expect(showInformationMessage.mock.calls[0][0]).toEqual(
            "Command response: fake response"
        );
    });

    it("tests that a modify command is not issued", async () => {
        showInformationMessage.mockReset();
        showInputBox.mockReset();
        showInputBox.mockReturnValue("modify");
        issueSimple.mockReturnValueOnce({commandResponse: "fake response"});
        await extension.modifyCommand(undefined);
        expect(showErrorMessage.mock.calls.length).toBe(1);
    });

    it("tests that the spool is downloaded", async () => {
        const fileUri = {fsPath: "/tmp/foo"};
        showOpenDialog.mockReturnValue([fileUri]);
        const downloadFileSpy = jest.spyOn(jesApi, "downloadSpoolContent");
        await extension.downloadSpool(jobNode);
        expect(showOpenDialog).toBeCalled();
        expect(downloadFileSpy).toBeCalled();
        expect(downloadFileSpy.mock.calls[0][0]).toEqual(
            {
                jobid: jobNode.job.jobid,
                jobname: jobNode.job.jobname,
                outDir: fileUri.fsPath
            }
        );
    });

    it("tests that the spool is not downloaded", async () => {
        const fileUri = {fsPath: "/tmp/foo"};
        showOpenDialog.mockReturnValue([fileUri]);
        await extension.downloadSpool(undefined);
        expect(showErrorMessage.mock.calls.length).toBe(1);
    });

    it("tests that the jcl is downloaded", async () => {
        getJclForJob.mockReset();
        openTextDocument.mockReset();
        showTextDocument.mockReset();
        await extension.downloadJcl(jobNode);
        expect(getJclForJob).toBeCalled();
        expect(openTextDocument).toBeCalled();
        expect(showTextDocument).toBeCalled();
    });

    it("tests that the jcl is not downloaded", async () => {
        getJclForJob.mockReset();
        openTextDocument.mockReset();
        showTextDocument.mockReset();
        await extension.downloadJcl(undefined);
        expect(showErrorMessage.mock.calls.length).toBe(1);
    });

    it("tests that the jcl is submitted", async () => {
        showInformationMessage.mockReset();
        createBasicZosmfSession.mockReturnValue(session);
        submitJcl.mockReturnValue(iJob);
        testTree.getChildren.mockReturnValueOnce([new ZoweNode("node", vscode.TreeItemCollapsibleState.None, sessNode, null), sessNode]);
        await extension.submitJcl(testTree);
        expect(submitJcl).toBeCalled();
        expect(showInformationMessage).toBeCalled();
        expect(showInformationMessage.mock.calls.length).toBe(1);
        expect(showInformationMessage.mock.calls[0][0]).toEqual("Job submitted [JOB1234](command:zowe.setJobSpool?%5Bnull%2C%22JOB1234%22%5D)");
    });

    it("tests that a pds member is submitted", async () => {
        showErrorMessage.mockReset();
        const rootNode = new ZoweNode("sessionRoot", vscode.TreeItemCollapsibleState.Collapsed, null, session);
        rootNode.contextValue = extension.DS_SESSION_CONTEXT;
        const file = new ZoweNode("file", vscode.TreeItemCollapsibleState.Collapsed, rootNode, null);
        file.contextValue = "file";
        const subNode = new ZoweNode(extension.DS_PDS_CONTEXT, vscode.TreeItemCollapsibleState.Collapsed, rootNode, null);
        const member = new ZoweNode(extension.DS_MEMBER_CONTEXT, vscode.TreeItemCollapsibleState.None, subNode, null);
        const favorite = new ZoweNode("Favorites", vscode.TreeItemCollapsibleState.Collapsed, rootNode, null);
        favorite.contextValue = extension.FAVORITE_CONTEXT;
        const favoriteSubNode = new ZoweNode("[test]: TEST.JCL", vscode.TreeItemCollapsibleState.Collapsed, favorite, null);
        favoriteSubNode.contextValue = extension.DS_PDS_CONTEXT + extension.FAV_SUFFIX;
        const favoritemember = new ZoweNode(extension.DS_PDS_CONTEXT, vscode.TreeItemCollapsibleState.Collapsed, favoriteSubNode, null);
        favoritemember.contextValue = extension.DS_MEMBER_CONTEXT;
        const gibberish = new ZoweNode("gibberish", vscode.TreeItemCollapsibleState.Collapsed, rootNode, null);
        gibberish.contextValue = "gibberish";
        const gibberishSubNode = new ZoweNode("gibberishmember", vscode.TreeItemCollapsibleState.Collapsed, gibberish, null);
        submitJob.mockReturnValue(iJob);

        // pds member
        showInformationMessage.mockReset();
        submitJob.mockReset();
        submitJob.mockReturnValue(iJob);
        await extension.submitMember(member);
        expect(submitJob.mock.calls.length).toBe(1);
        expect(submitJob.mock.calls[0][1]).toEqual("pds(member)");
        expect(showInformationMessage.mock.calls.length).toBe(1);
        expect(showInformationMessage.mock.calls[0][0]).toEqual(
            "Job submitted [JOB1234](command:zowe.setJobSpool?%5B%22sessionRoot%22%2C%22JOB1234%22%5D)");

        // file node
        showInformationMessage.mockReset();
        submitJob.mockReset();
        submitJob.mockReturnValue(iJob);
        await extension.submitMember(file);
        expect(submitJob.mock.calls.length).toBe(1);
        expect(submitJob.mock.calls[0][1]).toEqual("file");
        expect(showInformationMessage.mock.calls.length).toBe(1);
        expect(showInformationMessage.mock.calls[0][0]).toEqual(
            "Job submitted [JOB1234](command:zowe.setJobSpool?%5B%22sessionRoot%22%2C%22JOB1234%22%5D)");

        // favorite member
        showInformationMessage.mockReset();
        submitJob.mockReset();
        submitJob.mockReturnValue(iJob);
        favoriteSubNode.contextValue = extension.DS_PDS_CONTEXT + extension.FAV_SUFFIX;
        await extension.submitMember(favoritemember);
        expect(submitJob.mock.calls.length).toBe(1);
        expect(submitJob.mock.calls[0][1]).toEqual("TEST.JCL(pds)");
        expect(showInformationMessage.mock.calls.length).toBe(1);
        expect(showInformationMessage.mock.calls[0][0]).toEqual(
            "Job submitted [JOB1234](command:zowe.setJobSpool?%5B%22test%22%2C%22JOB1234%22%5D)");

        // favorite
        showInformationMessage.mockReset();
        submitJob.mockReset();
        submitJob.mockReturnValue(iJob);
        favoriteSubNode.contextValue = extension.DS_PDS_CONTEXT + extension.FAV_SUFFIX;
        await extension.submitMember(favoriteSubNode);
        expect(submitJob.mock.calls.length).toBe(1);
        expect(submitJob.mock.calls[0][1]).toEqual("TEST.JCL");
        expect(showInformationMessage.mock.calls.length).toBe(1);
        expect(showInformationMessage.mock.calls[0][0]).toEqual(
            "Job submitted [JOB1234](command:zowe.setJobSpool?%5B%22test%22%2C%22JOB1234%22%5D)");

        // gibberish
        showInformationMessage.mockReset();
        submitJob.mockReset();
        submitJob.mockReturnValue(iJob);
        try {
            await extension.submitMember(gibberishSubNode);
        } catch (e) {
            expect(e.message).toEqual("submitMember() called from invalid node.");
        }
        expect(showInformationMessage).not.toBeCalled();
        expect(showErrorMessage.mock.calls.length).toBe(1);
        expect(showErrorMessage.mock.calls[0][0]).toEqual("submitMember() called from invalid node.");
    });

    it("Tests that temp folder handles default preference", () => {
        mkdirSync.mockReset();
        moveSync.mockReset();
        // Possibly remove `existsSync` from here and subsequent tests, when implementing "multiple occurrences"
        existsSync.mockReset();
        existsSync.mockReturnValue(true);

        const originalPreferencePath = "";
        const updatedPreferencePath = "/testing";
        const defaultPreference = extension.BRIGHTTEMPFOLDER;

        extension.moveTempFolder(originalPreferencePath, updatedPreferencePath);
        // tslint:disable-next-line: no-magic-numbers
        expect(mkdirSync.mock.calls.length).toBe(3);
        expect(mkdirSync.mock.calls[0][0]).toBe(extension.BRIGHTTEMPFOLDER);
        expect(moveSync.mock.calls.length).toBe(1);
        expect(moveSync.mock.calls[0][0]).toBe(defaultPreference);
        expect(moveSync.mock.calls[0][1]).toBe(path.join(path.sep, "testing", "temp"));
    });

    it("Tests that temp folder is moved successfully", () => {
        mkdirSync.mockReset();
        moveSync.mockReset();
        existsSync.mockReset();
        existsSync.mockReturnValue(true);

        const originalPreferencePath = "/test/path";
        const updatedPreferencePath = "/new/test/path";

        extension.moveTempFolder(originalPreferencePath, updatedPreferencePath);
        // tslint:disable-next-line: no-magic-numbers
        expect(mkdirSync.mock.calls.length).toBe(3);
        expect(mkdirSync.mock.calls[0][0]).toBe(extension.BRIGHTTEMPFOLDER);
        expect(moveSync.mock.calls.length).toBe(1);
        expect(moveSync.mock.calls[0][0]).toBe(path.join(path.sep, "test", "path", "temp"));
        expect(moveSync.mock.calls[0][1]).toBe(path.join(path.sep, "new", "test", "path", "temp"));
    });

    it("Tests that temp folder does not update on duplicate preference", () => {
        mkdirSync.mockReset();
        moveSync.mockReset();

        const originalPreferencePath = "/test/path";
        const updatedPreferencePath = "/test/path";

        extension.moveTempFolder(originalPreferencePath, updatedPreferencePath);
        // tslint:disable-next-line: no-magic-numbers
        expect(mkdirSync.mock.calls.length).toBe(3);
        expect(mkdirSync.mock.calls[0][0]).toBe(extension.BRIGHTTEMPFOLDER);
        expect(moveSync.mock.calls.length).toBe(0);
    });

    // To Do: When supporting "multiple instances", possibly remove this test
    it("Tests that moving temp folder does not show error, if already moved by another Instance", () => {
        mkdirSync.mockReset();
        moveSync.mockReset();

        existsSync.mockReset();
        // Needs to mock once for each path
        existsSync.mockReturnValue(true);
        existsSync.mockReturnValue(true);
        existsSync.mockReturnValue(false);

        const originalPreferencePath = "/invalid/path";
        const updatedPreferencePath = "/test/path";

        extension.moveTempFolder(originalPreferencePath, updatedPreferencePath);
        // tslint:disable-next-line: no-magic-numbers
        expect(mkdirSync.mock.calls.length).toBe(3);
        expect(moveSync.mock.calls.length).toBe(0);

    });

    it("Testing that the add Suffix for datasets works", async () => {
        extension.defineGlobals("/test/path/");
        let node = new ZoweNode("AUSER.TEST.JCL(member)", vscode.TreeItemCollapsibleState.None, sessNode, null);
        expect(extension.getDocumentFilePath(node.label, node)).toBe(path.join(path.sep,
            "test", "path", "temp", "_D_", "sestest", "AUSER.TEST.JCL(member).jcl"));
        node = new ZoweNode("AUSER.TEST.ASM(member)", vscode.TreeItemCollapsibleState.None, sessNode, null);
        expect(extension.getDocumentFilePath(node.label, node)).toBe(path.join(path.sep,
            "test", "path", "temp", "_D_", "sestest", "AUSER.TEST.ASM(member).asm"));
        node = new ZoweNode("AUSER.COBOL.TEST(member)", vscode.TreeItemCollapsibleState.None, sessNode, null);
        expect(extension.getDocumentFilePath(node.label, node)).toBe(path.join(path.sep,
            "test", "path", "temp", "_D_", "sestest", "AUSER.COBOL.TEST(member).cbl"));
        node = new ZoweNode("AUSER.PROD.PLI(member)", vscode.TreeItemCollapsibleState.None, sessNode, null);
        expect(extension.getDocumentFilePath(node.label, node)).toBe(path.join(path.sep,
            "test", "path", "temp", "_D_", "sestest", "AUSER.PROD.PLI(member).pli"));
        node = new ZoweNode("AUSER.PROD.PLX(member)", vscode.TreeItemCollapsibleState.None, sessNode, null);
        expect(extension.getDocumentFilePath(node.label, node)).toBe(path.join(path.sep,
            "test", "path", "temp", "_D_", "sestest", "AUSER.PROD.PLX(member).pli"));
        node = new ZoweNode("AUSER.PROD.SH(member)", vscode.TreeItemCollapsibleState.None, sessNode, null);
        expect(extension.getDocumentFilePath(node.label, node)).toBe(path.join(path.sep,
            "test", "path", "temp", "_D_", "sestest", "AUSER.PROD.SH(member).sh"));
        node = new ZoweNode("AUSER.REXX.EXEC(member)", vscode.TreeItemCollapsibleState.None, sessNode, null);
        expect(extension.getDocumentFilePath(node.label, node)).toBe(path.join(path.sep,
            "test", "path", "temp", "_D_", "sestest", "AUSER.REXX.EXEC(member).rexx"));
        node = new ZoweNode("AUSER.TEST.XML(member)", vscode.TreeItemCollapsibleState.None, sessNode, null);
        expect(extension.getDocumentFilePath(node.label, node)).toBe(path.join(path.sep,
            "test", "path", "temp", "_D_", "sestest", "AUSER.TEST.XML(member).xml"));

        node = new ZoweNode("AUSER.TEST.XML", vscode.TreeItemCollapsibleState.None, sessNode, null);
        expect(extension.getDocumentFilePath(node.label, node)).toBe(path.join(path.sep,
            "test", "path", "temp", "_D_", "sestest", "AUSER.TEST.XML.xml"));
        node = new ZoweNode("AUSER.TEST.TXML", vscode.TreeItemCollapsibleState.None, sessNode, null);
        expect(extension.getDocumentFilePath(node.label, node)).toBe(path.join(path.sep,
            "test", "path", "temp", "_D_", "sestest", "AUSER.TEST.TXML"));
        node = new ZoweNode("AUSER.XML.TGML", vscode.TreeItemCollapsibleState.None, sessNode, null);
        expect(extension.getDocumentFilePath(node.label, node)).toBe(path.join(path.sep,
            "test", "path", "temp", "_D_", "sestest", "AUSER.XML.TGML.xml"));
        node = new ZoweNode("AUSER.XML.ASM", vscode.TreeItemCollapsibleState.None, sessNode, null);
        expect(extension.getDocumentFilePath(node.label, node)).toBe(path.join(path.sep,
            "test", "path", "temp", "_D_", "sestest", "AUSER.XML.ASM.asm"));
        node = new ZoweNode("AUSER", vscode.TreeItemCollapsibleState.None, sessNode, null);
        expect(extension.getDocumentFilePath(node.label, node)).toBe(path.join(path.sep,
            "test", "path", "temp", "_D_", "sestest", "AUSER"));
        node = new ZoweNode("AUSER.XML.TEST(member)", vscode.TreeItemCollapsibleState.None, sessNode, null);
        expect(extension.getDocumentFilePath(node.label, node)).toBe(path.join(path.sep,
            "test", "path", "temp", "_D_", "sestest", "AUSER.XML.TEST(member).xml"));
        node = new ZoweNode("XML.AUSER.TEST(member)", vscode.TreeItemCollapsibleState.None, sessNode, null);
        expect(extension.getDocumentFilePath(node.label, node)).toBe(path.join(path.sep,
            "test", "path", "temp", "_D_", "sestest", "XML.AUSER.TEST(member)"));
        node = new ZoweNode("AUSER.COBOL.PL1.XML.TEST(member)", vscode.TreeItemCollapsibleState.None, sessNode, null);
        expect(extension.getDocumentFilePath(node.label, node)).toBe(path.join(path.sep,
            "test", "path", "temp", "_D_", "sestest", "AUSER.COBOL.PL1.XML.TEST(member).xml"));
        node = new ZoweNode("AUSER.COBOL.PL1.XML.ASSEMBLER.TEST(member)", vscode.TreeItemCollapsibleState.None, sessNode, null);
        expect(extension.getDocumentFilePath(node.label, node)).toBe(
            path.join(path.sep, "test", "path", "temp", "_D_", "sestest", "AUSER.COBOL.PL1.XML.ASSEMBLER.TEST(member).asm"));
        node = new ZoweNode("AUSER.TEST.COPYBOOK", vscode.TreeItemCollapsibleState.None, sessNode, null);
        expect(extension.getDocumentFilePath(node.label, node)).toBe(path.join(path.sep,
            "test", "path", "temp", "_D_", "sestest", "AUSER.TEST.COPYBOOK.cpy"));
        node = new ZoweNode("AUSER.TEST.PLINC", vscode.TreeItemCollapsibleState.None, sessNode, null);
        expect(extension.getDocumentFilePath(node.label, node)).toBe(path.join(path.sep,
            "test", "path", "temp", "_D_", "sestest", "AUSER.TEST.PLINC.inc"));
        node = new ZoweNode("AUSER.TEST.SPFLOG1", vscode.TreeItemCollapsibleState.None, sessNode, null);
        expect(extension.getDocumentFilePath(node.label, node)).toEqual(path.join(path.sep,
            "test", "path", "temp", "_D_", "sestest", "AUSER.TEST.SPFLOG1.log"));
    });

    it("Tests the showDSAttributes function", async () => {
        dataSetList.mockReset();
        const node = new ZoweNode("AUSER.A1557332.A996850.TEST1", vscode.TreeItemCollapsibleState.None, sessNode, null);
        const testResponse = {
            success: true,
            commandResponse: "",
            apiResponse: {
                items: [{
                    blksz:"6160",
                    catnm:"ICFCAT.MV3B.CATALOGA",
                    cdate:"2019/05/08",
                    dev:"3390",
                    dsname:"AUSER.A1557332.A996850.TEST1",
                    dsntp:extension.DS_PDS_CONTEXT,
                    dsorg:"PO",
                    edate:"***None***",
                    extx:"1",
                    lrecl:"80",
                    migr:"NO",
                    mvol:"N",
                    ovf:"NO",
                    rdate:"2019/07/17",
                    recfm:"FB",
                    sizex:"15",
                    spacu:"CYLINDERS",
                    used:"6",
                    vol:"3BP001",
                    vols:"3BP001"}]
            }
        };
        const emptyResponse = {
            success: true,
            commandResponse: "",
            apiResponse: {
                items: []
            }
        };
        createWebviewPanel.mockReturnValue({
            webview: {
                html: ""
            }
        });
        dataSetList.mockReturnValueOnce(testResponse);
        await extension.showDSAttributes(node, testTree);
        expect(dataSetList.mock.calls.length).toBe(1);
        expect(dataSetList.mock.calls[0][0]).toBe(node.getSession());
        expect(dataSetList.mock.calls[0][1]).toBe(node.label);
        expect(dataSetList.mock.calls[0][2]).toEqual({attributes: true } );

        // mock a partitioned data set favorite
        dataSetList.mockReset();
        dataSetList.mockReturnValueOnce(testResponse);
        const node1 = new ZoweNode("[session]: AUSER.A1557332.A996850.TEST1", vscode.TreeItemCollapsibleState.None, sessNode, null);
        node1.contextValue = extension.DS_PDS_CONTEXT + extension.FAV_SUFFIX;
        await extension.showDSAttributes(node1, testTree);
        expect(dataSetList.mock.calls.length).toBe(1);

        // mock a classic data set favorite
        dataSetList.mockReset();
        dataSetList.mockReturnValueOnce(testResponse);
        const node2 = new ZoweNode("[session]: AUSER.A1557332.A996850.TEST1", vscode.TreeItemCollapsibleState.None, sessNode, null);
        node2.contextValue = extension.DS_DS_CONTEXT + extension.FAV_SUFFIX;
        await extension.showDSAttributes(node2, testTree);
        expect(dataSetList.mock.calls.length).toBe(1);

        // mock a response and no attributes
        showErrorMessage.mockReset();
        dataSetList.mockReset();
        dataSetList.mockReturnValueOnce(emptyResponse);
        await expect(extension.showDSAttributes(node1, testTree)).rejects.toEqual(
            Error("No matching data set names found for query: AUSER.A1557332.A996850.TEST1"));
        expect(showErrorMessage.mock.calls.length).toBe(1);
        expect(showErrorMessage.mock.calls[0][0]).toEqual(
            "Unable to list attributes: No matching data set names found for query: AUSER.A1557332.A996850.TEST1");
    });

    describe("Renaming Data Sets", () => {
        it("Should rename the node", async () => {
            showInputBox.mockReset();
            renameDataSet.mockReset();

            const child = new ZoweNode("HLQ.TEST.RENAME.NODE", vscode.TreeItemCollapsibleState.None, sessNode, null);

            showInputBox.mockResolvedValueOnce("HLQ.TEST.RENAME.NODE.NEW");
            await extension.renameDataSet(child, testTree);

            expect(renameDataSet.mock.calls.length).toBe(1);
            expect(renameDataSet).toHaveBeenLastCalledWith(child.getSession(), "HLQ.TEST.RENAME.NODE", "HLQ.TEST.RENAME.NODE.NEW");
        });
        it("Should rename a favorited node", async () => {
            showInputBox.mockReset();
            renameDataSet.mockReset();

            const child = new ZoweNode("[sessNode]: HLQ.TEST.RENAME.NODE", vscode.TreeItemCollapsibleState.None, sessNode, null);
            child.contextValue = "ds_fav";
            showInputBox.mockResolvedValueOnce("HLQ.TEST.RENAME.NODE.NEW");
            await extension.renameDataSet(child, testTree);

            expect(renameDataSet.mock.calls.length).toBe(1);
            expect(renameDataSet).toHaveBeenLastCalledWith(child.getSession(), "HLQ.TEST.RENAME.NODE", "HLQ.TEST.RENAME.NODE.NEW");
        });
        it("Should throw an error if zowe.Rename.dataSet throws", async () => {
            let error;
            const defaultError = new Error("Default error message");

            showInputBox.mockReset();
            renameDataSet.mockReset();
            renameDataSet.mockImplementation(() => { throw defaultError; });

            const child = new ZoweNode("[sessNode]: HLQ.TEST.RENAME.NODE", vscode.TreeItemCollapsibleState.None, sessNode, null);
            child.contextValue = "ds_fav";
            showInputBox.mockResolvedValueOnce("HLQ.TEST.RENAME.NODE.NEW");
            try {
                await extension.renameDataSet(child, testTree);
            } catch (err) {
                error = err;
            }

            expect(renameDataSet.mock.calls.length).toBe(1);
            expect(renameDataSet).toHaveBeenLastCalledWith(child.getSession(), "HLQ.TEST.RENAME.NODE", "HLQ.TEST.RENAME.NODE.NEW");
            expect(error).toBe(defaultError);
        });
        it("Should rename the member", async () => {
            showInputBox.mockReset();
            renameDataSet.mockReset();

            const parent = new ZoweNode("HLQ.TEST.RENAME.NODE", vscode.TreeItemCollapsibleState.None, sessNode, null);
            const child = new ZoweNode("mem1", vscode.TreeItemCollapsibleState.None, parent, null);

            showInputBox.mockResolvedValueOnce("mem2");
            await extension.renameDataSetMember(child, testTree);

            expect(renameDataSetMember.mock.calls.length).toBe(1);
            expect(renameDataSetMember).toHaveBeenLastCalledWith(child.getSession(), "HLQ.TEST.RENAME.NODE", "mem1", "mem2");
        });
        it("Should rename a favorited member", async () => {
            showInputBox.mockReset();
            renameDataSet.mockReset();

            const parent = new ZoweNode("[sesstest]: HLQ.TEST.RENAME.NODE", vscode.TreeItemCollapsibleState.None, sessNode, null);
            const child = new ZoweNode("mem1", vscode.TreeItemCollapsibleState.None, parent, null);

            parent.contextValue = extension.DS_PDS_CONTEXT + extension.FAV_SUFFIX;
            child.contextValue = extension.DS_MEMBER_CONTEXT;

            showInputBox.mockResolvedValueOnce("mem2");
            await extension.renameDataSetMember(child, testTree);

            expect(renameDataSetMember.mock.calls.length).toBe(1);
            expect(renameDataSetMember).toHaveBeenLastCalledWith(child.getSession(), "HLQ.TEST.RENAME.NODE", "mem1", "mem2");
        });
        it("Should throw an error if zowe.Rename.dataSetMember throws", async () => {
            let error;
            const defaultError = new Error("Default error message");

            showInputBox.mockReset();
            renameDataSetMember.mockReset();
            renameDataSetMember.mockImplementation(() => { throw defaultError; });

            const parent = new ZoweNode("HLQ.TEST.RENAME.NODE", vscode.TreeItemCollapsibleState.None, sessNode, null);
            const child = new ZoweNode("mem1", vscode.TreeItemCollapsibleState.None, parent, null);

            child.contextValue = extension.DS_MEMBER_CONTEXT;

            showInputBox.mockResolvedValueOnce("mem2");
            try {
                await extension.renameDataSetMember(child, testTree);
            } catch (err) {
                error = err;
            }

            expect(renameDataSetMember.mock.calls.length).toBe(1);
            expect(renameDataSetMember).toHaveBeenLastCalledWith(child.getSession(), "HLQ.TEST.RENAME.NODE", "mem1", "mem2");
            expect(error).toBe(defaultError);
        });
    });
    describe("Copying Data Sets", () => {
        it("Should copy the label of a node to the clipboard", async () => {
            renameDataSet.mockReset();

            const node = new ZoweNode("HLQ.TEST.DELETE.NODE", vscode.TreeItemCollapsibleState.None, sessNode, null);
            node.contextValue = extension.DS_SESSION_CONTEXT;

            await extension.copyDataSet(node);
            expect(clipboard.readText()).toBe(JSON.stringify({ profileName: "sestest", dataSetName: "HLQ.TEST.DELETE.NODE" }));
        });
        it("Should copy the label of a favourited node to the clipboard", async () => {
            renameDataSet.mockReset();

            const node = new ZoweNode("[sestest]: HLQ.TEST.DELETE.NODE", vscode.TreeItemCollapsibleState.None, sessNode, null);
            node.contextValue = "ds_fav";

            await extension.copyDataSet(node);
            expect(clipboard.readText()).toBe(JSON.stringify({ profileName: "sestest", dataSetName: "HLQ.TEST.DELETE.NODE" }));
        });
        it("Should copy the label of a member to the clipboard", async () => {
            renameDataSet.mockReset();

            const parent = new ZoweNode("HLQ.TEST.PARENT.NODE", vscode.TreeItemCollapsibleState.None, sessNode, null);
            const child = new ZoweNode("child", vscode.TreeItemCollapsibleState.None, parent, null);
            parent.contextValue = extension.DS_PDS_CONTEXT;
            child.contextValue = extension.DS_MEMBER_CONTEXT;
            await extension.copyDataSet(child);
            expect(clipboard.readText()).toBe(JSON.stringify({ profileName: "sestest", dataSetName: "HLQ.TEST.PARENT.NODE", memberName: "child" }));
        });
        it("Should copy the label of a favourited member to the clipboard", async () => {
            renameDataSet.mockReset();

            const parent = new ZoweNode("[sestest]: HLQ.TEST.PARENT.NODE", vscode.TreeItemCollapsibleState.None, sessNode, null);
            const child = new ZoweNode("child", vscode.TreeItemCollapsibleState.None, parent, null);
            parent.contextValue = extension.DS_PDS_CONTEXT + extension.FAV_SUFFIX;
            child.contextValue = extension.DS_MEMBER_CONTEXT;
            await extension.copyDataSet(child);
            expect(clipboard.readText()).toBe(JSON.stringify({ profileName: "sestest", dataSetName: "HLQ.TEST.PARENT.NODE", memberName: "child" }));
        });
    });
    describe("Pasting Data Sets", () => {
        it("Should call zowe.Copy.dataSet when pasting to sequential data set", async () => {
            const copySpy = jest.spyOn(mvsApi, "copyDataSetMember");
            const node = new ZoweNode("HLQ.TEST.TO.NODE", vscode.TreeItemCollapsibleState.None, sessNode, null, undefined, undefined, profileOne);
            node.contextValue = extension.DS_SESSION_CONTEXT;

            clipboard.writeText(JSON.stringify({ dataSetName: "HLQ.TEST.BEFORE.NODE", profileName: profileOne.name }));
            await extension.pasteDataSet(node, testTree);

            expect(copySpy.mock.calls.length).toBe(1);
            expect(copySpy).toHaveBeenLastCalledWith(
                { dataSetName: "HLQ.TEST.BEFORE.NODE" },
                { dataSetName: "HLQ.TEST.TO.NODE" },
            );
        });
        it("Should throw an error if invalid clipboard data is supplied when pasting to sequential data set", async () => {
            let error;
            const node = new ZoweNode("HLQ.TEST.TO.NODE", vscode.TreeItemCollapsibleState.None, sessNode, null, undefined, undefined, profileOne);
            node.contextValue = extension.DS_SESSION_CONTEXT;
            clipboard.writeText("INVALID");
            try {
                await extension.pasteDataSet(node, testTree);
            } catch(err) {
                error = err;
            }

            expect(error).toBeTruthy();
            expect(error.message).toContain("Invalid clipboard. Copy from data set first");
            expect(copyDataSet.mock.calls.length).toBe(0);
        });
        it("Should not call zowe.Copy.dataSet when pasting to partitioned data set with no member name", async () => {
            dataSetGet.mockImplementation(() => {
                throw Error("Member not found");
            });
            const node = new ZoweNode("HLQ.TEST.TO.NODE", vscode.TreeItemCollapsibleState.None, sessNode, null, undefined, undefined, profileOne);
            node.contextValue = extension.DS_PDS_CONTEXT;

            clipboard.writeText(JSON.stringify({ dataSetName: "HLQ.TEST.BEFORE.NODE", profileName: "sestest" }));
            await extension.pasteDataSet(node, testTree);

            expect(copyDataSet.mock.calls.length).toBe(0);
        });
        it("Should call zowe.Copy.dataSet when pasting to partitioned data set", async () => {
            jest.spyOn(mvsApi, "getContents").mockImplementation(() => {
                throw Error("Member not found");
            });
            const spy2 = jest.spyOn(mvsApi, "copyDataSetMember");

            const node = new ZoweNode("HLQ.TEST.TO.NODE", vscode.TreeItemCollapsibleState.None, sessNode, null, undefined, undefined, profileOne);
            node.contextValue = extension.DS_PDS_CONTEXT;
            showInputBox.mockResolvedValueOnce("mem1");

            clipboard.writeText(JSON.stringify({ dataSetName: "HLQ.TEST.BEFORE.NODE", profileName: "sestest" }));
            await extension.pasteDataSet(node, testTree);

            expect(spy2.mock.calls.length).toBe(1);
            expect(findFavoritedNode).toHaveBeenLastCalledWith(
                node,
            );
            expect(spy2).toHaveBeenLastCalledWith(
                { dataSetName: "HLQ.TEST.BEFORE.NODE" },
                { dataSetName: "HLQ.TEST.TO.NODE", memberName: "mem1" },
            );
        });
        it("Should throw an error when pasting to a member that already exists", async () => {
            const testResponse: brightside.IZosFilesResponse = {
                success: true,
                commandResponse: "",
                apiResponse: {
                    items: []
                }
            };
            let error;
            jest.spyOn(mvsApi, "getContents").mockImplementationOnce(async () => testResponse);
            const node = new ZoweNode("HLQ.TEST.TO.NODE", vscode.TreeItemCollapsibleState.None, sessNode, null);
            node.contextValue = extension.DS_PDS_CONTEXT;
            showInputBox.mockResolvedValueOnce("mem1");

            clipboard.writeText(JSON.stringify({ dataSetName: "HLQ.TEST.BEFORE.NODE", profileName: "sestest" }));

            try {
                await extension.pasteDataSet(node, testTree);
            } catch(err) {
                error = err;
            }

            expect(error).toBeTruthy();
            expect(error.message).toBe("HLQ.TEST.TO.NODE(mem1) already exists. You cannot replace a member");
            expect(copyDataSet.mock.calls.length).toBe(0);
        });
        it("Should call zowe.Copy.dataSet when pasting to a favorited partitioned data set", async () => {
            jest.spyOn(mvsApi, "getContents").mockImplementation(() => {
                throw Error("Member not found");
            });
            const copySpy = jest.spyOn(mvsApi, "copyDataSetMember");

            dataSetGet.mockImplementation(() => {
                throw Error("Member not found");
            });
            const favoritedNode = new ZoweNode("[sestest]: HLQ.TEST.TO.NODE", vscode.TreeItemCollapsibleState.None, sessNode, null,
                undefined, undefined, profileOne);
            favoritedNode.contextValue = extension.DS_PDS_CONTEXT + extension.FAV_SUFFIX;
            const nonFavoritedNode = new ZoweNode("HLQ.TEST.TO.NODE", vscode.TreeItemCollapsibleState.None, sessNode, null,
                undefined, undefined, profileOne);
            findNonFavoritedNode.mockImplementation(() => nonFavoritedNode);

            showInputBox.mockResolvedValueOnce("mem1");
            clipboard.writeText(JSON.stringify({ dataSetName: "HLQ.TEST.BEFORE.NODE", profileName: "sestest" }));
            await extension.pasteDataSet(favoritedNode, testTree);

            expect(copySpy.mock.calls.length).toBe(1);
            expect(findNonFavoritedNode).toHaveBeenLastCalledWith(
                favoritedNode,
            );
            expect(mockRefreshElement).toHaveBeenLastCalledWith(
                nonFavoritedNode,
            );
            expect(copySpy).toHaveBeenLastCalledWith(
                { dataSetName: "HLQ.TEST.BEFORE.NODE" },
                { dataSetName: "HLQ.TEST.TO.NODE", memberName: "mem1" },
            );
        });
    });
});<|MERGE_RESOLUTION|>--- conflicted
+++ resolved
@@ -1507,18 +1507,12 @@
         showQuickPick.mockReset();
         const deleteSpy = jest.spyOn(mvsApi, "deleteDataSet");
 
-<<<<<<< HEAD
         let node = new ZoweNode("HLQ.TEST.NODE", vscode.TreeItemCollapsibleState.Expanded, sessNode, null);
         const parent = new ZoweNode("parent", vscode.TreeItemCollapsibleState.Collapsed, sessNode, null);
         const parentAsFavorite = new ZoweNode("[sestest]: parent", vscode.TreeItemCollapsibleState.Collapsed, sessNode, null);
         parentAsFavorite.contextValue = extension.PDS_FAV_CONTEXT;
         let child = new ZoweNode("child", vscode.TreeItemCollapsibleState.None, parent, null);
         testTree.mFavorites.push(parentAsFavorite);
-=======
-        let node = new ZoweNode("HLQ.TEST.NODE", vscode.TreeItemCollapsibleState.None, sessNode, null, undefined, undefined, profileOne);
-        const parent = new ZoweNode("parent", vscode.TreeItemCollapsibleState.Collapsed, sessNode, null, undefined, undefined, profileOne);
-        let child = new ZoweNode("child", vscode.TreeItemCollapsibleState.None, parent, null, undefined, undefined, profileOne);
->>>>>>> 42913418
 
         existsSync.mockReturnValueOnce(true);
         showQuickPick.mockResolvedValueOnce("Yes");
