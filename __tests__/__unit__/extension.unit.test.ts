/*
* This program and the accompanying materials are made available under the terms of the *
* Eclipse Public License v2.0 which accompanies this distribution, and is available at *
* https://www.eclipse.org/legal/epl-v20.html                                      *
*                                                                                 *
* SPDX-License-Identifier: EPL-2.0                                                *
*                                                                                 *
* Copyright Contributors to the Zowe Project.                                     *
*                                                                                 *
*/

import * as vscode from "vscode";
import * as treeMock from "../../src/DatasetTree";
import * as treeUSSMock from "../../src/USSTree";
import { ZoweUSSNode } from "../../src/ZoweUSSNode";
import { ZoweNode } from "../../src/ZoweNode";
import * as brtimperative from "@brightside/imperative";
import * as extension from "../../src/extension";
import * as path from "path";
import * as brightside from "@brightside/core";
import * as fs from "fs";
import * as fsextra from "fs-extra";
import * as profileLoader from "../../src/Profiles";
import * as ussNodeActions from "../../src/uss/ussNodeActions";
import { Job } from "../../src/ZoweJobNode";
import * as utils from "../../src/utils";
import { ZoweExplorerApiRegister } from "../../src/api/ZoweExplorerApiRegister";

jest.mock("vscode");
jest.mock("Session");
jest.mock("@brightside/core");
jest.mock("@brightside/imperative");
jest.mock("fs");
jest.mock("fs-extra");
jest.mock("DatasetTree");
jest.mock("USSTree");

describe("Extension Unit Tests", () => {
    // Globals
    const session = new brtimperative.Session({
        user: "fake",
        password: "fake",
        hostname: "fake",
        protocol: "https",
        type: "basic",
    });

    const iJob: brightside.IJob = {
        "jobid": "JOB1234",
        "jobname": "TESTJOB",
        "files-url": "fake/files",
        "job-correlator": "correlator",
        "phase-name": "PHASE",
        "reason-not-running": "",
        "step-data": [{
            "proc-step-name": "",
            "program-name": "",
            "step-name": "",
            "step-number": 1,
            "active": "",
            "smfid": ""

        }],
        "class": "A",
        "owner": "USER",
        "phase": 0,
        "retcode": "",
        "status": "ACTIVE",
        "subsystem": "SYS",
        "type": "JOB",
        "url": "fake/url"
    };

    const iJobFile: brightside.IJobFile = {
        "byte-count": 128,
        "job-correlator": "",
        "record-count": 1,
        "records-url": "fake/records",
        "class": "A",
        "ddname": "STDOUT",
        "id": 100,
        "jobid": "100",
        "jobname": "TESTJOB",
        "lrecl": 80,
        "procstep": "",
        "recfm": "FB",
        "stepname": "",
        "subsystem": ""
    };

<<<<<<< HEAD
    const outputChannel: vscode.OutputChannel = {
        append: jest.fn(),
        name: "fakeChannel",
        appendLine: jest.fn(),
        clear: jest.fn(),
        show: jest.fn(),
        hide: jest.fn(),
        dispose: jest.fn()
    };

    const profileOne: brtimperative.IProfileLoaded = {
        name: "sestest",
        profile: {
            user:undefined,
            password: undefined
        },
        type: "zosmf",
        message: "",
        failNotFound: false
    };
    const mockLoadNamedProfile = jest.fn();
    mockLoadNamedProfile.mockReturnValue(profileOne);
    const profileOps = {
        allProfiles: [profileOne, {name: "secondName"}],
        defaultProfile: profileOne,
        loadNamedProfile: mockLoadNamedProfile
    };
    Object.defineProperty(profileLoader.Profiles, "createInstance", {
        value: jest.fn(() => {
            return profileOps;
        })
    });
    Object.defineProperty(profileLoader.Profiles, "getInstance", {
        value: jest.fn(() => {
            return profileOps;
        })
    });

    const mvsApi = ZoweExplorerApiRegister.getMvsApi(profileOne);
    const getMvsApiMock = jest.fn();
    getMvsApiMock.mockReturnValue(mvsApi);
    ZoweExplorerApiRegister.getMvsApi = getMvsApiMock.bind(ZoweExplorerApiRegister);

    const ussApi = ZoweExplorerApiRegister.getUssApi(profileOne);
    const getUssApiMock = jest.fn();
    getUssApiMock.mockReturnValue(ussApi);
    ZoweExplorerApiRegister.getUssApi = getUssApiMock.bind(ZoweExplorerApiRegister);

    const sessNode = new ZoweNode("sestest", vscode.TreeItemCollapsibleState.Expanded, null, session, undefined, undefined, profileOne);
=======
    const sessNode = new ZoweNode("sestest", vscode.TreeItemCollapsibleState.Expanded, null, session);
>>>>>>> 604b1fb8
    sessNode.contextValue = extension.DS_SESSION_CONTEXT;
    sessNode.pattern = "test hlq";

    const ussNode = new ZoweUSSNode("usstest", vscode.TreeItemCollapsibleState.Expanded, null, session, null, null, profileOne.name, "123");
    ussNode.contextValue = extension.USS_SESSION_CONTEXT;
    ussNode.fullPath = "/u/myuser";

    const jobNode = new Job("jobtest", vscode.TreeItemCollapsibleState.Expanded, null, session, iJob);

    const mkdirSync = jest.fn();
    const moveSync = jest.fn();
    const getAllProfileNames = jest.fn();
    const createTreeView = jest.fn();
    const reveal = jest.fn();
    const createWebviewPanel = jest.fn();
    const pathMock = jest.fn();
    const registerCommand = jest.fn();
    const onDidSaveTextDocument = jest.fn();
    const onDidCollapseElement = jest.fn();
    const onDidExpandElement = jest.fn();
    const existsSync = jest.fn();
    const createReadStream = jest.fn();
    const readdirSync = jest.fn();
    const unlinkSync = jest.fn();
    const rmdirSync = jest.fn();
    const readFileSync = jest.fn();
    const showErrorMessage = jest.fn();
    const showWarningMessage = jest.fn();
    const showInputBox = jest.fn();
    const showOpenDialog = jest.fn();
    const showQuickBox = jest.fn();
    const ZosmfSession = jest.fn();
    const createBasicZosmfSession = jest.fn();
    const Upload = jest.fn();
    const Delete = jest.fn();
    const bufferToDataSet = jest.fn();
    const pathToDataSet = jest.fn();
    const delDataset = jest.fn();
    const Create = jest.fn();
    const dataSetCreate = jest.fn();
    const Download = jest.fn();
    const Utilities = jest.fn();
    const isFileTagBinOrAscii = jest.fn();
    const dataSet = jest.fn();
    const ussFile = jest.fn();
    const List = jest.fn();
    const Get = jest.fn();
    const dataSetGet = jest.fn();
    const fileToUSSFile = jest.fn();
    const dataSetList = jest.fn();
    const fileList = jest.fn();
    const allMembers = jest.fn();
    const openTextDocument = jest.fn();
    const showTextDocument = jest.fn();
    const showInformationMessage = jest.fn();
    const showQuickPick = jest.fn();
    const createQuickPick = jest.fn();
    const mockAddZoweSession = jest.fn();
    const mockAddHistory = jest.fn();
    const mockGetHistory = jest.fn();
    const mockRefresh = jest.fn();
    const mockRefreshElement = jest.fn();
    const mockUSSRefresh = jest.fn();
    const mockUSSRefreshElement = jest.fn();
    const mockGetChildren = jest.fn();
    const mockGetUSSChildren = jest.fn();
    const mockRemoveFavorite = jest.fn();
    const getConfiguration = jest.fn();
    const onDidChangeConfiguration = jest.fn();
    const executeCommand = jest.fn();
    const activeTextEditor = jest.fn();
    const document = jest.fn();
    const getText = jest.fn();
    const save = jest.fn();
    const isFile = jest.fn();
    const load = jest.fn();
    const GetJobs = jest.fn();
    const getSpoolContentById = jest.fn();
    const getJclForJob = jest.fn();
    const DownloadJobs = jest.fn();
    const downloadAllSpoolContentCommon = jest.fn();
    const SubmitJobs = jest.fn();
    const submitJcl = jest.fn();
    const submitJob = jest.fn();
    const IssueCommand = jest.fn();
    const issueSimple = jest.fn();
    const registerTextDocumentContentProvider = jest.fn();
    const from = jest.fn();
    const Uri = jest.fn();
    const parse = jest.fn();
    const withProgress = jest.fn();
    const downloadDataset = jest.fn();
    const downloadUSSFile = jest.fn();
    const mockInitialize = jest.fn();
    const mockInitializeUSS = jest.fn();
    const ussPattern = jest.fn();
    const mockPattern = jest.fn();
    const Rename = jest.fn();
    const renameDataSet = jest.fn();
    const renameDataSetMember = jest.fn();
    const mockRenameFavorite = jest.fn();
    const mockUpdateFavorites = jest.fn();
    const mockRenameNode = jest.fn();
    const Copy = jest.fn();
    const copyDataSet = jest.fn();
    const findFavoritedNode = jest.fn();
    const findNonFavoritedNode = jest.fn();
    const concatChildNodes = jest.fn();
    const concatUSSChildNodes = jest.fn();
    let mockClipboardData: string;
    const clipboard = {
        writeText: jest.fn().mockImplementation((value) => mockClipboardData = value),
        readText: jest.fn().mockImplementation(() => mockClipboardData),
    };

    const ProgressLocation = jest.fn().mockImplementation(() => {
        return {
            Notification: 15
        };
    });
    const CliProfileManager = jest.fn().mockImplementation(() => {
        return {getAllProfileNames, load};
    });
    const DatasetTree = jest.fn().mockImplementation(() => {
        return {
            mSessionNodes: [],
            mFavorites: [],
            addSession: mockAddZoweSession,
            addHistory: mockAddHistory,
            getHistory: mockGetHistory,
            refresh: mockRefresh,
            refreshElement: mockRefreshElement,
            getChildren: mockGetChildren,
            removeFavorite: mockRemoveFavorite,
            enterPattern: mockPattern,
            initializeFavorites: mockInitialize,
            renameFavorite: mockRenameFavorite,
            updateFavorites: mockUpdateFavorites,
            renameNode: mockRenameNode,
            findFavoritedNode,
            findNonFavoritedNode,
        };
    });
    const USSTree = jest.fn().mockImplementation(() => {
        return {
            mSessionNodes: [],
            addSession: mockAddZoweSession,
            refresh: mockUSSRefresh,
            addHistory: mockAddHistory,
            getHistory: mockGetHistory,
            refreshElement: mockUSSRefreshElement,
            getChildren: mockGetUSSChildren,
            initializeUSSFavorites: mockInitializeUSS,
            ussFilterPrompt: ussPattern,
        };
    });
    const JobsTree = jest.fn().mockImplementation(() => {
        return {
            mSessionNodes: [],
            getChildren: jest.fn(),
            addSession: jest.fn(),
            refresh: jest.fn(),
            refreshElement: jest.fn()
        };
    });

    enum CreateDataSetTypeEnum {
        DATA_SET_BINARY = 0,
        DATA_SET_C = 1,
        DATA_SET_CLASSIC = 2,
        DATA_SET_PARTITIONED = 3,
        DATA_SET_SEQUENTIAL = 4,
    }

    const testTree = DatasetTree();
    testTree.mSessionNodes = [];
    testTree.mSessionNodes.push(sessNode);
    Object.defineProperty(testTree, "onDidExpandElement", {value: jest.fn()});
    Object.defineProperty(testTree, "onDidCollapseElement", {value: jest.fn()});
    Object.defineProperty(testTree, "reveal", {value: jest.fn()});
    Object.defineProperty(vscode.window, "createQuickPick", {value: createQuickPick});

    const testUSSTree = USSTree();
    testUSSTree.mSessionNodes = [];
    testUSSTree.mSessionNodes.push(ussNode);

    const testJobsTree = JobsTree();
    testJobsTree.mSessionNodes = [];
    testJobsTree.mSessionNodes.push(jobNode);

    Object.defineProperty(utils, "concatChildNodes", {value: concatChildNodes});
    Object.defineProperty(utils, "concatUSSChildNodes", {value: concatUSSChildNodes});
    Object.defineProperty(fs, "mkdirSync", {value: mkdirSync});
    Object.defineProperty(brtimperative, "CliProfileManager", {value: CliProfileManager});
    Object.defineProperty(vscode.window, "createTreeView", {value: createTreeView});
    Object.defineProperty(vscode.window, "createWebviewPanel", {value: createWebviewPanel});
    Object.defineProperty(vscode, "Uri", {value: Uri});
    Object.defineProperty(vscode, "ProgressLocation", {value: ProgressLocation});
    Object.defineProperty(vscode.commands, "registerCommand", {value: registerCommand});
    Object.defineProperty(vscode.workspace, "onDidSaveTextDocument", {value: onDidSaveTextDocument});
    Object.defineProperty(vscode.window, "onDidCollapseElement", {value: onDidCollapseElement});
    Object.defineProperty(vscode.window, "onDidExpandElement", {value: onDidExpandElement});
    Object.defineProperty(vscode.window, "reveal", {value: reveal});
    Object.defineProperty(vscode.workspace, "getConfiguration", {value: getConfiguration});
    Object.defineProperty(vscode.workspace, "onDidChangeConfiguration", {value: onDidChangeConfiguration});
    Object.defineProperty(fs, "readdirSync", {value: readdirSync});
    Object.defineProperty(fs, "createReadStream", {value: createReadStream});
    Object.defineProperty(fs, "existsSync", {value: existsSync});
    Object.defineProperty(fs, "unlinkSync", {value: unlinkSync});
    Object.defineProperty(fs, "rmdirSync", {value: rmdirSync});
    Object.defineProperty(fs, "readFileSync", {value: readFileSync});
    Object.defineProperty(fsextra, "moveSync", {value: moveSync});
    Object.defineProperty(vscode.window, "showErrorMessage", {value: showErrorMessage});
    Object.defineProperty(vscode.window, "showWarningMessage", {value: showWarningMessage});
    Object.defineProperty(vscode.window, "showInputBox", {value: showInputBox});
    Object.defineProperty(vscode.window, "showQuickBox", {value: showQuickBox});
    Object.defineProperty(vscode.window, "activeTextEditor", {value: activeTextEditor});
    Object.defineProperty(activeTextEditor, "document", {value: document});
    Object.defineProperty(document, "save", {value: save});
    Object.defineProperty(document, "getText", {value: getText});
    Object.defineProperty(vscode.commands, "executeCommand", {value: executeCommand});
    Object.defineProperty(brightside, "ZosmfSession", {value: ZosmfSession});
    Object.defineProperty(ZosmfSession, "createBasicZosmfSession", {value: createBasicZosmfSession});
    Object.defineProperty(brightside, "Upload", {value: Upload});
    Object.defineProperty(Upload, "bufferToDataSet", {value: bufferToDataSet});
    Object.defineProperty(Upload, "pathToDataSet", {value: pathToDataSet});
    Object.defineProperty(Upload, "fileToUSSFile", {value: fileToUSSFile});
    Object.defineProperty(brightside, "Create", {value: Create});
    Object.defineProperty(Create, "dataSet", {value: dataSetCreate});
    Object.defineProperty(brightside, "Get", {value: Get});
    Object.defineProperty(Get, "dataSet", {value: dataSetGet});
    Object.defineProperty(brightside, "List", {value: List});
    Object.defineProperty(List, "dataSet", {value: dataSetList});
    Object.defineProperty(List, "fileList", {value: fileList});
    Object.defineProperty(List, "allMembers", {value: allMembers});
    Object.defineProperty(vscode.workspace, "openTextDocument", {value: openTextDocument});
    Object.defineProperty(vscode.window, "showInformationMessage", {value: showInformationMessage});
    Object.defineProperty(vscode.window, "showTextDocument", {value: showTextDocument});
    Object.defineProperty(vscode.window, "showOpenDialog", {value: showOpenDialog});
    Object.defineProperty(vscode.window, "showQuickPick", {value: showQuickPick});
    Object.defineProperty(vscode.window, "withProgress", {value: withProgress});
    Object.defineProperty(brightside, "Download", {value: Download});
    Object.defineProperty(Download, "dataSet", {value: dataSet});
    Object.defineProperty(treeMock, "DatasetTree", {value: DatasetTree});
    Object.defineProperty(treeUSSMock, "USSTree", {value: USSTree});
    Object.defineProperty(brightside, "Delete", {value: Delete});
    Object.defineProperty(Delete, "dataSet", {value: delDataset});
    Object.defineProperty(brightside, "CreateDataSetTypeEnum", {value: CreateDataSetTypeEnum});
    Object.defineProperty(brightside, "Utilities", {value: Utilities});
    Object.defineProperty(Download, "ussFile", {value: ussFile});
    Object.defineProperty(Utilities, "isFileTagBinOrAscii", {value: isFileTagBinOrAscii});
    Object.defineProperty(brightside, "GetJobs", {value: GetJobs});
    Object.defineProperty(GetJobs, "getSpoolContentById", {value: getSpoolContentById});
    Object.defineProperty(GetJobs, "getJclForJob", {value: getJclForJob});
    Object.defineProperty(brightside, "DownloadJobs", {value: DownloadJobs});
    Object.defineProperty(DownloadJobs, "downloadAllSpoolContentCommon", {value: downloadAllSpoolContentCommon});
    Object.defineProperty(brightside, "SubmitJobs", {value: SubmitJobs});
    Object.defineProperty(SubmitJobs, "submitJcl", {value: submitJcl});
    Object.defineProperty(SubmitJobs, "submitJob", {value: submitJob});
    Object.defineProperty(brightside, "IssueCommand", {value: IssueCommand});
    Object.defineProperty(IssueCommand, "issueSimple", {value: issueSimple});
    Object.defineProperty(vscode.workspace, "registerTextDocumentContentProvider", { value: registerTextDocumentContentProvider});
    Object.defineProperty(vscode.Disposable, "from", {value: from});
    Object.defineProperty(vscode.Uri, "parse", {value: parse});
    Object.defineProperty(brightside, "Rename", {value: Rename});
    Object.defineProperty(Rename, "dataSet", { value: renameDataSet });
    Object.defineProperty(brightside, "Copy", {value: Copy});
    Object.defineProperty(Copy, "dataSet", { value: copyDataSet });
    Object.defineProperty(vscode.env, "clipboard", { value: clipboard });
    Object.defineProperty(Rename, "dataSetMember", { value: renameDataSetMember });

    beforeEach(() => {
        mockLoadNamedProfile.mockReturnValue(profileOne);
        Object.defineProperty(profileLoader.Profiles, "getInstance", {
            value: jest.fn(() => {
                return {
                    allProfiles: [profileOne, {name: "secondName"}],
                    defaultProfile: profileOne,
                    loadNamedProfile: mockLoadNamedProfile
                };
            })
        });
    });

    afterEach(() => {
        jest.clearAllMocks();
    });

    it("Testing that activate correctly executes", async () => {
        createTreeView.mockReturnValue(testTree);

        existsSync.mockReturnValueOnce(true);
        existsSync.mockReturnValueOnce(true);
        existsSync.mockReturnValueOnce(false);
        readdirSync.mockReturnValueOnce(["firstFile.txt", "secondFile.txt", "firstDir"]);
        isFile.mockReturnValueOnce(true);
        readdirSync.mockReturnValueOnce(["thirdFile.txt"]);
        readdirSync.mockReturnValue([]);
        isFile.mockReturnValueOnce(false);
        createBasicZosmfSession.mockReturnValue(session);
        getConfiguration.mockReturnValueOnce({
            persistence: true,
            get: () => "folderpath",
            update: jest.fn(()=>{
                return {};
            })
        });
        getConfiguration.mockReturnValueOnce({
            persistence: true,
            get: (setting: string) => "vscode",
            update: jest.fn(()=>{
                return {};
            })
        });

        getConfiguration.mockReturnValueOnce({
            persistence: true,
            get: () => "",
            update: jest.fn(()=>{
                return {};
            })
        });

        getConfiguration.mockReturnValueOnce({
            persistence: true,
            get: (setting: string) => [
                "[test]: brtvs99.public.test{pds}",
                "[test]: brtvs99.test{ds}",
                "[test]: brtvs99.fail{fail}",
                "[test]: brtvs99.test.search{session}",
            ],
            update: jest.fn(()=>{
                return {};
            })
        });
        getConfiguration.mockReturnValueOnce({
            persistence: true,
            get: (setting: string) => [
                "[test]: brtvs99.public.test{pds}",
                "[test]: brtvs99.test{ds}",
                "[test]: brtvs99.fail{fail}",
                "[test]: brtvs99.test.search{session}",
            ],
            update: jest.fn(()=>{
                return {};
            })
        });
        getConfiguration.mockReturnValueOnce({
            persistence: true,
            get: (setting: string) => [
                "[test]: brtvs99.public.test{pds}",
                "[test]: brtvs99.test{ds}",
                "[test]: brtvs99.fail{fail}",
                "[test]: brtvs99.test.search{session}",
            ],
            update: jest.fn(()=>{
                return {};
            })
        });
        getConfiguration.mockReturnValueOnce({
            persistence: true,
            get: (setting: string) => [
                "[test]: /u/myUser{directory}",
                "[test]: /u/myUser{directory}",
                "[test]: /u/myUser/file.txt{file}",
                "[test]: /u{session}",
            ],
            update: jest.fn(()=>{
                return {};
            })
        });
        getConfiguration.mockReturnValue({
            persistence: true,
            get: (setting: string) => [
                "[test]: /u/myUser{directory}",
                "[test]: /u/myUser{directory}",
                "[test]: /u/myUser/file.txt{file}",
                "[test]: /u{session}",
            ],
            update: jest.fn(()=>{
                return {};
            })
        });
        const enums = jest.fn().mockImplementation(() => {
            return {
                Global: 1,
                Workspace: 2,
                WorkspaceFolder: 3
            };
        });
        Object.defineProperty(vscode, "ConfigurationTarget", {value: enums});
// tslint:disable-next-line: no-object-literal-type-assertion
        const extensionMock = jest.fn(() => ({
            subscriptions: [],
            extensionPath: path.join(__dirname, "..")
        } as vscode.ExtensionContext));
        const mock = new extensionMock();

        await extension.activate(mock);

        const sampleFavorites = [
            new ZoweNode("[test]: brtvs99.public.test", vscode.TreeItemCollapsibleState.Collapsed,
                undefined, undefined, undefined, undefined, profileOne),
            new ZoweNode("[test]: brtvs99.test", vscode.TreeItemCollapsibleState.None,
                undefined, undefined, undefined, undefined, profileOne),
            new ZoweNode("[test]: brtvs99.test.search", vscode.TreeItemCollapsibleState.None,
                undefined, null, undefined, undefined, profileOne)
        ];
        sampleFavorites[0].contextValue = extension.DS_PDS_CONTEXT + extension.FAV_SUFFIX;
        sampleFavorites[1].contextValue = extension.DS_PDS_CONTEXT + extension.FAV_SUFFIX;
        sampleFavorites[2].contextValue = extension.DS_SESSION_CONTEXT + extension.FAV_SUFFIX;
        sampleFavorites[1].command = {
            command: "zowe.ZoweNode.openPS",
            title: "",
            arguments: [sampleFavorites[1]]
        };
        sampleFavorites[0].iconPath = utils.applyIcons(sampleFavorites[0]);
        sampleFavorites[1].iconPath = utils.applyIcons(sampleFavorites[1]);
        sampleFavorites[2].iconPath = utils.applyIcons(sampleFavorites[2]);
        sampleFavorites[2].command = {command: "zowe.pattern", title: "", arguments: [sampleFavorites[2]]};
        sampleFavorites[2].iconPath = {
            dark: path.join(__dirname, "..", "..", "..", "resources", "dark", "pattern.svg"),
            light: path.join(__dirname, "..", "..", "..", "resources", "light", "pattern.svg")
        };
        // tslint:disable-next-line: no-magic-numbers
        expect(mkdirSync.mock.calls.length).toBe(3);
        // tslint:disable-next-line: no-magic-numbers
        expect(createTreeView.mock.calls.length).toBe(3);
        expect(createTreeView.mock.calls[0][0]).toBe("zowe.explorer");
        expect(createTreeView.mock.calls[1][0]).toBe("zowe.uss.explorer");
        // tslint:disable-next-line: no-magic-numbers
        expect(registerCommand.mock.calls.length).toBe(64);
        registerCommand.mock.calls.forEach((call, i ) => {
            expect(registerCommand.mock.calls[i][1]).toBeInstanceOf(Function);
        });
        const actualCommands = [];
        registerCommand.mock.calls.forEach((call) => {
            actualCommands.push(call[0]);
        });
        const expectedCommands = [
            "zowe.addSession",
            "zowe.addFavorite",
            "zowe.refreshAll",
            "zowe.refreshNode",
            "zowe.pattern",
            "zowe.ZoweNode.openPS",
            "zowe.createDataset",
            "zowe.createMember",
            "zowe.deleteDataset",
            "zowe.deletePDS",
            "zowe.uploadDialog",
            "zowe.deleteMember",
            "zowe.editMember",
            "zowe.removeSession",
            "zowe.removeFavorite",
            "zowe.saveSearch",
            "zowe.removeSavedSearch",
            "zowe.submitJcl",
            "zowe.submitMember",
            "zowe.showDSAttributes",
            "zowe.renameDataSet",
            "zowe.copyDataSet",
            "zowe.pasteDataSet",
            "zowe.renameDataSetMember",
            "zowe.uss.addFavorite",
            "zowe.uss.removeFavorite",
            "zowe.uss.addSession",
            "zowe.uss.refreshAll",
            "zowe.uss.refreshUSS",
            "zowe.uss.fullPath",
            "zowe.uss.ZoweUSSNode.open",
            "zowe.uss.removeSession",
            "zowe.uss.createFile",
            "zowe.uss.createFolder",
            "zowe.uss.deleteNode",
            "zowe.uss.binary",
            "zowe.uss.text",
            "zowe.uss.renameNode",
            "zowe.uss.uploadDialog",
            "zowe.uss.createNode",
            "zowe.uss.copyPath",
            "zowe.uss.editFile",
            "zowe.uss.saveSearch",
            "zowe.uss.removeSavedSearch",
            "zowe.zosJobsOpenspool",
            "zowe.deleteJob",
            "zowe.runModifyCommand",
            "zowe.runStopCommand",
            "zowe.refreshJobsServer",
            "zowe.refreshAllJobs",
            "zowe.addJobsSession",
            "zowe.setOwner",
            "zowe.setPrefix",
            "zowe.removeJobsSession",
            "zowe.downloadSpool",
            "zowe.getJobJcl",
            "zowe.setJobSpool",
            "zowe.jobs.search",
            "zowe.issueTsoCmd",
            "zowe.issueMvsCmd",
            "zowe.jobs.addFavorite",
            "zowe.jobs.removeFavorite",
            "zowe.jobs.saveSearch",
            "zowe.jobs.removeSearchFavorite"
        ];
        expect(actualCommands).toEqual(expectedCommands);
        expect(onDidSaveTextDocument.mock.calls.length).toBe(1);
        // tslint:disable-next-line: no-magic-numbers
        expect(existsSync.mock.calls.length).toBe(3);
        expect(existsSync.mock.calls[0][0]).toBe(extension.BRIGHTTEMPFOLDER);
        expect(readdirSync.mock.calls.length).toBe(1);
        expect(readdirSync.mock.calls[0][0]).toBe(extension.BRIGHTTEMPFOLDER);
        expect(unlinkSync.mock.calls.length).toBe(2);
        expect(unlinkSync.mock.calls[0][0]).toBe(path.join(extension.BRIGHTTEMPFOLDER + "/firstFile.txt"));
        expect(unlinkSync.mock.calls[1][0]).toBe(path.join(extension.BRIGHTTEMPFOLDER + "/secondFile.txt"));
        expect(rmdirSync.mock.calls.length).toBe(1);
        expect(rmdirSync.mock.calls[0][0]).toBe(extension.BRIGHTTEMPFOLDER);

        existsSync.mockReset();
        readdirSync.mockReset();
        existsSync.mockReturnValueOnce(false);
        // tslint:disable-next-line: no-empty
        rmdirSync.mockImplementationOnce(() => {
        });
        readFileSync.mockReturnValue("");
        // .get("Zowe-Temp-Folder-Location")["folderPath"];
        getConfiguration.mockReturnValueOnce({
            get: () => "",
            update: jest.fn(()=>{
                return {};
            })
        });
        // getConfiguration("Zowe-Environment").get("framework");
        getConfiguration.mockReturnValueOnce({
            get: (setting: string) => undefined,
            update: jest.fn(()=>{
                return {};
            })
        });
        getConfiguration.mockReturnValueOnce({
            get: (setting: string) => [
                "[test]: brtvs99.public.test{pds}",
                "[test]: brtvs99.test{ds}",
                "[test]: brtvs99.fail{fail}",
                "[test]: brtvs99.test.search{session}",
            ],
            update: jest.fn(()=>{
                return {};
            })
        });

        getConfiguration.mockReturnValueOnce({
            get: (setting: string) => [
                "",
            ],
            update: jest.fn(()=>{
                return {};
            })
        });
        existsSync.mockReturnValueOnce(true);

        await extension.activate(mock);

        expect(existsSync.mock.calls.length).toBe(1);
        expect(readdirSync.mock.calls.length).toBe(0);

        existsSync.mockReset();
        readdirSync.mockReset();
        existsSync.mockReturnValueOnce(true);
        existsSync.mockReturnValueOnce(true);
        readdirSync.mockReturnValueOnce(["firstFile", "secondFile"]);
        getConfiguration.mockReturnValueOnce({
            get: () => {
                return [""];
            },
            update: jest.fn(()=>{
                return {};
            })
        });
        unlinkSync.mockImplementationOnce(() => {
            return;
        });
        unlinkSync.mockImplementationOnce(() => {
            return;
        });
        unlinkSync.mockImplementationOnce(() => {
            throw (Error("testError"));
        });
        // getConfiguration("Zowe-Environment").get("framework");
        getConfiguration.mockReturnValueOnce({
            get: (setting: string) => "theia",
            update: jest.fn(()=>{
                return {};
            })
        });
        await extension.activate(mock);
    });

    it("should not change the existing context menus", async () => {
        const packageJsonContent = require("../../package.json");
        expect(packageJsonContent.contributes.menus["view/item/context"]).toMatchSnapshot();
    });

    it("Testing that createMember correctly executes", async () => {
        const parent = new ZoweNode("parent", vscode.TreeItemCollapsibleState.Collapsed, sessNode, null);

        showInputBox.mockResolvedValue("testMember");

        await extension.createMember(parent, testTree);

        expect(showInputBox.mock.calls.length).toBe(1);
        expect(showInputBox.mock.calls[0][0]).toEqual({placeHolder: "Name of Member"});
        expect(bufferToDataSet.mock.calls.length).toBe(1);
        expect(bufferToDataSet.mock.calls[0][0]).toBe(session);
        expect(bufferToDataSet.mock.calls[0][1]).toEqual(Buffer.from(""));
        expect(bufferToDataSet.mock.calls[0][2]).toBe(parent.label + "(testMember)");

        bufferToDataSet.mockRejectedValueOnce(Error("test"));
        showErrorMessage.mockReset();
        try {
            await extension.createMember(parent, testTree);
            // tslint:disable-next-line:no-empty
        } catch (err) {
        }

        expect(showErrorMessage.mock.calls.length).toBe(1);
        expect(showErrorMessage.mock.calls[0][0]).toBe("Unable to create member: test");

        bufferToDataSet.mockReset();


        showInputBox.mockResolvedValue("");

        await extension.createMember(parent, testTree);

        expect(bufferToDataSet.mock.calls.length).toBe(0);

        parent.contextValue = extension.DS_PDS_CONTEXT + extension.FAV_SUFFIX;
        await extension.createMember(parent, testTree);
    });

    it("Testing that refreshPS correctly executes with and without error", async () => {
        const node = new ZoweNode("HLQ.TEST.AFILE7", vscode.TreeItemCollapsibleState.None, sessNode, null);
        const parent = new ZoweNode("parent", vscode.TreeItemCollapsibleState.Collapsed, sessNode, null);
        const child = new ZoweNode("child", vscode.TreeItemCollapsibleState.None, parent, null);

        showErrorMessage.mockReset();
        openTextDocument.mockReset();
        openTextDocument.mockResolvedValueOnce({isDirty: true});
        dataSet.mockReset();
        showTextDocument.mockReset();

        const response: brightside.IZosFilesResponse = {
            success: true,
            commandResponse: null,
            apiResponse: {
                etag: "123"
            }
        };
        dataSet.mockReturnValueOnce(response);
        await extension.refreshPS(node);

        expect(dataSet.mock.calls.length).toBe(1);
        expect(dataSet.mock.calls[0][0]).toBe(node.getSession());
        expect(dataSet.mock.calls[0][1]).toBe(node.label);
        expect(dataSet.mock.calls[0][2]).toEqual({
            file: path.join(extension.DS_DIR, node.getSessionNode().label, node.label),
            returnEtag: true
        });
        expect(openTextDocument.mock.calls.length).toBe(1);
        expect(openTextDocument.mock.calls[0][0]).toBe(path.join(extension.DS_DIR,
            node.getSessionNode().label, node.label ));
        expect(showTextDocument.mock.calls.length).toBe(2);
        expect(executeCommand.mock.calls.length).toBe(1);


        showInformationMessage.mockReset();
        openTextDocument.mockResolvedValueOnce({isDirty: false});
        executeCommand.mockReset();

        await extension.refreshPS(node);

        expect(executeCommand.mock.calls.length).toBe(0);

        dataSet.mockRejectedValueOnce(Error("not found"));
        showInformationMessage.mockReset();

        await extension.refreshPS(node);

        expect(showInformationMessage.mock.calls.length).toBe(1);
        expect(showInformationMessage.mock.calls[0][0]).toBe("Unable to find file: " + node.label + " was probably deleted.");

        showErrorMessage.mockReset();
        dataSet.mockReset();
        dataSet.mockRejectedValueOnce(Error(""));

        await extension.refreshPS(child);

        expect(dataSet.mock.calls[0][1]).toBe(child.mParent.label + "(" + child.label + ")");
        expect(showErrorMessage.mock.calls.length).toBe(1);
        expect(showErrorMessage.mock.calls[0][0]).toEqual("");

        showErrorMessage.mockReset();
        openTextDocument.mockReset();
        openTextDocument.mockResolvedValueOnce({isDirty: true});
        openTextDocument.mockResolvedValueOnce({isDirty: true});
        dataSet.mockReset();
        showTextDocument.mockReset();
        dataSet.mockReturnValueOnce(response);

        node.contextValue = extension.DS_PDS_CONTEXT + extension.FAV_SUFFIX;
        await extension.refreshPS(node);
        expect(openTextDocument.mock.calls.length).toBe(1);
        expect(dataSet.mock.calls.length).toBe(1);

        dataSet.mockReset();
        openTextDocument.mockReset();
        dataSet.mockReturnValueOnce(response);

        parent.contextValue = extension.DS_PDS_CONTEXT + extension.FAV_SUFFIX;
        await extension.refreshPS(child);
        expect(openTextDocument.mock.calls.length).toBe(1);
        expect(dataSet.mock.calls.length).toBe(1);

        dataSet.mockReset();
        openTextDocument.mockReset();
        dataSet.mockReturnValueOnce(response);

        parent.contextValue = extension.FAVORITE_CONTEXT;
        await extension.refreshPS(child);
        expect(openTextDocument.mock.calls.length).toBe(1);
        expect(dataSet.mock.calls.length).toBe(1);

        showErrorMessage.mockReset();
        dataSet.mockReset();
        openTextDocument.mockReset();

    });

    it("Call Change File type", async () => {
        const node = new ZoweUSSNode("node", vscode.TreeItemCollapsibleState.None, ussNode, null, null);
        const res = extension.changeFileType(node, false, testUSSTree);
        expect(res).not.toBeUndefined();
    });

    it("Test Get Profile", async () => {
        const ProfNode = new ZoweNode("[sestest1,sestest2]", vscode.TreeItemCollapsibleState.Expanded, null, session);
        await extension.getProfile(ProfNode);
        expect(ProfNode).not.toBeUndefined();
    });

    describe("Add Session Unit Test", () => {
        const qpItem: vscode.QuickPickItem = new utils.FilterDescriptor("\uFF0B " + "Create a new filter");

        beforeEach(() => {
            Object.defineProperty(profileLoader.Profiles, "getInstance", {
                value: jest.fn(() => {
                    return {
                        allProfiles: [profileOne, {name: "secondName"}],
                        defaultProfile: profileOne,
                        createNewConnection: jest.fn(()=>{
                            return {newprofile: "fake"};
                        }),
                        listProfile: jest.fn(()=>{
                            return {};
                        }),
                        loadNamedProfile: mockLoadNamedProfile
                    };
                })
            });
            const resolveQuickPickHelper = jest.spyOn(utils, "resolveQuickPickHelper").mockImplementation(
                () => Promise.resolve(qpItem)
            );
        });

        afterEach(() => {
            showQuickPick.mockReset();
            showInputBox.mockReset();
            showInformationMessage.mockReset();
        });

        it("Testing that addSession will cancel if there is no profile name", async () => {
            const entered = undefined;

            // Assert edge condition user cancels the input path box
            createQuickPick.mockReturnValue({
                placeholder: "Choose \"Create new...\" to define a new profile or select an existing profile to Add to the Data Set Explorer",
                activeItems: [qpItem],
                ignoreFocusOut: true,
                items: [qpItem],
                value: entered,
                show: jest.fn(()=>{
                    return {};
                }),
                hide: jest.fn(()=>{
                    return {};
                }),
                onDidAccept: jest.fn(()=>{
                    return {};
                })
            });

            await extension.addZoweSession(testTree);
            expect(showInformationMessage.mock.calls[0][0]).toEqual("Profile Name was not supplied. Operation Cancelled");
        });

        it("Testing that addSession with supplied profile name", async () => {
            const entered = undefined;
            const addSession = jest.spyOn(extension, "addZoweSession");

            // Assert edge condition user cancels the input path box
            createQuickPick.mockReturnValue({
                placeholder: "Choose \"Create new...\" to define a new profile or select an existing profile to Add to the Data Set Explorer",
                activeItems: [qpItem],
                ignoreFocusOut: true,
                items: [qpItem],
                value: entered,
                show: jest.fn(()=>{
                    return {};
                }),
                hide: jest.fn(()=>{
                    return {};
                }),
                onDidAccept: jest.fn(()=>{
                    return {};
                })
            });

            showInputBox.mockReturnValueOnce("fake");
            await extension.addZoweSession(testTree);
            expect(extension.addZoweSession).toHaveBeenCalled();

        });

        it("Testing that addSession with existing profile", async () => {
            const entered = "";
            const addSession = jest.spyOn(extension, "addZoweSession");

            // Assert edge condition user cancels the input path box
            createQuickPick.mockReturnValue({
                placeholder: "Choose \"Create new...\" to define a new profile or select an existing profile to Add to the Data Set Explorer",
                activeItems: [qpItem],
                ignoreFocusOut: true,
                items: [qpItem],
                value: entered,
                label: "firstName",
                show: jest.fn(()=>{
                    return {};
                }),
                hide: jest.fn(()=>{
                    return {};
                }),
                onDidAccept: jest.fn(()=>{
                    return {};
                })
            });

            const resolveQuickPickHelper = jest.spyOn(utils, "resolveQuickPickHelper").mockImplementation(
                () => Promise.resolve(createQuickPick())
            );

            await extension.addZoweSession(testTree);
            expect(extension.addZoweSession).toHaveBeenCalled();
        });

        it("Testing that addSession with supplied resolveQuickPickHelper", async () => {
            const entered = "fake";
            const addSession = jest.spyOn(extension, "addZoweSession");

            // Assert edge condition user cancels the input path box
            createQuickPick.mockReturnValue({
                placeholder: "Choose \"Create new...\" to define a new profile or select an existing profile to Add to the Data Set Explorer",
                activeItems: [qpItem],
                ignoreFocusOut: true,
                items: [qpItem],
                value: entered,
                show: jest.fn(()=>{
                    return {};
                }),
                hide: jest.fn(()=>{
                    return {};
                }),
                onDidAccept: jest.fn(()=>{
                    return {};
                })
            });

            await extension.addZoweSession(testTree);
            expect(extension.addZoweSession).toHaveBeenCalled();

        });

        it("Testing that addSession with undefined profile", async () => {
            const entered = "";
            const addSession = jest.spyOn(extension, "addZoweSession");

            // Assert edge condition user cancels the input path box
            createQuickPick.mockReturnValue({
                placeholder: "Choose \"Create new...\" to define a new profile or select an existing profile to Add to the Data Set Explorer",
                activeItems: [qpItem],
                ignoreFocusOut: true,
                items: [qpItem],
                value: entered,
                label: undefined,
                show: jest.fn(()=>{
                    return {};
                }),
                hide: jest.fn(()=>{
                    return {};
                }),
                onDidAccept: jest.fn(()=>{
                    return {};
                })
            });

            const resolveQuickPickHelper = jest.spyOn(utils, "resolveQuickPickHelper").mockImplementation(
                () => Promise.resolve(createQuickPick())
            );

            await extension.addZoweSession(testTree);
            expect(extension.addZoweSession).toHaveBeenCalled();

        });


        it("Testing that addSession if createNewConnection is invalid", async () => {
            const entered = "fake";
            const addSession = jest.spyOn(extension, "addZoweSession");

            Object.defineProperty(profileLoader.Profiles, "getInstance", {
                value: jest.fn(() => {
                    return {
                        allProfiles: [{name: "firstName"}, {name: "secondName"}],
                        defaultProfile: {name: "firstName"},
                        listProfile: jest.fn(()=>{
                            return {};
                        }),
                        loadNamedProfile: mockLoadNamedProfile
                    };
                })
            });

            // Assert edge condition user cancels the input path box
            createQuickPick.mockReturnValue({
                placeholder: "Choose \"Create new...\" to define a new profile or select an existing profile to Add to the Data Set Explorer",
                activeItems: [qpItem],
                ignoreFocusOut: true,
                items: [qpItem],
                value: entered,
                show: jest.fn(()=>{
                    return {};
                }),
                hide: jest.fn(()=>{
                    return {};
                }),
                onDidAccept: jest.fn(()=>{
                    return {};
                })
            });

            await extension.addZoweSession(testTree);
            expect(extension.addZoweSession).toHaveBeenCalled();

        });

        it("Testing that addSession if listProfile is invalid", async () => {
            const entered = "fake";
            const addSession = jest.spyOn(extension, "addZoweSession");

            Object.defineProperty(profileLoader.Profiles, "getInstance", {
                value: jest.fn(() => {
                    return {
                        allProfiles: [{name: "firstName"}, {name: "secondName"}],
                        defaultProfile: {name: "firstName"},
                        createNewConnection: jest.fn(()=>{
                            return {};
                        }),
                        loadNamedProfile: mockLoadNamedProfile
                    };
                })
            });

            // Assert edge condition user cancels the input path box
            createQuickPick.mockReturnValue({
                placeholder: "Choose \"Create new...\" to define a new profile or select an existing profile to Add to the Data Set Explorer",
                activeItems: [qpItem],
                ignoreFocusOut: true,
                items: [qpItem],
                value: entered,
                show: jest.fn(()=>{
                    return {};
                }),
                hide: jest.fn(()=>{
                    return {};
                }),
                onDidAccept: jest.fn(()=>{
                    return {};
                })
            });

            await extension.addZoweSession(testTree);
            expect(extension.addZoweSession).toHaveBeenCalled();

        });
    });

    it("Testing that createFile is executed successfully", async () => {
        const sessNode2 = new ZoweNode("sestest", vscode.TreeItemCollapsibleState.Expanded, null, session, undefined, undefined, profileOne);
        sessNode2.contextValue = extension.DS_SESSION_CONTEXT;
        sessNode2.pattern = "test hlq";
        const childNode = new ZoweNode("NODE", vscode.TreeItemCollapsibleState.None, sessNode2, null, undefined, undefined, profileOne);
        sessNode2.children.push(childNode);

        const uploadResponse: brightside.IZosFilesResponse = {
            success: true,
            commandResponse: "success",
            apiResponse: {
                items: [{name: "NODE", dsname: "NODE"}]
            }
        };

        showQuickPick.mockReset();
        getConfiguration.mockReset();
        showInputBox.mockReset();
        dataSetCreate.mockReset();
        allMembers.mockReset();
        dataSetList.mockReset();
        mockGetHistory.mockReset();

        getConfiguration.mockReturnValue("FakeConfig");
        showInputBox.mockReturnValue("node");
        allMembers.mockReturnValue(uploadResponse);
        dataSetList.mockReturnValue(uploadResponse);
        mockGetHistory.mockReturnValue([]);

        showQuickPick.mockResolvedValueOnce("Data Set Binary");
        await extension.createFile(sessNode2, testTree);
        showQuickPick.mockResolvedValueOnce("Data Set C");
        await extension.createFile(sessNode2, testTree);
        showQuickPick.mockResolvedValueOnce("Data Set Classic");
        await extension.createFile(sessNode2, testTree);
        showQuickPick.mockResolvedValueOnce("Data Set Partitioned");
        await extension.createFile(sessNode2, testTree);
        showQuickPick.mockResolvedValueOnce("Data Set Sequential");
        await extension.createFile(sessNode2, testTree);

        // tslint:disable-next-line: no-magic-numbers
        expect(showQuickPick.mock.calls.length).toBe(5);
        // tslint:disable-next-line: no-magic-numbers
        expect(getConfiguration.mock.calls.length).toBe(5);
        expect(getConfiguration.mock.calls[0][0]).toBe("Zowe-Default-Datasets-Binary");
        expect(getConfiguration.mock.calls[1][0]).toBe("Zowe-Default-Datasets-C");
        expect(getConfiguration.mock.calls[2][0]).toBe("Zowe-Default-Datasets-Classic");
        // tslint:disable-next-line: no-magic-numbers
        expect(getConfiguration.mock.calls[3][0]).toBe("Zowe-Default-Datasets-PDS");
        // tslint:disable-next-line: no-magic-numbers
        expect(getConfiguration.mock.calls[4][0]).toBe("Zowe-Default-Datasets-PS");
        // tslint:disable-next-line: no-magic-numbers
        expect(showInputBox.mock.calls.length).toBe(5);
        // tslint:disable-next-line: no-magic-numbers
        expect(dataSetCreate.mock.calls.length).toBe(5);
        expect(dataSetCreate.mock.calls[0][0]).toEqual(session);

        showInformationMessage.mockReset();
        showErrorMessage.mockReset();

        showQuickPick.mockResolvedValueOnce("Data Set Sequential");
        await extension.createFile(sessNode2, testTree);

        showQuickPick.mockResolvedValueOnce("Data Set Sequential");
        dataSetCreate.mockRejectedValueOnce(Error("Generic Error"));
        try {
            await extension.createFile(sessNode2, testTree);
        } catch (err) {
            // do nothing
        }

        expect(showErrorMessage.mock.calls.length).toBe(1);
        expect(showErrorMessage.mock.calls[0][0]).toBe("Generic Error");

        showQuickPick.mockReset();
        showErrorMessage.mockReset();

        showQuickPick.mockReturnValueOnce(undefined);
        try {
            await extension.createFile(sessNode, testTree);
            // tslint:disable-next-line:no-empty
        } catch (err) {
        }

        expect(showQuickPick.mock.calls.length).toBe(1);
        expect(showErrorMessage.mock.calls.length).toBe(0);

        mockGetHistory.mockReset();
        testTree.reveal.mockReset();

        // Testing the addition of new node to tree view
        mockGetHistory.mockReturnValueOnce(["NODE1"]);
        showQuickPick.mockResolvedValueOnce("Data Set Sequential");
        await extension.createFile(sessNode2, testTree);
        expect(testTree.addHistory).toHaveBeenCalledWith("NODE1, NODE");
        expect(testTree.reveal.mock.calls.length).toBe(1);

        testTree.addHistory.mockReset();

        mockGetHistory.mockReturnValueOnce(["NODE"]);
        showQuickPick.mockResolvedValueOnce("Data Set Sequential");
        await extension.createFile(sessNode2, testTree);
        expect(testTree.addHistory.mock.calls.length).toBe(0);

        mockGetHistory.mockReturnValueOnce([null]);
        showQuickPick.mockResolvedValueOnce("Data Set Sequential");
        await extension.createFile(sessNode2, testTree);
        expect(testTree.addHistory).toHaveBeenCalledWith("NODE");

        allMembers.mockReset();
        dataSetList.mockReset();
        getConfiguration.mockReset();
        showInputBox.mockReset();
    });

    it("tests the createFile for prompt credentials", async () => {
        Object.defineProperty(profileLoader.Profiles, "getInstance", {
            value: jest.fn(() => {
                return {
                    allProfiles: [profileOne, {name: "secondName"}],
                    defaultProfile: profileOne,
                    promptCredentials: jest.fn(()=> {
                        return ["fake", "fake", "fake"];
                    }),
                    loadNamedProfile: mockLoadNamedProfile
                };

            })
        });
        const sessionwocred = new brtimperative.Session({
            user: "",
            password: "",
            hostname: "fake",
            protocol: "https",
            type: "basic",
        });
        const uploadResponse: brightside.IZosFilesResponse = {
            success: true,
            commandResponse: "success",
            apiResponse: {
                items: []
            }
        };

        createBasicZosmfSession.mockReturnValue(sessionwocred);
        const newsessNode = new ZoweNode("sestest", vscode.TreeItemCollapsibleState.Expanded, null, sessionwocred, undefined, undefined, profileOne);
        newsessNode.contextValue = extension.DS_SESSION_CONTEXT;

        showQuickPick.mockReset();
        getConfiguration.mockReset();
        showInputBox.mockReset();
        dataSetCreate.mockReset();
        dataSetList.mockReset();
        mockGetHistory.mockReset();
        allMembers.mockReset();

        getConfiguration.mockReturnValue("FakeConfig");
        showInputBox.mockReturnValue("FakeName");
        mockGetHistory.mockReturnValue(["mockHistory"]);
        dataSetList.mockReturnValue(uploadResponse);
        allMembers.mockReturnValue(uploadResponse);

        showQuickPick.mockResolvedValueOnce("Data Set Binary");
        await extension.createFile(newsessNode, testTree);
        showQuickPick.mockResolvedValueOnce("Data Set C");
        await extension.createFile(newsessNode, testTree);
        showQuickPick.mockResolvedValueOnce("Data Set Classic");
        await extension.createFile(newsessNode, testTree);
        showQuickPick.mockResolvedValueOnce("Data Set Partitioned");
        await extension.createFile(newsessNode, testTree);
        showQuickPick.mockResolvedValueOnce("Data Set Sequential");
        await extension.createFile(newsessNode, testTree);

        // tslint:disable-next-line: no-magic-numbers
        expect(showQuickPick.mock.calls.length).toBe(5);
        // tslint:disable-next-line: no-magic-numbers
        expect(getConfiguration.mock.calls.length).toBe(5);
        expect(getConfiguration.mock.calls[0][0]).toBe("Zowe-Default-Datasets-Binary");
        expect(getConfiguration.mock.calls[1][0]).toBe("Zowe-Default-Datasets-C");
        expect(getConfiguration.mock.calls[2][0]).toBe("Zowe-Default-Datasets-Classic");
        // tslint:disable-next-line: no-magic-numbers
        expect(getConfiguration.mock.calls[3][0]).toBe("Zowe-Default-Datasets-PDS");
        // tslint:disable-next-line: no-magic-numbers
        expect(getConfiguration.mock.calls[4][0]).toBe("Zowe-Default-Datasets-PS");
        // tslint:disable-next-line: no-magic-numbers
        expect(showInputBox.mock.calls.length).toBe(5);
        // tslint:disable-next-line: no-magic-numbers
        expect(dataSetCreate.mock.calls.length).toBe(5);

        getConfiguration.mockReset();
        showInputBox.mockReset();
        dataSetCreate.mockReset();
        dataSetList.mockReset();
        mockGetHistory.mockReset();
        allMembers.mockReset();
    });

    it("tests the createFile for prompt credentials, favorite route", async () => {
        Object.defineProperty(profileLoader.Profiles, "getInstance", {
            value: jest.fn(() => {
                return {
                    allProfiles: [profileOne, {name: "secondName"}],
                    defaultProfile: profileOne,
                    promptCredentials: jest.fn(()=> {
                        return ["fake", "fake", "fake"];
                    }),
                    loadNamedProfile: mockLoadNamedProfile
                };
            })
        });
        const sessionwocred = new brtimperative.Session({
            user: "",
            password: "",
            hostname: "fake",
            protocol: "https",
            type: "basic",
        });
        const uploadResponse: brightside.IZosFilesResponse = {
            success: true,
            commandResponse: "success",
            apiResponse: {
                items: []
            }
        };

        createBasicZosmfSession.mockReturnValue(sessionwocred);
        const newsessNode = new ZoweNode("sestest", vscode.TreeItemCollapsibleState.Expanded, null, sessionwocred, undefined, undefined, profileOne);
        newsessNode.contextValue = extension.DS_SESSION_CONTEXT + extension.FAV_SUFFIX;

        showQuickPick.mockReset();
        getConfiguration.mockReset();
        showInputBox.mockReset();
        dataSetCreate.mockReset();
        testTree.getChildren.mockReset();
        allMembers.mockReset();
        dataSet.mockReset();
        mockGetHistory.mockReset();

        getConfiguration.mockReturnValue("FakeConfig");
        showInputBox.mockReturnValue("FakeName");
        testTree.getChildren.mockReturnValue([new ZoweNode("node", vscode.TreeItemCollapsibleState.None, sessNode,
            null, undefined, undefined, profileOne), sessNode]);
        allMembers.mockReturnValue(uploadResponse);
        dataSet.mockReturnValue(uploadResponse);
        mockGetHistory.mockReturnValue(["mockHistory1"]);

        showQuickPick.mockResolvedValueOnce("Data Set Binary");
        await extension.createFile(newsessNode, testTree);
        showQuickPick.mockResolvedValueOnce("Data Set C");
        await extension.createFile(newsessNode, testTree);
        showQuickPick.mockResolvedValueOnce("Data Set Classic");
        await extension.createFile(newsessNode, testTree);
        showQuickPick.mockResolvedValueOnce("Data Set Partitioned");
        await extension.createFile(newsessNode, testTree);
        showQuickPick.mockResolvedValueOnce("Data Set Sequential");
        await extension.createFile(newsessNode, testTree);

        // tslint:disable-next-line: no-magic-numbers
        expect(showQuickPick.mock.calls.length).toBe(5);
        // tslint:disable-next-line: no-magic-numbers
        expect(getConfiguration.mock.calls.length).toBe(5);
        expect(getConfiguration.mock.calls[0][0]).toBe("Zowe-Default-Datasets-Binary");
        expect(getConfiguration.mock.calls[1][0]).toBe("Zowe-Default-Datasets-C");
        expect(getConfiguration.mock.calls[2][0]).toBe("Zowe-Default-Datasets-Classic");
        // tslint:disable-next-line: no-magic-numbers
        expect(getConfiguration.mock.calls[3][0]).toBe("Zowe-Default-Datasets-PDS");
        // tslint:disable-next-line: no-magic-numbers
        expect(getConfiguration.mock.calls[4][0]).toBe("Zowe-Default-Datasets-PS");
        // tslint:disable-next-line: no-magic-numbers
        expect(showInputBox.mock.calls.length).toBe(5);
        // tslint:disable-next-line: no-magic-numbers
        expect(dataSetCreate.mock.calls.length).toBe(5);

        getConfiguration.mockReset();
        showInputBox.mockReset();
        testTree.getChildren.mockReset();
        allMembers.mockReset();
        dataSet.mockReset();
        mockGetHistory.mockReset();
    });

    it("tests the createFile for prompt credentials error", async () => {
        Object.defineProperty(profileLoader.Profiles, "getInstance", {
            value: jest.fn(() => {
                return {
                    allProfiles: [profileOne, {name: "secondName"}],
                    defaultProfile: profileOne,
                    loadNamedProfile: mockLoadNamedProfile
                };
            })
        });
        const uploadResponse: brightside.IZosFilesResponse = {
            success: true,
            commandResponse: "success",
            apiResponse: {
                items: []
            }
        };
        const sessionwocred = new brtimperative.Session({
            user: "",
            password: "",
            hostname: "fake",
            protocol: "https",
            type: "basic",
        });
        const createFile = jest.spyOn(extension, "createFile");
        createBasicZosmfSession.mockReturnValue(sessionwocred);
        const newsessNode = new ZoweNode("sestest", vscode.TreeItemCollapsibleState.Expanded, null, sessionwocred, undefined, undefined, profileOne);
        newsessNode.contextValue = extension.DS_SESSION_CONTEXT;
        newsessNode.pattern = "sestest";

        showQuickPick.mockReset();
        getConfiguration.mockReset();
        showInputBox.mockReset();
        dataSetCreate.mockReset();
        mockGetHistory.mockReset();
        allMembers.mockReset();
        dataSetList.mockReset();

        getConfiguration.mockReturnValueOnce("FakeConfig");
        showInputBox.mockReturnValueOnce("sestest");
        mockGetHistory.mockReturnValueOnce(["mockHistory"]);
        allMembers.mockReturnValueOnce(uploadResponse);
        dataSetList.mockReturnValue(uploadResponse);

        showQuickPick.mockResolvedValueOnce("Data Set Binary");
        await extension.createFile(newsessNode, testTree);
        expect(extension.createFile).toHaveBeenCalled();

        dataSetList.mockReset();
    });

    it("Testing that deleteDataset is executed successfully", async () => {
        existsSync.mockReset();
        unlinkSync.mockReset();
        showQuickPick.mockReset();
        const deleteSpy = jest.spyOn(mvsApi, "deleteDataSet");

        let node = new ZoweNode("HLQ.TEST.NODE", vscode.TreeItemCollapsibleState.None, sessNode, null, undefined, undefined, profileOne);
        const parent = new ZoweNode("parent", vscode.TreeItemCollapsibleState.Collapsed, sessNode, null, undefined, undefined, profileOne);
        let child = new ZoweNode("child", vscode.TreeItemCollapsibleState.None, parent, null, undefined, undefined, profileOne);

        existsSync.mockReturnValueOnce(true);
        showQuickPick.mockResolvedValueOnce("Yes");
        await extension.deleteDataset(node, testTree);
        expect(deleteSpy.mock.calls.length).toBe(1);
        expect(deleteSpy.mock.calls[0][0]).toBe(node.label);
        expect(existsSync.mock.calls.length).toBe(1);
        expect(existsSync.mock.calls[0][0]).toBe(path.join(extension.DS_DIR,
            node.getSessionNode().label, node.label ));
        expect(unlinkSync.mock.calls.length).toBe(1);
        expect(unlinkSync.mock.calls[0][0]).toBe(path.join(extension.DS_DIR,
            node.getSessionNode().label, node.label ));

        unlinkSync.mockReset();
        deleteSpy.mockReset();
        existsSync.mockReturnValueOnce(false);
        showQuickPick.mockResolvedValueOnce("Yes");
        await extension.deleteDataset(child, testTree);

        expect(unlinkSync.mock.calls.length).toBe(0);
        expect(deleteSpy.mock.calls[0][0]).toBe(child.mParent.label + "(" + child.label + ")");

        deleteSpy.mockReset();
        deleteSpy.mockRejectedValueOnce(Error("not found"));
        showQuickPick.mockResolvedValueOnce("Yes");

        await expect(extension.deleteDataset(node, testTree)).rejects.toEqual(Error("not found"));

        expect(showInformationMessage.mock.calls.length).toBe(1);
        expect(showInformationMessage.mock.calls[0][0]).toBe("Unable to find file: " + node.label + " was probably already deleted.");

        deleteSpy.mockReset();
        showErrorMessage.mockReset();
        deleteSpy.mockRejectedValueOnce(Error(""));
        showQuickPick.mockResolvedValueOnce("Yes");

        await expect(extension.deleteDataset(node, testTree)).rejects.toEqual(Error(""));

        expect(showErrorMessage.mock.calls.length).toBe(1);
        expect(showErrorMessage.mock.calls[0][0]).toEqual(Error(""));

        showQuickPick.mockResolvedValueOnce("No");

        await extension.deleteDataset(child, testTree);

        existsSync.mockReturnValueOnce(true);
        node = new ZoweNode("HLQ.TEST.NODE", vscode.TreeItemCollapsibleState.None, sessNode, null, undefined, undefined, profileOne);
        node.contextValue = extension.DS_PDS_CONTEXT + extension.FAV_SUFFIX;
        await extension.deleteDataset(node, testTree);

        existsSync.mockReturnValueOnce(true);
        node.contextValue = extension.DS_PDS_CONTEXT + extension.FAV_SUFFIX;
        child = new ZoweNode("child", vscode.TreeItemCollapsibleState.None, node, null, undefined, undefined, profileOne);
        await extension.deleteDataset(child, testTree);
    });

    it("Testing that deleteDataset is executed successfully for favorite", async () => {
        existsSync.mockReset();
        unlinkSync.mockReset();
        showQuickPick.mockReset();
        const deleteSpy = jest.spyOn(mvsApi, "deleteDataSet");
        mockRemoveFavorite.mockReset();

        const node = new ZoweNode("[sestest]: HLQ.TEST.DELETE.PARENT", vscode.TreeItemCollapsibleState.None, sessNode, null);
        const child = new ZoweNode("[sestest]: HLQ.TEST.DELETE.NODE", vscode.TreeItemCollapsibleState.None, node, null);
        node.contextValue = extension.FAVORITE_CONTEXT;

        existsSync.mockReturnValueOnce(true);
        showQuickPick.mockResolvedValueOnce("Yes");
        await extension.deleteDataset(child, testTree);

        expect(deleteSpy.mock.calls.length).toBe(1);
        expect(deleteSpy.mock.calls[0][0]).toBe("HLQ.TEST.DELETE.NODE");
        expect(mockRemoveFavorite.mock.calls.length).toBe(1);
        expect(mockRemoveFavorite.mock.calls[0][0].label).toBe( "[sestest]: HLQ.TEST.DELETE.NODE" );
        expect(existsSync.mock.calls.length).toBe(1);
        expect(existsSync.mock.calls[0][0]).toBe(path.join(extension.DS_DIR,
            node.getSessionNode().label, "HLQ.TEST.DELETE.NODE" ));
        expect(unlinkSync.mock.calls.length).toBe(1);
        expect(unlinkSync.mock.calls[0][0]).toBe(path.join(extension.DS_DIR,
            node.getSessionNode().label, "HLQ.TEST.DELETE.NODE" ));
    });

    it("Testing that deleteDataset is executed successfully for pdsf", async () => {
        existsSync.mockReset();
        unlinkSync.mockReset();
        showQuickPick.mockReset();
        const deleteSpy = jest.spyOn(mvsApi, "deleteDataSet");
        mockRemoveFavorite.mockReset();

        const node = new ZoweNode("[sestest]: HLQ.TEST.DELETE.PDS", vscode.TreeItemCollapsibleState.None, sessNode, null);
        const child = new ZoweNode("[sestest]: HLQ.TEST.DELETE.PDS(MEMBER)", vscode.TreeItemCollapsibleState.None, node, null);
        node.contextValue = extension.DS_PDS_CONTEXT + extension.FAV_SUFFIX;

        existsSync.mockReturnValueOnce(true);
        showQuickPick.mockResolvedValueOnce("Yes");
        await extension.deleteDataset(child, testTree);

        expect(deleteSpy.mock.calls.length).toBe(1);
        expect(deleteSpy.mock.calls[0][0]).toBe("HLQ.TEST.DELETE.PDS([sestest]: HLQ.TEST.DELETE.PDS(MEMBER))");
        expect(mockRemoveFavorite.mock.calls.length).toBe(1);
        expect(mockRemoveFavorite.mock.calls[0][0].label).toBe( "[sestest]: HLQ.TEST.DELETE.PDS(MEMBER)" );
        expect(existsSync.mock.calls.length).toBe(1);
        expect(existsSync.mock.calls[0][0]).toBe(path.join(extension.DS_DIR,
            node.getSessionNode().label, "HLQ.TEST.DELETE.PDS([sestest]: HLQ.TEST.DELETE.PDS(MEMBER))" ));
        expect(unlinkSync.mock.calls.length).toBe(1);
        expect(unlinkSync.mock.calls[0][0]).toBe(path.join(extension.DS_DIR,
            node.getSessionNode().label, "HLQ.TEST.DELETE.PDS([sestest]: HLQ.TEST.DELETE.PDS(MEMBER))" ));
    });

    it("Testing that deleteDataset fails if junk passed", async () => {
        existsSync.mockReset();
        unlinkSync.mockReset();
        showQuickPick.mockReset();
        delDataset.mockReset();
        mockRemoveFavorite.mockReset();
        showErrorMessage.mockReset();

        const node = new ZoweNode("[sestest]: HLQ.TEST.DELETE.PARENT", vscode.TreeItemCollapsibleState.None, sessNode, null);
        const parent = new ZoweNode("sestest", vscode.TreeItemCollapsibleState.Collapsed, sessNode, null);
        const child = new ZoweNode("[sestest]: HLQ.TEST.DELETE.NODE", vscode.TreeItemCollapsibleState.None, node, null);
        node.contextValue = "junk";

        existsSync.mockReturnValueOnce(true);
        showQuickPick.mockResolvedValueOnce("Yes");
        await expect(extension.deleteDataset(child, testTree)).rejects.toEqual(Error("deleteDataSet() called from invalid node."));
        expect(showErrorMessage.mock.calls.length).toBe(1);
        expect(showErrorMessage.mock.calls[0][0].message).toEqual("deleteDataSet() called from invalid node.");
    });

    it("Testing that enterPattern is executed successfully", async () => {
        showInformationMessage.mockReset();
        showInputBox.mockReset();

        const node = new ZoweNode("node", vscode.TreeItemCollapsibleState.None, sessNode, null);
        node.pattern = "TEST";
        node.contextValue = extension.DS_SESSION_CONTEXT;

        showInputBox.mockReturnValueOnce("test");
        await extension.enterPattern(node, testTree);

        expect(showInputBox.mock.calls.length).toBe(1);
        expect(showInputBox.mock.calls[0][0]).toEqual({
            prompt: "Search data sets by entering patterns: use a comma to separate multiple patterns",
            value: node.pattern
        });
        expect(showInformationMessage.mock.calls.length).toBe(0);

        showInputBox.mockReturnValueOnce("");
        showInputBox.mockReset();
        showInformationMessage.mockReset();
        await extension.enterPattern(node, testTree);

        expect(showInformationMessage.mock.calls.length).toBe(1);
        expect(showInformationMessage.mock.calls[0][0]).toBe("You must enter a pattern.");
    });

    it("Testing that enterPattern is executed successfully for search favorite", async () => {
        mockAddZoweSession.mockReset();
        const favoriteSample = new ZoweNode("[sestest]: HLQ.TEST", vscode.TreeItemCollapsibleState.None, undefined, null);

        await extension.enterPattern(favoriteSample, testTree);

        expect(mockAddZoweSession.mock.calls.length).toBe(1);
        expect(mockAddZoweSession.mock.calls[0][0]).toEqual("sestest");
    });

    it("Testing that saveFile is executed successfully", async () => {
        const testDoc: vscode.TextDocument = {
            fileName: path.join(extension.DS_DIR, "/sestest/HLQ.TEST.AFILE"),
            uri: null,
            isUntitled: null,
            languageId: null,
            version: null,
            isDirty: null,
            isClosed: null,
            save: null,
            eol: null,
            lineCount: null,
            lineAt: null,
            offsetAt: null,
            positionAt: null,
            getText: null,
            getWordRangeAtPosition: null,
            validateRange: null,
            validatePosition: null
        };
        const testDoc0: vscode.TextDocument = {
            fileName: path.join(extension.DS_DIR, "HLQ.TEST.AFILE"),
            uri: null,
            isUntitled: null,
            languageId: null,
            version: null,
            isDirty: null,
            isClosed: null,
            save: null,
            eol: null,
            lineCount: null,
            lineAt: null,
            offsetAt: null,
            positionAt: null,
            getText: null,
            getWordRangeAtPosition: null,
            validateRange: null,
            validatePosition: null
        };

        const testResponse = {
            success: true,
            commandResponse: "",
            apiResponse: {
                items: []
            }
        };

        // If session node is not defined, it should take the session from Profile
        const sessionwocred = new brtimperative.Session({
            user: "",
            password: "",
            hostname: "fake",
            protocol: "https",
            type: "basic",
        });
        // testing if no session is defined (can happen while saving from favorites)
        const nodeWitoutSession = new ZoweNode("HLQ.TEST.AFILE", vscode.TreeItemCollapsibleState.None, null, null, undefined, undefined, profileOne);
        testTree.getChildren.mockReturnValueOnce([nodeWitoutSession]);
        concatChildNodes.mockReturnValueOnce([nodeWitoutSession]);
        const getSessionSpy = jest.spyOn(mvsApi, "getSession").mockReturnValueOnce(sessionwocred);
        await extension.saveFile(testDoc0, testTree);
        expect(getSessionSpy.mock.calls.length).toBe(2);
        expect(getSessionSpy.mock.results[0].value).toEqual(sessionwocred);

        // testing if no documentSession is found (no session + no profile)
        Object.defineProperty(profileLoader.Profiles, "getInstance", {
            value: jest.fn(() => {
                return {
                    allProfiles: [{name: "firstName", profile: {user:undefined, password: undefined}}, {name: "secondName"}],
                    loadNamedProfile: () => undefined
                };
            })
        });
        createBasicZosmfSession.mockReset();
        testTree.getChildren.mockReset();
        showErrorMessage.mockReset();
        testTree.getChildren.mockReturnValueOnce([nodeWitoutSession]);
        await extension.saveFile(testDoc0, testTree);
        expect(showErrorMessage.mock.calls.length).toBe(1);
        expect(showErrorMessage.mock.calls[0][0]).toBe("Couldn't locate session when saving data set!");

        testTree.getChildren.mockReset();
        createBasicZosmfSession.mockReset();
        Object.defineProperty(profileLoader.Profiles, "getInstance", {
            value: jest.fn(() => {
                return {
                    allProfiles: [profileOne, {name: "secondName"}],
                    loadNamedProfile: mockLoadNamedProfile
                };
            })
        });

        testTree.getChildren.mockReturnValueOnce([new ZoweNode("node", vscode.TreeItemCollapsibleState.None,
            sessNode, null, undefined, undefined, profileOne), sessNode]);
        showErrorMessage.mockReset();
        const dataSetSpy = jest.spyOn(mvsApi, "dataSet").mockImplementationOnce(
            async () => testResponse as brightside.IZosFilesResponse);
        await extension.saveFile(testDoc, testTree);
        expect(dataSetSpy.mock.calls.length).toBe(1);
        expect(dataSetSpy.mock.calls[0][0]).toBe("HLQ.TEST.AFILE");
        expect(showErrorMessage.mock.calls.length).toBe(1);
        expect(showErrorMessage.mock.calls[0][0]).toBe("Data set failed to save. Data set may have been deleted on mainframe.");

        const node = new ZoweNode("HLQ.TEST.AFILE", vscode.TreeItemCollapsibleState.None, sessNode, null, undefined, undefined, profileOne);
        sessNode.children.push(node);
        testResponse.apiResponse.items = [{dsname: "HLQ.TEST.AFILE"}, {dsname: "HLQ.TEST.AFILE(mem)"}];
        dataSetList.mockReset();
        pathToDataSet.mockReset();
        showErrorMessage.mockReset();
        concatChildNodes.mockReset();
        const mockSetEtag = jest.spyOn(node, "setEtag").mockImplementation(() => null);
        mockSetEtag.mockReset();
        const uploadResponse: brightside.IZosFilesResponse = {
            success: true,
            commandResponse: "success",
            apiResponse: [{
                etag: "123"
            }]
        };
        concatChildNodes.mockReturnValueOnce([sessNode.children[0]]);
        testTree.getChildren.mockReturnValueOnce([sessNode]);
        dataSetList.mockResolvedValueOnce(testResponse);
        dataSetList.mockResolvedValueOnce(testResponse);
        withProgress.mockResolvedValueOnce(uploadResponse);
        testResponse.success = true;
        pathToDataSet.mockResolvedValueOnce(testResponse);

        await extension.saveFile(testDoc, testTree);

        expect(concatChildNodes.mock.calls.length).toBe(1);
        expect(showInformationMessage.mock.calls.length).toBe(1);
        expect(showInformationMessage.mock.calls[0][0]).toBe("success");
        expect(mockSetEtag).toHaveBeenCalledTimes(1);
        expect(mockSetEtag).toHaveBeenCalledWith("123");

        concatChildNodes.mockReturnValueOnce([sessNode.children[0]]);
        testTree.getChildren.mockReturnValueOnce([sessNode]);
        dataSetList.mockResolvedValueOnce(testResponse);
        testResponse.success = false;
        testResponse.commandResponse = "Save failed";
        pathToDataSet.mockResolvedValueOnce(testResponse);

        await extension.saveFile(testDoc, testTree);

        const testDoc2: vscode.TextDocument = {
            fileName: path.normalize("/sestest/HLQ.TEST.AFILE"),
            uri: null,
            isUntitled: null,
            languageId: null,
            version: null,
            isDirty: null,
            isClosed: null,
            save: null,
            eol: null,
            lineCount: null,
            lineAt: null,
            offsetAt: null,
            positionAt: null,
            getText: null,
            getWordRangeAtPosition: null,
            validateRange: null,
            validatePosition: null
        };

        testTree.getChildren.mockReturnValueOnce([sessNode]);
        dataSetList.mockReset();

        await extension.saveFile(testDoc2, testTree);

        expect(dataSetList.mock.calls.length).toBe(0);

        const testDoc3: vscode.TextDocument = {
            fileName: path.join(extension.DS_DIR, "/sestest/HLQ.TEST.AFILE(mem)"),
            uri: null,
            isUntitled: null,
            languageId: null,
            version: null,
            isDirty: null,
            isClosed: null,
            save: null,
            eol: null,
            lineCount: null,
            lineAt: null,
            offsetAt: null,
            positionAt: null,
            getText: null,
            getWordRangeAtPosition: null,
            validateRange: null,
            validatePosition: null
        };

        dataSetList.mockReset();
        showErrorMessage.mockReset();

        sessNode.children.push(new ZoweNode(
            "HLQ.TEST.AFILE(mem)", vscode.TreeItemCollapsibleState.None, sessNode, null, undefined, undefined, profileOne));
        testTree.getChildren.mockReturnValueOnce([sessNode]);
        dataSetList.mockResolvedValueOnce(testResponse);
        testResponse.success = true;
        concatChildNodes.mockReset();
        concatChildNodes.mockReturnValueOnce(sessNode.children);

        await extension.saveFile(testDoc3, testTree);
        expect(concatChildNodes.mock.calls.length).toBe(1);

        testTree.getChildren.mockReturnValueOnce([new ZoweNode("node", vscode.TreeItemCollapsibleState.None, sessNode, null,
            undefined, undefined, profileOne), sessNode]);
        dataSetList.mockReset();
        showErrorMessage.mockReset();

        testTree.getChildren.mockReturnValueOnce([sessNode]);
        dataSetList.mockResolvedValueOnce(testResponse);
        concatChildNodes.mockReset();
        concatChildNodes.mockReturnValueOnce(sessNode.children);
        testResponse.success = false;
        testResponse.commandResponse = "Rest API failure with HTTP(S) status 412";
        withProgress.mockResolvedValueOnce(testResponse);
        dataSet.mockReset();
        const downloadResponse = {
            success: true,
            commandResponse: "",
            apiResponse: {
                etag: ""
            }
        };
        dataSet.mockResolvedValue(downloadResponse);

        await extension.saveFile(testDoc, testTree);
        expect(showWarningMessage.mock.calls[0][0]).toBe("Remote file has been modified in the meantime.\nSelect 'Compare' to resolve the conflict.");
        expect(concatChildNodes.mock.calls.length).toBe(1);
    });

    it("Testing that refreshAll is executed successfully", async () => {
        extension.refreshAll(testTree);
    });

    it("Testing that openPS is executed successfully", async () => {
        dataSet.mockReset();
        openTextDocument.mockReset();
        showTextDocument.mockReset();
        showErrorMessage.mockReset();
        existsSync.mockReset();
        withProgress.mockReset();

        const node = new ZoweNode("node", vscode.TreeItemCollapsibleState.None, sessNode, null);
        const parent = new ZoweNode("parent", vscode.TreeItemCollapsibleState.Collapsed, sessNode, null);
        const child = new ZoweNode("child", vscode.TreeItemCollapsibleState.None, parent, null);

        existsSync.mockReturnValue(null);
        const response: brightside.IZosFilesResponse = {
            success: true,
            commandResponse: null,
            apiResponse: {
                etag: "123"
            }
        };
        withProgress.mockReturnValue(response);
        openTextDocument.mockResolvedValueOnce("test doc");

        await extension.openPS(node, true);

        expect(existsSync.mock.calls.length).toBe(1);
        expect(existsSync.mock.calls[0][0]).toBe(path.join(extension.DS_DIR,
            node.getSessionNode().label.trim(), node.label));
        expect(withProgress).toBeCalledWith(
            {
                location: vscode.ProgressLocation.Notification,
                title: "Opening data set..."
            }, expect.any(Function)
        );
        withProgress(downloadDataset);
        expect(withProgress).toBeCalledWith(downloadDataset);
        // expect(dataSet.mock.calls.length).toBe(1);
        // expect(dataSet.mock.calls[0][0]).toBe(session);
        // expect(dataSet.mock.calls[0][1]).toBe(node.label);
        // expect(dataSet.mock.calls[0][2]).toEqual({file: extension.getDocumentFilePath(node.label, node)});
        expect(openTextDocument.mock.calls.length).toBe(1);
        expect(openTextDocument.mock.calls[0][0]).toBe(extension.getDocumentFilePath(node.label, node));
        expect(showTextDocument.mock.calls.length).toBe(1);
        expect(showTextDocument.mock.calls[0][0]).toBe("test doc");

        openTextDocument.mockResolvedValueOnce("test doc");
        const node2 = new ZoweNode("HLQ.TEST.NODE", vscode.TreeItemCollapsibleState.None, sessNode, null);

        await extension.openPS(node2, true);

        dataSet.mockReset();
        openTextDocument.mockReset();
        showTextDocument.mockReset();
        existsSync.mockReset();

        existsSync.mockReturnValue("exists");
        showTextDocument.mockRejectedValueOnce(Error("testError"));

        try {
            await extension.openPS(child, true);
        } catch (err) {
            // do nothing
        }

        expect(dataSet.mock.calls.length).toBe(0);
        expect(openTextDocument.mock.calls.length).toBe(1);
        expect(openTextDocument.mock.calls[0][0]).toBe(extension.getDocumentFilePath(parent.label + "(" + child.label + ")", node));
        expect(showTextDocument.mock.calls.length).toBe(1);
        expect(showErrorMessage.mock.calls.length).toBe(1);
        expect(showErrorMessage.mock.calls[0][0]).toBe("testError");

        const child2 = new ZoweNode("child", vscode.TreeItemCollapsibleState.None, node2, null);
        try {
            await extension.openPS(child2, true);
        } catch (err) {
            // do nothing
        }

        openTextDocument.mockReset();
        showTextDocument.mockReset();
        parent.contextValue = extension.DS_PDS_CONTEXT + extension.FAV_SUFFIX;
        await extension.openPS(child, true);
        expect(openTextDocument.mock.calls.length).toBe(1);
        expect(showTextDocument.mock.calls.length).toBe(1);

        showTextDocument.mockReset();
        openTextDocument.mockReset();

        parent.contextValue = extension.FAVORITE_CONTEXT;
        await extension.openPS(child, true);
        expect(openTextDocument.mock.calls.length).toBe(1);
        expect(showTextDocument.mock.calls.length).toBe(1);

        showErrorMessage.mockReset();
    });

    it("Testing that that openPS credentials prompt is executed successfully", async () => {
        showQuickPick.mockReset();
        showInputBox.mockReset();
        showTextDocument.mockReset();
        openTextDocument.mockReset();
        const sessionwocred = new brtimperative.Session({
            user: "",
            password: "",
            hostname: "fake",
            port: 443,
            protocol: "https",
            type: "basic",
        });
        const dsNode = new ZoweNode("testSess", vscode.TreeItemCollapsibleState.Expanded, sessNode, sessionwocred);
        dsNode.contextValue = extension.DS_SESSION_CONTEXT;
        Object.defineProperty(profileLoader.Profiles, "getInstance", {
            value: jest.fn(() => {
                return {
                    allProfiles: [{name: "firstName", profile: {user:undefined, password: undefined}}, {name: "secondName"}],
                    defaultProfile: {name: "firstName"},
                    promptCredentials: jest.fn(()=> {
                        return ["fake", "fake", "fake"];
                    }),
                    loadNamedProfile: mockLoadNamedProfile
                };
            })
        });

        showInputBox.mockReturnValueOnce("fake");
        showInputBox.mockReturnValueOnce("fake");

        await extension.openPS(dsNode, true, testTree);
        expect(openTextDocument.mock.calls.length).toBe(1);
        expect(showTextDocument.mock.calls.length).toBe(1);
    });

    it("Testing that that openPS credentials prompt works with favorites", async () => {
        showTextDocument.mockReset();
        openTextDocument.mockReset();
        showQuickPick.mockReset();
        showInputBox.mockReset();
        const sessionwocred = new brtimperative.Session({
            user: "",
            password: "",
            hostname: "fake",
            port: 443,
            protocol: "https",
            type: "basic",
        });
        const dsNode = new ZoweNode("[test]: TEST.JCL", vscode.TreeItemCollapsibleState.Expanded, sessNode, sessionwocred);
        dsNode.contextValue = extension.DS_PDS_CONTEXT + extension.FAV_SUFFIX;
        Object.defineProperty(profileLoader.Profiles, "getInstance", {
            value: jest.fn(() => {
                return {
                    allProfiles: [{name: "firstName", profile: {user:undefined, password: undefined}}, {name: "secondName"}],
                    defaultProfile: {name: "firstName"},
                    promptCredentials: jest.fn(()=> {
                        return ["fake", "fake", "fake"];
                    }),
                    loadNamedProfile: mockLoadNamedProfile
                };
            })
        });

        showInputBox.mockReturnValueOnce("fake");
        showInputBox.mockReturnValueOnce("fake");

        await extension.openPS(dsNode, true, testTree);
        expect(openTextDocument.mock.calls.length).toBe(1);
        expect(showTextDocument.mock.calls.length).toBe(1);
    });

    it("Testing that that openPS credentials prompt ends in error", async () => {
        showTextDocument.mockReset();
        openTextDocument.mockReset();
        showQuickPick.mockReset();
        showInputBox.mockReset();
        const sessionwocred = new brtimperative.Session({
            user: "",
            password: "",
            hostname: "fake",
            port: 443,
            protocol: "https",
            type: "basic",
        });
        const dsNode = new ZoweNode("testSess", vscode.TreeItemCollapsibleState.Expanded, sessNode, sessionwocred);
        dsNode.contextValue = extension.DS_SESSION_CONTEXT;
        Object.defineProperty(profileLoader.Profiles, "getInstance", {
            value: jest.fn(() => {
                return {
                    allProfiles: [{name: "firstName", profile: {user:undefined, password: undefined}}, {name: "secondName"}],
                    defaultProfile: {name: "firstName"},
                    loadNamedProfile: mockLoadNamedProfile
                };
            })
        });

        await extension.openPS(dsNode, true, testTree);
        expect(showErrorMessage.mock.calls.length).toBe(1);
        showQuickPick.mockReset();
        showInputBox.mockReset();
        showInformationMessage.mockReset();
        showErrorMessage.mockReset();
    });

    it("Testing that that openPS credentials with favorites ends in error", async () => {
        showTextDocument.mockReset();
        openTextDocument.mockReset();
        showQuickPick.mockReset();
        showInputBox.mockReset();
        const sessionwocred = new brtimperative.Session({
            user: "",
            password: "",
            hostname: "fake",
            port: 443,
            protocol: "https",
            type: "basic",
        });
        const dsNode = new ZoweNode("[test]: TEST.JCL", vscode.TreeItemCollapsibleState.Expanded, sessNode, sessionwocred);
        dsNode.contextValue = extension.DS_PDS_CONTEXT + extension.FAV_SUFFIX;
        Object.defineProperty(profileLoader.Profiles, "getInstance", {
            value: jest.fn(() => {
                return {
                    allProfiles: [{name: "firstName", profile: {user:undefined, password: undefined}}, {name: "secondName"}],
                    defaultProfile: {name: "firstName"},
                    promptCredentials: jest.fn(()=> {
                        return [undefined, undefined, undefined];
                    }),
                    loadNamedProfile: mockLoadNamedProfile
                };
            })
        });

        showInputBox.mockReturnValueOnce("fake");
        showInputBox.mockReturnValueOnce("fake");
        const spyopenPS = jest.spyOn(extension, "openPS");
        await extension.openPS(dsNode, true, testTree);
        expect(extension.openPS).toHaveBeenCalled();

    });

    it("Testing that refreshUSS correctly executes with and without error", async () => {
        const node = new ZoweUSSNode("test-node", vscode.TreeItemCollapsibleState.None, ussNode, null, "/", false, profileOne.name);
        const parent = new ZoweUSSNode("parent", vscode.TreeItemCollapsibleState.Collapsed, node, null, "/", false, profileOne.name);
        const child = new ZoweUSSNode("child", vscode.TreeItemCollapsibleState.None, parent, null, "/", false, profileOne.name);

        node.contextValue = extension.USS_SESSION_CONTEXT;
        node.fullPath = "/u/myuser";

        showErrorMessage.mockReset();
        openTextDocument.mockReset();
        openTextDocument.mockResolvedValueOnce({isDirty: true});
        showTextDocument.mockReset();
        executeCommand.mockReset();
        const response: brightside.IZosFilesResponse = {
            success: true,
            commandResponse: null,
            apiResponse: {
                etag: "132"
            }
        };
        const downloadFileSpy = jest.spyOn(ussApi, "getContents").mockImplementationOnce(async () => response);

        await extension.refreshUSS(node);

        expect(downloadFileSpy.mock.calls.length).toBe(1);
        expect(downloadFileSpy.mock.calls[0][0]).toBe(node.fullPath);
        expect(downloadFileSpy.mock.calls[0][1]).toEqual({
            file: extension.getUSSDocumentFilePath(node),
            returnEtag: true,
        });
        expect(openTextDocument.mock.calls.length).toBe(1);
        expect(openTextDocument.mock.calls[0][0]).toBe(path.join(extension.getUSSDocumentFilePath(node)));
        expect(showTextDocument.mock.calls.length).toBe(2);
        expect(executeCommand.mock.calls.length).toBe(1);

        showInformationMessage.mockReset();
        openTextDocument.mockResolvedValueOnce({isDirty: false});
        executeCommand.mockReset();

        await extension.refreshUSS(node);

        expect(executeCommand.mock.calls.length).toBe(0);

        ussFile.mockRejectedValueOnce(Error("not found"));
        showInformationMessage.mockReset();

        await extension.refreshUSS(node);

        expect(showInformationMessage.mock.calls.length).toBe(1);
        expect(showInformationMessage.mock.calls[0][0]).toBe("Unable to find file: " + node.label + " was probably deleted.");

        showErrorMessage.mockReset();
        ussFile.mockReset();
        ussFile.mockRejectedValueOnce(Error(""));

        await extension.refreshUSS(child);

        expect(ussFile.mock.calls[0][1]).toBe(child.fullPath);
        expect(showErrorMessage.mock.calls.length).toBe(1);
        expect(showErrorMessage.mock.calls[0][0]).toEqual(Error(""));

        showErrorMessage.mockReset();
        openTextDocument.mockReset();
        openTextDocument.mockResolvedValueOnce({isDirty: true});
        openTextDocument.mockResolvedValueOnce({isDirty: true});
        ussFile.mockReset();
        showTextDocument.mockReset();

        ussFile.mockReset();
        node.contextValue = "file";
        await extension.refreshUSS(node);
        expect(ussFile.mock.calls[0][1]).toEqual("/u/myuser");

        ussFile.mockReset();
        node.contextValue = extension.USS_DIR_CONTEXT;
        await extension.refreshUSS(child);
        expect(ussFile.mock.calls[0][1]).toBe("/child");

        ussFile.mockReset();
        parent.contextValue = extension.USS_DIR_CONTEXT + extension.FAV_SUFFIX;
        await extension.refreshUSS(child);
        expect(ussFile.mock.calls[0][1]).toBe("/child");

        ussFile.mockReset();
        openTextDocument.mockReset();
        showTextDocument.mockReset();
        existsSync.mockReset();
        showErrorMessage.mockReset();

        const badparent = new ZoweUSSNode("parent", vscode.TreeItemCollapsibleState.Collapsed, ussNode, null, null);
        badparent.contextValue = "turnip";
        const brat = new ZoweUSSNode("brat", vscode.TreeItemCollapsibleState.None, badparent, null, null);
        try {
            await extension.refreshUSS(brat);
        } catch (err) {
            expect(err.message).toEqual("refreshPS() called from invalid node.");
        }
        expect(ussFile.mock.calls.length).toBe(0);
        expect(showErrorMessage.mock.calls.length).toBe(1);
        expect(showErrorMessage.mock.calls[0][0]).toBe("refreshUSS() called from invalid node.");
    });

    describe("Add USS Session Unit Test", () => {
        const qpItem: vscode.QuickPickItem = new utils.FilterDescriptor("\uFF0B " + "Create a new filter");

        beforeEach(() => {
            Object.defineProperty(profileLoader.Profiles, "getInstance", {
                value: jest.fn(() => {
                    return {
                        allProfiles: [{name: "firstName"}, {name: "secondName"}],
                        defaultProfile: {name: "firstName"},
                        createNewConnection: jest.fn(()=>{
                            return {newprofile: "fake"};
                        }),
                        listProfile: jest.fn(()=>{
                            return {};
                        }),
                        loadNamedProfile: mockLoadNamedProfile
                    };
                })
            });
            const resolveQuickPickHelper = jest.spyOn(utils, "resolveQuickPickHelper").mockImplementation(
                () => Promise.resolve(qpItem)
            );
        });

        afterEach(() => {
            showQuickPick.mockReset();
            showInputBox.mockReset();
            showInformationMessage.mockReset();
        });

        it("Testing that addZoweSession will cancel if there is no profile name", async () => {
            showQuickPick.mockReset();
            showInputBox.mockReset();
            showInformationMessage.mockReset();
            const entered = undefined;
            // Assert edge condition user cancels the input path box
            createQuickPick.mockReturnValue({
                placeholder: "Choose \"Create new...\" to define a new profile or select an existing profile to Add to the Data Set Explorer",
                activeItems: [qpItem],
                ignoreFocusOut: true,
                items: [qpItem],
                value: entered,
                show: jest.fn(()=>{
                    return {};
                }),
                hide: jest.fn(()=>{
                    return {};
                }),
                onDidAccept: jest.fn(()=>{
                    return {};
                })
            });

            await extension.addZoweSession(testTree);
            expect(showInformationMessage.mock.calls[0][0]).toEqual("Profile Name was not supplied. Operation Cancelled");
        });

        it("Testing that addZoweSession with supplied profile name", async () => {
            const entered = undefined;
            const addZoweSession = jest.spyOn(extension, "addZoweSession");

            // Assert edge condition user cancels the input path box
            createQuickPick.mockReturnValue({
                placeholder: "Choose \"Create new...\" to define a new profile or select an existing profile to Add to the Data Set Explorer",
                activeItems: [qpItem],
                ignoreFocusOut: true,
                items: [qpItem],
                value: entered,
                show: jest.fn(()=>{
                    return {};
                }),
                hide: jest.fn(()=>{
                    return {};
                }),
                onDidAccept: jest.fn(()=>{
                    return {};
                })
            });

            showInputBox.mockReturnValueOnce("fake");
            await extension.addZoweSession(testUSSTree);
            expect(extension.addZoweSession).toHaveBeenCalled();

        });

        it("Testing that addZoweSession with existing profile", async () => {
            const entered = "";
            const addZoweSession = jest.spyOn(extension, "addZoweSession");

            // Assert edge condition user cancels the input path box
            createQuickPick.mockReturnValue({
                placeholder: "Choose \"Create new...\" to define a new profile or select an existing profile to Add to the Data Set Explorer",
                activeItems: [qpItem],
                ignoreFocusOut: true,
                items: [qpItem],
                value: entered,
                label: "firstName",
                show: jest.fn(()=>{
                    return {};
                }),
                hide: jest.fn(()=>{
                    return {};
                }),
                onDidAccept: jest.fn(()=>{
                    return {};
                })
            });

            const resolveQuickPickHelper = jest.spyOn(utils, "resolveQuickPickHelper").mockImplementation(
                () => Promise.resolve(createQuickPick())
            );

            await extension.addZoweSession(testUSSTree);
            expect(extension.addZoweSession).toHaveBeenCalled();
        });

        it("Testing that addZoweSession with supplied resolveQuickPickHelper", async () => {
            const entered = "fake";
            const addZoweSession = jest.spyOn(extension, "addZoweSession");

            // Assert edge condition user cancels the input path box
            createQuickPick.mockReturnValue({
                placeholder: "Choose \"Create new...\" to define a new profile or select an existing profile to Add to the Data Set Explorer",
                activeItems: [qpItem],
                ignoreFocusOut: true,
                items: [qpItem],
                value: entered,
                show: jest.fn(()=>{
                    return {};
                }),
                hide: jest.fn(()=>{
                    return {};
                }),
                onDidAccept: jest.fn(()=>{
                    return {};
                })
            });

            await extension.addZoweSession(testUSSTree);
            expect(extension.addZoweSession).toHaveBeenCalled();

        });

        it("Testing that addZoweSession with undefined profile", async () => {
            const entered = "";
            const addZoweSession = jest.spyOn(extension, "addZoweSession");

            // Assert edge condition user cancels the input path box
            createQuickPick.mockReturnValue({
                placeholder: "Choose \"Create new...\" to define a new profile or select an existing profile to Add to the Data Set Explorer",
                activeItems: [qpItem],
                ignoreFocusOut: true,
                items: [qpItem],
                value: entered,
                label: undefined,
                show: jest.fn(()=>{
                    return {};
                }),
                hide: jest.fn(()=>{
                    return {};
                }),
                onDidAccept: jest.fn(()=>{
                    return {};
                })
            });

            const resolveQuickPickHelper = jest.spyOn(utils, "resolveQuickPickHelper").mockImplementation(
                () => Promise.resolve(createQuickPick())
            );

            await extension.addZoweSession(testUSSTree);
            expect(extension.addZoweSession).toHaveBeenCalled();

        });


        it("Testing that addZoweSession if createNewConnection is invalid", async () => {
            const entered = "fake";
            const addZoweSession = jest.spyOn(extension, "addZoweSession");

            Object.defineProperty(profileLoader.Profiles, "getInstance", {
                value: jest.fn(() => {
                    return {
                        allProfiles: [{name: "firstName"}, {name: "secondName"}],
                        defaultProfile: {name: "firstName"},
                        listProfile: jest.fn(()=>{
                            return {};
                        }),
                        loadNamedProfile: mockLoadNamedProfile
                    };
                })
            });

            // Assert edge condition user cancels the input path box
            createQuickPick.mockReturnValue({
                placeholder: "Choose \"Create new...\" to define a new profile or select an existing profile to Add to the Data Set Explorer",
                activeItems: [qpItem],
                ignoreFocusOut: true,
                items: [qpItem],
                value: entered,
                show: jest.fn(()=>{
                    return {};
                }),
                hide: jest.fn(()=>{
                    return {};
                }),
                onDidAccept: jest.fn(()=>{
                    return {};
                })
            });

            await extension.addZoweSession(testUSSTree);
            expect(extension.addZoweSession).toHaveBeenCalled();

        });

        it("Testing that addZoweSession if listProfile is invalid", async () => {
            const entered = "fake";
            const addZoweSession = jest.spyOn(extension, "addZoweSession");

            Object.defineProperty(profileLoader.Profiles, "getInstance", {
                value: jest.fn(() => {
                    return {
                        allProfiles: [{name: "firstName"}, {name: "secondName"}],
                        defaultProfile: {name: "firstName"},
                        createNewConnection: jest.fn(()=>{
                            return {};
                        }),
                        loadNamedProfile: mockLoadNamedProfile
                    };
                })
            });

            // Assert edge condition user cancels the input path box
            createQuickPick.mockReturnValue({
                placeholder: "Choose \"Create new...\" to define a new profile or select an existing profile to Add to the Data Set Explorer",
                activeItems: [qpItem],
                ignoreFocusOut: true,
                items: [qpItem],
                value: entered,
                show: jest.fn(()=>{
                    return {};
                }),
                hide: jest.fn(()=>{
                    return {};
                }),
                onDidAccept: jest.fn(()=>{
                    return {};
                })
            });

            await extension.addZoweSession(testUSSTree);
            expect(extension.addZoweSession).toHaveBeenCalled();

        });
    });

    it("Testing that refreshAllUSS is executed successfully", async () => {
        const spy = jest.fn(testTree.refresh);
        ussNodeActions.refreshAllUSS(testTree);
        expect(testTree.refresh).toHaveBeenCalled();
    });

    it("Testing that open is executed successfully", async () => {
        ussFile.mockReset();
        openTextDocument.mockReset();
        showTextDocument.mockReset();
        showErrorMessage.mockReset();
        existsSync.mockReset();
        withProgress.mockReset();

        const node = new ZoweUSSNode("node", vscode.TreeItemCollapsibleState.None, ussNode, null, "/", false, profileOne.name);
        const parent = new ZoweUSSNode("parent", vscode.TreeItemCollapsibleState.Collapsed, ussNode, null, "/", false, profileOne.name);
        const child = new ZoweUSSNode("child", vscode.TreeItemCollapsibleState.None, parent, null, "/parent", false, profileOne.name);

        const isBinSpy = jest.spyOn(ussApi, "isFileTagBinOrAscii");
        existsSync.mockReturnValue(null);
        openTextDocument.mockResolvedValueOnce("test.doc");

        const response: brightside.IZosFilesResponse = {
            success: true,
            commandResponse: null,
            apiResponse: {
                etag: "123"
            }
        };
        withProgress.mockReturnValue(response);

        await extension.openUSS(node, false, true, testUSSTree);

        expect(existsSync.mock.calls.length).toBe(1);
        expect(existsSync.mock.calls[0][0]).toBe(path.join(extension.USS_DIR, "/" + node.getSessionNode().mProfileName + "/", node.fullPath));
        expect(isBinSpy.mock.calls.length).toBe(1);
        expect(isBinSpy.mock.calls[0][0]).toBe(node.fullPath);
        expect(withProgress).toBeCalledWith(
            {
                location: vscode.ProgressLocation.Notification,
                title: "Opening USS file..."
            }, expect.any(Function)
        );
        withProgress(downloadUSSFile);
        expect(withProgress).toBeCalledWith(downloadUSSFile);
        expect(openTextDocument.mock.calls.length).toBe(1);
        expect(openTextDocument.mock.calls[0][0]).toBe(extension.getUSSDocumentFilePath(node));
        expect(showTextDocument.mock.calls.length).toBe(1);
        expect(showTextDocument.mock.calls[0][0]).toBe("test.doc");

        openTextDocument.mockResolvedValueOnce("test.doc");
        const node2 = new ZoweUSSNode("usstest", vscode.TreeItemCollapsibleState.None, ussNode, null, null);

        await extension.openUSS(node2, false, true, testUSSTree);

        ussFile.mockReset();
        openTextDocument.mockReset();
        showTextDocument.mockReset();
        existsSync.mockReset();

        existsSync.mockReturnValue("exists");
        showTextDocument.mockRejectedValueOnce(Error("testError"));

        try {
            await extension.openUSS(child, false, true, testUSSTree);
        } catch (err) {
            // do nothing
        }

        expect(ussFile.mock.calls.length).toBe(0);
        expect(openTextDocument.mock.calls.length).toBe(1);
        expect(openTextDocument.mock.calls[0][0]).toBe(extension.getUSSDocumentFilePath(child));
        expect(showTextDocument.mock.calls.length).toBe(1);
        expect(showErrorMessage.mock.calls.length).toBe(1);
        expect(showErrorMessage.mock.calls[0][0]).toBe("testError");

        const child2 = new ZoweUSSNode("child", vscode.TreeItemCollapsibleState.None, node2, null, null);
        try {
            await extension.openUSS(child2, false, true, testUSSTree);
        } catch (err) {
            // do nothing
        }

        ussFile.mockReset();
        openTextDocument.mockReset();
        showTextDocument.mockReset();
        existsSync.mockReset();
        showErrorMessage.mockReset();

        const badparent = new ZoweUSSNode("parent", vscode.TreeItemCollapsibleState.Collapsed, ussNode, null, null);
        badparent.contextValue = "turnip";
        const brat = new ZoweUSSNode("brat", vscode.TreeItemCollapsibleState.None, badparent, null, null);
        try {
            await extension.openUSS(brat, false, true, testUSSTree);
// tslint:disable-next-line: no-empty
        } catch (err) {
        }
        expect(ussFile.mock.calls.length).toBe(0);
        expect(showErrorMessage.mock.calls.length).toBe(2);
        expect(showErrorMessage.mock.calls[0][0]).toBe("open() called from invalid node.");
        expect(showErrorMessage.mock.calls[1][0]).toBe("open() called from invalid node.");
    });

    it("Tests that openUSS executes successfully with favored files", async () => {
        ussFile.mockReset();
        openTextDocument.mockReset();
        showTextDocument.mockReset();

        openTextDocument.mockResolvedValueOnce("test.doc");

        // Set up mock favorite session
        const favoriteSession = new ZoweUSSNode("Favorites", vscode.TreeItemCollapsibleState.Collapsed, null, session, null, false, profileOne.name);
        favoriteSession.contextValue = extension.FAVORITE_CONTEXT;

        // Set up favorited nodes (directly under Favorites)
        const favoriteFile = new ZoweUSSNode("favFile", vscode.TreeItemCollapsibleState.None, favoriteSession, null, "/", false, profileOne.name);
        favoriteFile.contextValue = extension.DS_TEXT_FILE_CONTEXT + extension.FAV_SUFFIX;
        const favoriteParent = new ZoweUSSNode("favParent", vscode.TreeItemCollapsibleState.Collapsed, favoriteSession, null, "/",
            false, profileOne.name);
        favoriteParent.contextValue = extension.USS_DIR_CONTEXT + extension.FAV_SUFFIX;
        // Set up child of favoriteDir - make sure we can open the child of a favored directory
        const child = new ZoweUSSNode("favChild", vscode.TreeItemCollapsibleState.Collapsed, favoriteParent, null, "/favDir", false, profileOne.name);
        child.contextValue = extension.DS_TEXT_FILE_CONTEXT;

        // For each node, make sure that code below the log.debug statement is execute
        await extension.openUSS(favoriteFile, false, true, testUSSTree);
        expect(showTextDocument.mock.calls.length).toBe(1);
        showTextDocument.mockReset();

        await extension.openUSS(child, false, true, testUSSTree);
        expect(showTextDocument.mock.calls.length).toBe(1);
        showTextDocument.mockReset();
    });

    it("Testing that open is executed successfully when chtag says binary", async () => {
        ussFile.mockReset();
        openTextDocument.mockReset();
        showTextDocument.mockReset();
        showErrorMessage.mockReset();
        existsSync.mockReset();
        withProgress.mockReset();

        const node = new ZoweUSSNode("node", vscode.TreeItemCollapsibleState.None, ussNode, null, "/");
        const parent = new ZoweUSSNode("parent", vscode.TreeItemCollapsibleState.Collapsed, ussNode, null, "/");
        const child = new ZoweUSSNode("child", vscode.TreeItemCollapsibleState.None, parent, null, "/parent");

        isFileTagBinOrAscii.mockReturnValue(true);
        existsSync.mockReturnValue(null);
        openTextDocument.mockResolvedValueOnce("test.doc");

        const response: brightside.IZosFilesResponse = {
            success: true,
            commandResponse: null,
            apiResponse: {
                etag: "123"
            }
        };
        withProgress.mockReturnValue(response);

        await extension.openUSS(node, false, true, testUSSTree);

        expect(existsSync.mock.calls.length).toBe(1);
        expect(existsSync.mock.calls[0][0]).toBe(path.join(extension.USS_DIR, "/" + node.getSessionNode().mProfileName + "/", node.fullPath));
        expect(withProgress).toBeCalledWith(
            {
                location: vscode.ProgressLocation.Notification,
                title: "Opening USS file..."
            }, expect.any(Function)
        );
        withProgress(downloadUSSFile);
        expect(withProgress).toBeCalledWith(downloadUSSFile);
        expect(openTextDocument.mock.calls.length).toBe(1);
        expect(openTextDocument.mock.calls[0][0]).toBe(extension.getUSSDocumentFilePath(node));
        expect(showTextDocument.mock.calls.length).toBe(1);
        expect(showTextDocument.mock.calls[0][0]).toBe("test.doc");
    });

    it("Testing that that openUSS credentials prompt is executed successfully", async () => {
        showQuickPick.mockReset();
        showInputBox.mockReset();
        showTextDocument.mockReset();
        openTextDocument.mockReset();
        const sessionwocred = new brtimperative.Session({
            user: "",
            password: "",
            hostname: "fake",
            port: 443,
            protocol: "https",
            type: "basic",
        });
        const dsNode = new ZoweUSSNode("testSess", vscode.TreeItemCollapsibleState.Expanded, ussNode, sessionwocred, null);
        dsNode.contextValue = extension.USS_SESSION_CONTEXT;
        Object.defineProperty(profileLoader.Profiles, "getInstance", {
            value: jest.fn(() => {
                return {
                    allProfiles: [{name: "firstName", profile: {user:undefined, password: undefined}}, {name: "secondName"}],
                    defaultProfile: {name: "firstName"},
                    promptCredentials: jest.fn(()=> {
                        return ["fake", "fake", "fake"];
                    }),
                    loadNamedProfile: mockLoadNamedProfile
                };
            })
        });

        showInputBox.mockReturnValueOnce("fake");
        showInputBox.mockReturnValueOnce("fake");

        await extension.openUSS(dsNode, false, true, testUSSTree);
        expect(openTextDocument.mock.calls.length).toBe(1);
        expect(showTextDocument.mock.calls.length).toBe(1);
    });

    it("Testing that that openUSS credentials prompt works with favorites", async () => {
        showTextDocument.mockReset();
        openTextDocument.mockReset();
        showQuickPick.mockReset();
        showInputBox.mockReset();
        const sessionwocred = new brtimperative.Session({
            user: "",
            password: "",
            hostname: "fake",
            port: 443,
            protocol: "https",
            type: "basic",
        });
        const dsNode = new ZoweUSSNode("testSess", vscode.TreeItemCollapsibleState.Expanded, ussNode, sessionwocred, null);
        dsNode.contextValue = extension.USS_DIR_CONTEXT + extension.FAV_SUFFIX;
        Object.defineProperty(profileLoader.Profiles, "getInstance", {
            value: jest.fn(() => {
                return {
                    allProfiles: [{name: "firstName", profile: {user:undefined, password: undefined}}, {name: "secondName"}],
                    defaultProfile: {name: "firstName"},
                    promptCredentials: jest.fn(()=> {
                        return ["fake", "fake", "fake"];
                    }),
                    loadNamedProfile: mockLoadNamedProfile
                };
            })
        });

        showInputBox.mockReturnValueOnce("fake");
        showInputBox.mockReturnValueOnce("fake");

        await extension.openUSS(dsNode, false, true, testUSSTree);
        expect(openTextDocument.mock.calls.length).toBe(1);
        expect(showTextDocument.mock.calls.length).toBe(1);
    });

    it("Testing that that openUSS credentials prompt with favorites ends in error", async () => {
        showTextDocument.mockReset();
        openTextDocument.mockReset();
        showQuickPick.mockReset();
        showInputBox.mockReset();
        const sessionwocred = new brtimperative.Session({
            user: "",
            password: "",
            hostname: "fake",
            port: 443,
            protocol: "https",
            type: "basic",
        });
        const dsNode = new ZoweUSSNode("testSess", vscode.TreeItemCollapsibleState.Expanded, ussNode, sessionwocred, null);
        dsNode.contextValue = extension.USS_DIR_CONTEXT + extension.FAV_SUFFIX;
        Object.defineProperty(profileLoader.Profiles, "getInstance", {
            value: jest.fn(() => {
                return {
                    allProfiles: [{name: "firstName", profile: {user:undefined, password: undefined}}, {name: "secondName"}],
                    defaultProfile: {name: "firstName"},
                    promptCredentials: jest.fn(()=> {
                        return [undefined, undefined, undefined];
                    }),
                    loadNamedProfile: mockLoadNamedProfile
                };
            })
        });

        showInputBox.mockReturnValueOnce("fake");
        showInputBox.mockReturnValueOnce("fake");
        const spyopenUSS = jest.spyOn(extension, "openUSS");
        await extension.openUSS(dsNode, false, true, testUSSTree);
        expect(extension.openUSS).toHaveBeenCalled();
    });

    it("Testing that that openUSS credentials prompt ends in error", async () => {
        showTextDocument.mockReset();
        openTextDocument.mockReset();
        showQuickPick.mockReset();
        showInputBox.mockReset();
        const sessionwocred = new brtimperative.Session({
            user: "",
            password: "",
            hostname: "fake",
            port: 443,
            protocol: "https",
            type: "basic",
        });
        const dsNode = new ZoweUSSNode("testSess", vscode.TreeItemCollapsibleState.Expanded, ussNode, sessionwocred, null);
        dsNode.contextValue = extension.USS_SESSION_CONTEXT;
        Object.defineProperty(profileLoader.Profiles, "getInstance", {
            value: jest.fn(() => {
                return {
                    allProfiles: [{name: "firstName", profile: {user:undefined, password: undefined}}, {name: "secondName"}],
                    defaultProfile: {name: "firstName"},
                    loadNamedProfile: mockLoadNamedProfile
                };
            })
        });

        await extension.openUSS(dsNode, false, true, testUSSTree);
        expect(showErrorMessage.mock.calls.length).toBe(1);
        showQuickPick.mockReset();
        showInputBox.mockReset();
        showInformationMessage.mockReset();
        showErrorMessage.mockReset();
    });


    it("Testing that saveUSSFile is executed successfully", async () => {
        withProgress.mockReset();

        const testDoc: vscode.TextDocument = {
            fileName: path.join(extension.USS_DIR, "usstest", "/u/myuser/testFile"),
            uri: null,
            isUntitled: null,
            languageId: null,
            version: null,
            isDirty: null,
            isClosed: null,
            save: null,
            eol: null,
            lineCount: null,
            lineAt: null,
            offsetAt: null,
            positionAt: null,
            getText: null,
            getWordRangeAtPosition: null,
            validateRange: null,
            validatePosition: null
        };

        const testResponse = {
            success: true,
            commandResponse: "",
            apiResponse: {
                items: []
            }
        };

        fileList.mockResolvedValueOnce(testResponse);
        ussNode.mProfileName = "usstest";
        ussNode.dirty = true;
        const node = new ZoweUSSNode("u/myuser/testFile", vscode.TreeItemCollapsibleState.None, ussNode, null, "/");
        ussNode.children.push(node);
        testUSSTree.getChildren.mockReturnValueOnce([
            new ZoweUSSNode("testFile", vscode.TreeItemCollapsibleState.None, ussNode, null, "/"), sessNode]);
        testResponse.apiResponse.items = [{name: "testFile", mode: "-rwxrwx"}];
        fileToUSSFile.mockReset();
        showErrorMessage.mockReset();
        concatUSSChildNodes.mockReset();
        const mockGetEtag = jest.spyOn(node, "getEtag").mockImplementation(() => "123");
        testResponse.success = true;
        fileToUSSFile.mockResolvedValue(testResponse);
        withProgress.mockReturnValueOnce(testResponse);
        concatUSSChildNodes.mockReturnValueOnce([ussNode.children[0]]);
        await extension.saveUSSFile(testDoc, testUSSTree);

        expect(concatUSSChildNodes.mock.calls.length).toBe(1);
        expect(mockGetEtag).toBeCalledTimes(1);
        expect(mockGetEtag).toReturnWith("123");

        concatUSSChildNodes.mockReset();
        concatUSSChildNodes.mockReturnValueOnce([ussNode.children[0]]);
        testResponse.success = false;
        testResponse.commandResponse = "Save failed";
        fileToUSSFile.mockResolvedValueOnce(testResponse);
        withProgress.mockReturnValueOnce(testResponse);

        await extension.saveUSSFile(testDoc, testUSSTree);

        expect(showErrorMessage.mock.calls.length).toBe(1);
        expect(showErrorMessage.mock.calls[0][0]).toBe("Save failed");

        concatUSSChildNodes.mockReset();
        concatUSSChildNodes.mockReturnValueOnce([ussNode.children[0]]);
        showErrorMessage.mockReset();
        withProgress.mockRejectedValueOnce(Error("Test Error"));

        await extension.saveUSSFile(testDoc, testUSSTree);
        expect(showErrorMessage.mock.calls.length).toBe(1);
        expect(showErrorMessage.mock.calls[0][0]).toBe("Test Error");

        concatUSSChildNodes.mockReset();
        concatUSSChildNodes.mockReturnValueOnce([ussNode.children[0]]);
        showWarningMessage.mockReset();
        testResponse.success = false;
        testResponse.commandResponse = "Rest API failure with HTTP(S) status 412";
        testDoc.getText = jest.fn();
        ussFile.mockReset();
        withProgress.mockRejectedValueOnce(Error("Rest API failure with HTTP(S) status 412"));
        const downloadResponse = {
            success: true,
            commandResponse: "",
            apiResponse: {
                etag: ""
            }
        };
        ussFile.mockResolvedValueOnce(downloadResponse);
        try {
            await extension.saveUSSFile(testDoc, testUSSTree);
        } catch (e) {
            // this is OK. We are interested in the next expect (showWarninMessage) to fullfil
            expect(e.message).toBe("vscode.Position is not a constructor");
        }
        expect(showWarningMessage.mock.calls[0][0]).toBe("Remote file has been modified in the meantime.\nSelect 'Compare' to resolve the conflict.");
    });

    describe("Add Jobs Session Unit Test", () => {
        const qpItem: vscode.QuickPickItem = new utils.FilterDescriptor("\uFF0B " + "Create a new filter");

        beforeEach(() => {
            Object.defineProperty(profileLoader.Profiles, "getInstance", {
                value: jest.fn(() => {
                    return {
                        allProfiles: [{name: "firstName"}, {name: "secondName"}],
                        defaultProfile: {name: "firstName"},
                        createNewConnection: jest.fn(()=>{
                            return {newprofile: "fake"};
                        }),
                        listProfile: jest.fn(()=>{
                            return {};
                        }),
                        loadNamedProfile: mockLoadNamedProfile
                    };
                })
            });
            const resolveQuickPickHelper = jest.spyOn(utils, "resolveQuickPickHelper").mockImplementation(
                () => Promise.resolve(qpItem)
            );
        });

        afterEach(() => {
            showQuickPick.mockReset();
            showInputBox.mockReset();
            showInformationMessage.mockReset();
        });

        it("tests the refresh Jobs Server for prompt credentials", async () => {
            showQuickPick.mockReset();
            showInputBox.mockReset();
            const addJobsSession = jest.spyOn(extension, "refreshJobsServer");
            Object.defineProperty(profileLoader.Profiles, "getInstance", {
                value: jest.fn(() => {
                    return {
                        allProfiles: [{name: "firstName", profile: {user:undefined, password: undefined}}, {name: "secondName"}],
                        defaultProfile: {name: "firstName"},
                        promptCredentials: jest.fn(()=> {
                            return ["fake", "fake", "fake"];
                        }),
                    };
                })
            });
            const sessionwocred = new brtimperative.Session({
                user: "",
                password: "",
                hostname: "fake",
                protocol: "https",
                type: "basic",
            });
            createBasicZosmfSession.mockReturnValue(sessionwocred);
            const newjobNode = new Job("jobtest", vscode.TreeItemCollapsibleState.Expanded, jobNode, sessionwocred, iJob);
            newjobNode.contextValue = "server";
            newjobNode.contextValue = "server";
            await extension.refreshJobsServer(newjobNode, testJobsTree);
            expect(extension.refreshJobsServer).toHaveBeenCalled();
        });

        it("tests the refresh Jobs Server for prompt credentials, favorites route", async () => {
            showQuickPick.mockReset();
            showInputBox.mockReset();
            const addJobsSession = jest.spyOn(extension, "refreshJobsServer");
            Object.defineProperty(profileLoader.Profiles, "getInstance", {
                value: jest.fn(() => {
                    return {
                        allProfiles: [{name: "firstName", profile: {user:undefined, password: undefined}}, {name: "secondName"}],
                        defaultProfile: {name: "firstName"},
                        promptCredentials: jest.fn(()=> {
                            return ["fake", "fake", "fake"];
                        }),
                    };
                })
            });
            const sessionwocred = new brtimperative.Session({
                user: "",
                password: "",
                hostname: "fake",
                protocol: "https",
                type: "basic",
            });
            createBasicZosmfSession.mockReturnValue(sessionwocred);
            const newjobNode = new Job("jobtest", vscode.TreeItemCollapsibleState.Expanded, jobNode, sessionwocred, iJob);
            newjobNode.contextValue = extension.JOBS_SESSION_CONTEXT + extension.FAV_SUFFIX;
            await extension.refreshJobsServer(newjobNode, testJobsTree);
            expect(extension.refreshJobsServer).toHaveBeenCalled();
        });

        it("tests the refresh Jobs Server for prompt credentials with favorites that ends in error", async () => {
            showQuickPick.mockReset();
            showInputBox.mockReset();
            const addJobsSession = jest.spyOn(extension, "refreshJobsServer");
            Object.defineProperty(profileLoader.Profiles, "getInstance", {
                value: jest.fn(() => {
                    return {
                        allProfiles: [{name: "firstName", profile: {user:undefined, password: undefined}}, {name: "secondName"}],
                        defaultProfile: {name: "firstName"},
                        promptCredentials: jest.fn(()=> {
                            return [undefined, undefined, undefined];
                        }),
                    };
                })
            });
            const sessionwocred = new brtimperative.Session({
                user: "",
                password: "",
                hostname: "fake",
                protocol: "https",
                type: "basic",
            });
            createBasicZosmfSession.mockReturnValue(sessionwocred);
            const newjobNode = new Job("jobtest", vscode.TreeItemCollapsibleState.Expanded, jobNode, sessionwocred, iJob);
            newjobNode.contextValue = extension.JOBS_SESSION_CONTEXT + extension.FAV_SUFFIX;
            const spyopenPS = jest.spyOn(extension, "refreshJobsServer");
            await extension.refreshJobsServer(newjobNode, testJobsTree);
            expect(extension.refreshJobsServer).toHaveBeenCalled();
        });

        it("tests the refresh Jobs Server", async () => {
            showQuickPick.mockReset();
            showInputBox.mockReset();
            const addJobsSession = jest.spyOn(extension, "refreshJobsServer");
            Object.defineProperty(profileLoader.Profiles, "getInstance", {
                value: jest.fn(() => {
                    return {
                        allProfiles: [{name: "firstName", profile: {user:undefined, password: undefined}}, {name: "secondName"}],
                        defaultProfile: {name: "firstName"},
                        promptCredentials: jest.fn(()=> {
                            return ["fake", "fake", "fake"];
                        }),
                    };
                })
            });

            createBasicZosmfSession.mockReturnValue(session);
            const newjobNode = new Job("jobtest", vscode.TreeItemCollapsibleState.Expanded, jobNode, session, iJob);
            newjobNode.contextValue = "server";
            newjobNode.contextValue = "server";
            await extension.refreshJobsServer(newjobNode, testJobsTree);
            expect(extension.refreshJobsServer).toHaveBeenCalled();
        });

        it("tests the refresh Jobs Server with invalid prompt credentials", async () => {
            showQuickPick.mockReset();
            showInputBox.mockReset();
            const addJobsSession = jest.spyOn(extension, "refreshJobsServer");
            Object.defineProperty(profileLoader.Profiles, "getInstance", {
                value: jest.fn(() => {
                    return {
                        allProfiles: [{name: "firstName", profile: {user:undefined, password: undefined}}, {name: "secondName"}],
                        defaultProfile: {name: "firstName"},
                    };
                })
            });

            const sessionwocred = new brtimperative.Session({
                user: "",
                password: "",
                hostname: "fake",
                protocol: "https",
                type: "basic",
            });
            createBasicZosmfSession.mockReturnValue(sessionwocred);
            const newjobNode = new Job("jobtest", vscode.TreeItemCollapsibleState.Expanded, jobNode, sessionwocred, iJob);
            newjobNode.contextValue = "server";
            newjobNode.contextValue = "server";
            await extension.refreshJobsServer(newjobNode, testJobsTree);
            expect(extension.refreshJobsServer).toHaveBeenCalled();
        });

        it("Testing that addJobsSession will cancel if there is no profile name", async () => {
            const entered = undefined;

            // Assert edge condition user cancels the input path box
            createQuickPick.mockReturnValue({
                placeholder: "Choose \"Create new...\" to define a new profile or select an existing profile to Add to the Data Set Explorer",
                activeItems: [qpItem],
                ignoreFocusOut: true,
                items: [qpItem],
                value: entered,
                show: jest.fn(()=>{
                    return {};
                }),
                hide: jest.fn(()=>{
                    return {};
                }),
                onDidAccept: jest.fn(()=>{
                    return {};
                })
            });

            await extension.addZoweSession(testJobsTree);
            expect(showInformationMessage.mock.calls[0][0]).toEqual("Profile Name was not supplied. Operation Cancelled");
        });

        it("Testing that addJobsSession with supplied profile name", async () => {
            const entered = undefined;
            const addJobsSession = jest.spyOn(extension, "addZoweSession");

            // Assert edge condition user cancels the input path box
            createQuickPick.mockReturnValue({
                placeholder: "Choose \"Create new...\" to define a new profile or select an existing profile to Add to the Data Set Explorer",
                activeItems: [qpItem],
                ignoreFocusOut: true,
                items: [qpItem],
                value: entered,
                show: jest.fn(()=>{
                    return {};
                }),
                hide: jest.fn(()=>{
                    return {};
                }),
                onDidAccept: jest.fn(()=>{
                    return {};
                })
            });

            showInputBox.mockReturnValueOnce("fake");
            await extension.addZoweSession(testJobsTree);
            expect(extension.addZoweSession).toHaveBeenCalled();

        });

        it("Testing that addJobsSession with existing profile", async () => {
            const entered = "";
            const addJobsSession = jest.spyOn(extension, "addZoweSession");

            // Assert edge condition user cancels the input path box
            createQuickPick.mockReturnValue({
                placeholder: "Choose \"Create new...\" to define a new profile or select an existing profile to Add to the Data Set Explorer",
                activeItems: [qpItem],
                ignoreFocusOut: true,
                items: [qpItem],
                value: entered,
                label: "firstName",
                show: jest.fn(()=>{
                    return {};
                }),
                hide: jest.fn(()=>{
                    return {};
                }),
                onDidAccept: jest.fn(()=>{
                    return {};
                })
            });

            const resolveQuickPickHelper = jest.spyOn(utils, "resolveQuickPickHelper").mockImplementation(
                () => Promise.resolve(createQuickPick())
            );

            await extension.addZoweSession(testJobsTree);
            expect(extension.addZoweSession).toHaveBeenCalled();
        });

        it("Testing that addJobsSession with supplied resolveQuickPickHelper", async () => {
            const entered = "fake";
            const addJobsSession = jest.spyOn(extension, "addZoweSession");

            // Assert edge condition user cancels the input path box
            createQuickPick.mockReturnValue({
                placeholder: "Choose \"Create new...\" to define a new profile or select an existing profile to Add to the Data Set Explorer",
                activeItems: [qpItem],
                ignoreFocusOut: true,
                items: [qpItem],
                value: entered,
                show: jest.fn(()=>{
                    return {};
                }),
                hide: jest.fn(()=>{
                    return {};
                }),
                onDidAccept: jest.fn(()=>{
                    return {};
                })
            });

            await extension.addZoweSession(testJobsTree);
            expect(extension.addZoweSession).toHaveBeenCalled();

        });

        it("Testing that addJobsSession with undefined profile", async () => {
            const entered = "";
            const addJobsSession = jest.spyOn(extension, "addZoweSession");

            // Assert edge condition user cancels the input path box
            createQuickPick.mockReturnValue({
                placeholder: "Choose \"Create new...\" to define a new profile or select an existing profile to Add to the Data Set Explorer",
                activeItems: [qpItem],
                ignoreFocusOut: true,
                items: [qpItem],
                value: entered,
                label: undefined,
                show: jest.fn(()=>{
                    return {};
                }),
                hide: jest.fn(()=>{
                    return {};
                }),
                onDidAccept: jest.fn(()=>{
                    return {};
                })
            });

            const resolveQuickPickHelper = jest.spyOn(utils, "resolveQuickPickHelper").mockImplementation(
                () => Promise.resolve(createQuickPick())
            );

            await extension.addZoweSession(testJobsTree);
            expect(extension.addZoweSession).toHaveBeenCalled();

        });


        it("Testing that addJobsSession if createNewConnection is invalid", async () => {
            const entered = "fake";
            const addJobsSession = jest.spyOn(extension, "addZoweSession");

            Object.defineProperty(profileLoader.Profiles, "getInstance", {
                value: jest.fn(() => {
                    return {
                        allProfiles: [{name: "firstName"}, {name: "secondName"}],
                        defaultProfile: {name: "firstName"},
                        listProfile: jest.fn(()=>{
                            return {};
                        }),
                        loadNamedProfile: mockLoadNamedProfile
                    };
                })
            });

            // Assert edge condition user cancels the input path box
            createQuickPick.mockReturnValue({
                placeholder: "Choose \"Create new...\" to define a new profile or select an existing profile to Add to the Data Set Explorer",
                activeItems: [qpItem],
                ignoreFocusOut: true,
                items: [qpItem],
                value: entered,
                show: jest.fn(()=>{
                    return {};
                }),
                hide: jest.fn(()=>{
                    return {};
                }),
                onDidAccept: jest.fn(()=>{
                    return {};
                })
            });

            await extension.addZoweSession(testJobsTree);
            expect(extension.addZoweSession).toHaveBeenCalled();

        });

        it("Testing that addJobsSession if listProfile is invalid", async () => {
            const entered = "fake";
            const addJobsSession = jest.spyOn(extension, "addZoweSession");

            Object.defineProperty(profileLoader.Profiles, "getInstance", {
                value: jest.fn(() => {
                    return {
                        allProfiles: [{name: "firstName"}, {name: "secondName"}],
                        defaultProfile: {name: "firstName"},
                        createNewConnection: jest.fn(()=>{
                            return {};
                        }),
                        loadNamedProfile: mockLoadNamedProfile
                    };
                })
            });

            // Assert edge condition user cancels the input path box
            createQuickPick.mockReturnValue({
                placeholder: "Choose \"Create new...\" to define a new profile or select an existing profile to Add to the Data Set Explorer",
                activeItems: [qpItem],
                ignoreFocusOut: true,
                items: [qpItem],
                value: entered,
                show: jest.fn(()=>{
                    return {};
                }),
                hide: jest.fn(()=>{
                    return {};
                }),
                onDidAccept: jest.fn(()=>{
                    return {};
                })
            });

            await extension.addZoweSession(testJobsTree);
            expect(extension.addZoweSession).toHaveBeenCalled();

        });
    });

    it("tests that the prefix is set correctly on the job", async () => {
        showInformationMessage.mockReset();
        showInputBox.mockReset();

        const node = new Job("job", vscode.TreeItemCollapsibleState.None, null, session, null);

        showInputBox.mockReturnValueOnce("*");
        await extension.setPrefix(node, testJobsTree);

        expect(showInputBox.mock.calls.length).toBe(1);
        expect(showInputBox.mock.calls[0][0]).toEqual({
            prompt: "Prefix"
        });
        expect(showInformationMessage.mock.calls.length).toBe(0);
    });

    it("tests that the owner is set correctly on the job", async () => {
        showInformationMessage.mockReset();
        showInputBox.mockReset();

        const node = new Job("job", vscode.TreeItemCollapsibleState.None, null, session, iJob);

        showInputBox.mockReturnValueOnce("OWNER");
        await extension.setOwner(node, testJobsTree);

        expect(showInputBox.mock.calls.length).toBe(1);
        expect(showInputBox.mock.calls[0][0]).toEqual({
            prompt: "Owner",
        });
        expect(showInformationMessage.mock.calls.length).toBe(0);
    });

    it("tests that the spool content is opened in a new document", async () => {
        showTextDocument.mockReset();
        openTextDocument.mockReset();
        await extension.getSpoolContent("sessionName", iJobFile);
        expect(showTextDocument.mock.calls.length).toBe(1);
    });

    it("tests that the spool content is not opened in a new document", async () => {
        Object.defineProperty(profileLoader.Profiles, "getInstance", {
            value: jest.fn(() => {
                return {
                    allProfiles: [{name: "firstName", profile: {user:undefined, password: undefined}}, {name: "secondName"}],
                    defaultProfile: {name: "firstName"},
                    loadNamedProfile: mockLoadNamedProfile,
                    promptCredentials: jest.fn(()=> {
                        return ["fake", "fake", "fake"];
                    }),
                };
            })
        });
        showErrorMessage.mockReset();
        showTextDocument.mockReset();
        openTextDocument.mockReset();
        await extension.getSpoolContent(undefined, undefined);
        expect(showErrorMessage.mock.calls.length).toBe(1);
    });

    it("tests that the spool content credentials prompt is executed successfully", async () => {
        showTextDocument.mockReset();
        openTextDocument.mockReset();
        const sessionwocred = new brtimperative.Session({
            user: "",
            password: "",
            hostname: "fake",
            port: 443,
            protocol: "https",
            type: "basic",
        });
        createBasicZosmfSession.mockReturnValue(sessionwocred);
        const newjobNode = new Job("jobtest", vscode.TreeItemCollapsibleState.Expanded, jobNode, sessionwocred, iJob);
        newjobNode.contextValue = extension.JOBS_SESSION_CONTEXT;
        Object.defineProperty(profileLoader.Profiles, "getInstance", {
            value: jest.fn(() => {
                return {
                    allProfiles: [{name: "firstName", profile: {user:undefined, password: undefined}}, {name: "secondName"}],
                    defaultProfile: {name: "firstName"},
                    loadNamedProfile: mockLoadNamedProfile,
                    promptCredentials: jest.fn(()=> {
                        return ["fake", "fake", "fake"];
                    }),
                };
            })
        });

        showInputBox.mockReturnValueOnce("fake");
        showInputBox.mockReturnValueOnce("fake");

        await extension.getSpoolContent(newjobNode.label, iJobFile);
        expect(showTextDocument.mock.calls.length).toBe(1);
    });

    it("tests that the spool content credentials prompt ends in error", async () => {
        showTextDocument.mockReset();
        openTextDocument.mockReset();
        const sessionwocred = new brtimperative.Session({
            user: "",
            password: "",
            hostname: "fake",
            port: 443,
            protocol: "https",
            type: "basic",
        });
        createBasicZosmfSession.mockReturnValue(sessionwocred);
        const newjobNode = new Job("jobtest", vscode.TreeItemCollapsibleState.Expanded, jobNode, sessionwocred, iJob);
        newjobNode.contextValue = extension.JOBS_SESSION_CONTEXT;
        Object.defineProperty(profileLoader.Profiles, "getInstance", {
            value: jest.fn(() => {
                return {
                    allProfiles: [{name: "firstName", profile: {user:undefined, password: undefined}}, {name: "secondName"}],
                    defaultProfile: {name: "firstName"},
                    loadNamedProfile: mockLoadNamedProfile
                };
            })
        });

        await extension.getSpoolContent(newjobNode.label, iJobFile);
        expect(showErrorMessage.mock.calls.length).toBe(1);
        showErrorMessage.mockReset();
    });

    it("tests that a stop command is issued", async () => {
        showInformationMessage.mockReset();
        issueSimple.mockReturnValueOnce({commandResponse: "fake response"});
        await extension.stopCommand(jobNode);
        expect(showInformationMessage.mock.calls.length).toBe(1);
        expect(showInformationMessage.mock.calls[0][0]).toEqual(
            "Command response: fake response"
        );
    });

    it("tests that a stop command is not issued", async () => {
        showInformationMessage.mockReset();
        issueSimple.mockReturnValueOnce({commandResponse: "fake response"});
        await extension.stopCommand(undefined);
        expect(showErrorMessage.mock.calls.length).toBe(1);
    });

    it("tests that a modify command is issued", async () => {
        showInformationMessage.mockReset();
        showInputBox.mockReset();
        showInputBox.mockReturnValue("modify");
        issueSimple.mockReturnValueOnce({commandResponse: "fake response"});
        await extension.modifyCommand(jobNode);
        expect(showInformationMessage.mock.calls.length).toBe(1);
        expect(showInformationMessage.mock.calls[0][0]).toEqual(
            "Command response: fake response"
        );
    });

    it("tests that a modify command is not issued", async () => {
        showInformationMessage.mockReset();
        showInputBox.mockReset();
        showInputBox.mockReturnValue("modify");
        issueSimple.mockReturnValueOnce({commandResponse: "fake response"});
        await extension.modifyCommand(undefined);
        expect(showErrorMessage.mock.calls.length).toBe(1);
    });

    it("tests that the spool is downloaded", async () => {
        const fileUri = {fsPath: "/tmp/foo"};
        showOpenDialog.mockReturnValue([fileUri]);
        await extension.downloadSpool(jobNode);
        expect(showOpenDialog).toBeCalled();
        expect(downloadAllSpoolContentCommon).toBeCalled();
        expect(downloadAllSpoolContentCommon.mock.calls[0][0]).toEqual(jobNode.session);
        expect(downloadAllSpoolContentCommon.mock.calls[0][1]).toEqual(
            {
                jobid: jobNode.job.jobid,
                jobname: jobNode.job.jobname,
                outDir: fileUri.fsPath
            }
        );
    });

    it("tests that the spool is not downloaded", async () => {
        const fileUri = {fsPath: "/tmp/foo"};
        showOpenDialog.mockReturnValue([fileUri]);
        await extension.downloadSpool(undefined);
        expect(showErrorMessage.mock.calls.length).toBe(1);
    });

    it("tests that the jcl is downloaded", async () => {
        getJclForJob.mockReset();
        openTextDocument.mockReset();
        showTextDocument.mockReset();
        await extension.downloadJcl(jobNode);
        expect(getJclForJob).toBeCalled();
        expect(openTextDocument).toBeCalled();
        expect(showTextDocument).toBeCalled();
    });

    it("tests that the jcl is not downloaded", async () => {
        getJclForJob.mockReset();
        openTextDocument.mockReset();
        showTextDocument.mockReset();
        await extension.downloadJcl(undefined);
        expect(showErrorMessage.mock.calls.length).toBe(1);
    });

    it("tests that the jcl is submitted", async () => {
        showInformationMessage.mockReset();
        createBasicZosmfSession.mockReturnValue(session);
        submitJcl.mockReturnValue(iJob);
        testTree.getChildren.mockReturnValueOnce([new ZoweNode("node", vscode.TreeItemCollapsibleState.None, sessNode, null), sessNode]);
        await extension.submitJcl(testTree);
        expect(submitJcl).toBeCalled();
        expect(showInformationMessage).toBeCalled();
        expect(showInformationMessage.mock.calls.length).toBe(1);
        expect(showInformationMessage.mock.calls[0][0]).toEqual("Job submitted [JOB1234](command:zowe.setJobSpool?%5Bnull%2C%22JOB1234%22%5D)");
    });

    it("tests that a pds member is submitted", async () => {
        showErrorMessage.mockReset();
        const rootNode = new ZoweNode("sessionRoot", vscode.TreeItemCollapsibleState.Collapsed, null, session);
        rootNode.contextValue = extension.DS_SESSION_CONTEXT;
        const file = new ZoweNode("file", vscode.TreeItemCollapsibleState.Collapsed, rootNode, null);
        file.contextValue = "file";
        const subNode = new ZoweNode(extension.DS_PDS_CONTEXT, vscode.TreeItemCollapsibleState.Collapsed, rootNode, null);
        const member = new ZoweNode(extension.DS_MEMBER_CONTEXT, vscode.TreeItemCollapsibleState.None, subNode, null);
        const favorite = new ZoweNode("Favorites", vscode.TreeItemCollapsibleState.Collapsed, rootNode, null);
        favorite.contextValue = extension.FAVORITE_CONTEXT;
        const favoriteSubNode = new ZoweNode("[test]: TEST.JCL", vscode.TreeItemCollapsibleState.Collapsed, favorite, null);
        favoriteSubNode.contextValue = extension.DS_PDS_CONTEXT + extension.FAV_SUFFIX;
        const favoritemember = new ZoweNode(extension.DS_PDS_CONTEXT, vscode.TreeItemCollapsibleState.Collapsed, favoriteSubNode, null);
        favoritemember.contextValue = extension.DS_MEMBER_CONTEXT;
        const gibberish = new ZoweNode("gibberish", vscode.TreeItemCollapsibleState.Collapsed, rootNode, null);
        gibberish.contextValue = "gibberish";
        const gibberishSubNode = new ZoweNode("gibberishmember", vscode.TreeItemCollapsibleState.Collapsed, gibberish, null);
        submitJob.mockReturnValue(iJob);

        // pds member
        showInformationMessage.mockReset();
        submitJob.mockReset();
        submitJob.mockReturnValue(iJob);
        await extension.submitMember(member);
        expect(submitJob.mock.calls.length).toBe(1);
        expect(submitJob.mock.calls[0][1]).toEqual("pds(member)");
        expect(showInformationMessage.mock.calls.length).toBe(1);
        expect(showInformationMessage.mock.calls[0][0]).toEqual(
            "Job submitted [JOB1234](command:zowe.setJobSpool?%5B%22sessionRoot%22%2C%22JOB1234%22%5D)");

        // file node
        showInformationMessage.mockReset();
        submitJob.mockReset();
        submitJob.mockReturnValue(iJob);
        await extension.submitMember(file);
        expect(submitJob.mock.calls.length).toBe(1);
        expect(submitJob.mock.calls[0][1]).toEqual("file");
        expect(showInformationMessage.mock.calls.length).toBe(1);
        expect(showInformationMessage.mock.calls[0][0]).toEqual(
            "Job submitted [JOB1234](command:zowe.setJobSpool?%5B%22sessionRoot%22%2C%22JOB1234%22%5D)");

        // favorite member
        showInformationMessage.mockReset();
        submitJob.mockReset();
        submitJob.mockReturnValue(iJob);
        favoriteSubNode.contextValue = extension.DS_PDS_CONTEXT + extension.FAV_SUFFIX;
        await extension.submitMember(favoritemember);
        expect(submitJob.mock.calls.length).toBe(1);
        expect(submitJob.mock.calls[0][1]).toEqual("TEST.JCL(pds)");
        expect(showInformationMessage.mock.calls.length).toBe(1);
        expect(showInformationMessage.mock.calls[0][0]).toEqual(
            "Job submitted [JOB1234](command:zowe.setJobSpool?%5B%22test%22%2C%22JOB1234%22%5D)");

        // favorite
        showInformationMessage.mockReset();
        submitJob.mockReset();
        submitJob.mockReturnValue(iJob);
        favoriteSubNode.contextValue = extension.DS_PDS_CONTEXT + extension.FAV_SUFFIX;
        await extension.submitMember(favoriteSubNode);
        expect(submitJob.mock.calls.length).toBe(1);
        expect(submitJob.mock.calls[0][1]).toEqual("TEST.JCL");
        expect(showInformationMessage.mock.calls.length).toBe(1);
        expect(showInformationMessage.mock.calls[0][0]).toEqual(
            "Job submitted [JOB1234](command:zowe.setJobSpool?%5B%22test%22%2C%22JOB1234%22%5D)");

        // gibberish
        showInformationMessage.mockReset();
        submitJob.mockReset();
        submitJob.mockReturnValue(iJob);
        try {
            await extension.submitMember(gibberishSubNode);
        } catch (e) {
            expect(e.message).toEqual("submitMember() called from invalid node.");
        }
        expect(showInformationMessage).not.toBeCalled();
        expect(showErrorMessage.mock.calls.length).toBe(1);
        expect(showErrorMessage.mock.calls[0][0]).toEqual("submitMember() called from invalid node.");
    });

    it("Tests that temp folder handles default preference", () => {
        mkdirSync.mockReset();
        moveSync.mockReset();
        // Possibly remove `existsSync` from here and subsequent tests, when implementing "multiple occurrences"
        existsSync.mockReset();
        existsSync.mockReturnValue(true);

        const originalPreferencePath = "";
        const updatedPreferencePath = "/testing";
        const defaultPreference = extension.BRIGHTTEMPFOLDER;

        extension.moveTempFolder(originalPreferencePath, updatedPreferencePath);
        // tslint:disable-next-line: no-magic-numbers
        expect(mkdirSync.mock.calls.length).toBe(3);
        expect(mkdirSync.mock.calls[0][0]).toBe(extension.BRIGHTTEMPFOLDER);
        expect(moveSync.mock.calls.length).toBe(1);
        expect(moveSync.mock.calls[0][0]).toBe(defaultPreference);
        expect(moveSync.mock.calls[0][1]).toBe(path.join(path.sep, "testing", "temp"));
    });

    it("Tests that temp folder is moved successfully", () => {
        mkdirSync.mockReset();
        moveSync.mockReset();
        existsSync.mockReset();
        existsSync.mockReturnValue(true);

        const originalPreferencePath = "/test/path";
        const updatedPreferencePath = "/new/test/path";

        extension.moveTempFolder(originalPreferencePath, updatedPreferencePath);
        // tslint:disable-next-line: no-magic-numbers
        expect(mkdirSync.mock.calls.length).toBe(3);
        expect(mkdirSync.mock.calls[0][0]).toBe(extension.BRIGHTTEMPFOLDER);
        expect(moveSync.mock.calls.length).toBe(1);
        expect(moveSync.mock.calls[0][0]).toBe(path.join(path.sep, "test", "path", "temp"));
        expect(moveSync.mock.calls[0][1]).toBe(path.join(path.sep, "new", "test", "path", "temp"));
    });

    it("Tests that temp folder does not update on duplicate preference", () => {
        mkdirSync.mockReset();
        moveSync.mockReset();

        const originalPreferencePath = "/test/path";
        const updatedPreferencePath = "/test/path";

        extension.moveTempFolder(originalPreferencePath, updatedPreferencePath);
        // tslint:disable-next-line: no-magic-numbers
        expect(mkdirSync.mock.calls.length).toBe(3);
        expect(mkdirSync.mock.calls[0][0]).toBe(extension.BRIGHTTEMPFOLDER);
        expect(moveSync.mock.calls.length).toBe(0);
    });

    // To Do: When supporting "multiple instances", possibly remove this test
    it("Tests that moving temp folder does not show error, if already moved by another Instance", () => {
        mkdirSync.mockReset();
        moveSync.mockReset();

        existsSync.mockReset();
        // Needs to mock once for each path
        existsSync.mockReturnValue(true);
        existsSync.mockReturnValue(true);
        existsSync.mockReturnValue(false);

        const originalPreferencePath = "/invalid/path";
        const updatedPreferencePath = "/test/path";

        extension.moveTempFolder(originalPreferencePath, updatedPreferencePath);
        // tslint:disable-next-line: no-magic-numbers
        expect(mkdirSync.mock.calls.length).toBe(3);
        expect(moveSync.mock.calls.length).toBe(0);

    });

    it("Testing that the add Suffix for datasets works", async () => {
        extension.defineGlobals("/test/path/");
        let node = new ZoweNode("AUSER.TEST.JCL(member)", vscode.TreeItemCollapsibleState.None, sessNode, null);
        expect(extension.getDocumentFilePath(node.label, node)).toBe(path.join(path.sep,
            "test", "path", "temp", "_D_", "sestest", "AUSER.TEST.JCL(member).jcl"));
        node = new ZoweNode("AUSER.TEST.ASM(member)", vscode.TreeItemCollapsibleState.None, sessNode, null);
        expect(extension.getDocumentFilePath(node.label, node)).toBe(path.join(path.sep,
            "test", "path", "temp", "_D_", "sestest", "AUSER.TEST.ASM(member).asm"));
        node = new ZoweNode("AUSER.COBOL.TEST(member)", vscode.TreeItemCollapsibleState.None, sessNode, null);
        expect(extension.getDocumentFilePath(node.label, node)).toBe(path.join(path.sep,
            "test", "path", "temp", "_D_", "sestest", "AUSER.COBOL.TEST(member).cbl"));
        node = new ZoweNode("AUSER.PROD.PLI(member)", vscode.TreeItemCollapsibleState.None, sessNode, null);
        expect(extension.getDocumentFilePath(node.label, node)).toBe(path.join(path.sep,
            "test", "path", "temp", "_D_", "sestest", "AUSER.PROD.PLI(member).pli"));
        node = new ZoweNode("AUSER.PROD.PLX(member)", vscode.TreeItemCollapsibleState.None, sessNode, null);
        expect(extension.getDocumentFilePath(node.label, node)).toBe(path.join(path.sep,
            "test", "path", "temp", "_D_", "sestest", "AUSER.PROD.PLX(member).pli"));
        node = new ZoweNode("AUSER.PROD.SH(member)", vscode.TreeItemCollapsibleState.None, sessNode, null);
        expect(extension.getDocumentFilePath(node.label, node)).toBe(path.join(path.sep,
            "test", "path", "temp", "_D_", "sestest", "AUSER.PROD.SH(member).sh"));
        node = new ZoweNode("AUSER.REXX.EXEC(member)", vscode.TreeItemCollapsibleState.None, sessNode, null);
        expect(extension.getDocumentFilePath(node.label, node)).toBe(path.join(path.sep,
            "test", "path", "temp", "_D_", "sestest", "AUSER.REXX.EXEC(member).rexx"));
        node = new ZoweNode("AUSER.TEST.XML(member)", vscode.TreeItemCollapsibleState.None, sessNode, null);
        expect(extension.getDocumentFilePath(node.label, node)).toBe(path.join(path.sep,
            "test", "path", "temp", "_D_", "sestest", "AUSER.TEST.XML(member).xml"));

        node = new ZoweNode("AUSER.TEST.XML", vscode.TreeItemCollapsibleState.None, sessNode, null);
        expect(extension.getDocumentFilePath(node.label, node)).toBe(path.join(path.sep,
            "test", "path", "temp", "_D_", "sestest", "AUSER.TEST.XML.xml"));
        node = new ZoweNode("AUSER.TEST.TXML", vscode.TreeItemCollapsibleState.None, sessNode, null);
        expect(extension.getDocumentFilePath(node.label, node)).toBe(path.join(path.sep,
            "test", "path", "temp", "_D_", "sestest", "AUSER.TEST.TXML"));
        node = new ZoweNode("AUSER.XML.TGML", vscode.TreeItemCollapsibleState.None, sessNode, null);
        expect(extension.getDocumentFilePath(node.label, node)).toBe(path.join(path.sep,
            "test", "path", "temp", "_D_", "sestest", "AUSER.XML.TGML.xml"));
        node = new ZoweNode("AUSER.XML.ASM", vscode.TreeItemCollapsibleState.None, sessNode, null);
        expect(extension.getDocumentFilePath(node.label, node)).toBe(path.join(path.sep,
            "test", "path", "temp", "_D_", "sestest", "AUSER.XML.ASM.asm"));
        node = new ZoweNode("AUSER", vscode.TreeItemCollapsibleState.None, sessNode, null);
        expect(extension.getDocumentFilePath(node.label, node)).toBe(path.join(path.sep,
            "test", "path", "temp", "_D_", "sestest", "AUSER"));
        node = new ZoweNode("AUSER.XML.TEST(member)", vscode.TreeItemCollapsibleState.None, sessNode, null);
        expect(extension.getDocumentFilePath(node.label, node)).toBe(path.join(path.sep,
            "test", "path", "temp", "_D_", "sestest", "AUSER.XML.TEST(member).xml"));
        node = new ZoweNode("XML.AUSER.TEST(member)", vscode.TreeItemCollapsibleState.None, sessNode, null);
        expect(extension.getDocumentFilePath(node.label, node)).toBe(path.join(path.sep,
            "test", "path", "temp", "_D_", "sestest", "XML.AUSER.TEST(member)"));
        node = new ZoweNode("AUSER.COBOL.PL1.XML.TEST(member)", vscode.TreeItemCollapsibleState.None, sessNode, null);
        expect(extension.getDocumentFilePath(node.label, node)).toBe(path.join(path.sep,
            "test", "path", "temp", "_D_", "sestest", "AUSER.COBOL.PL1.XML.TEST(member).xml"));
        node = new ZoweNode("AUSER.COBOL.PL1.XML.ASSEMBLER.TEST(member)", vscode.TreeItemCollapsibleState.None, sessNode, null);
        expect(extension.getDocumentFilePath(node.label, node)).toBe(
            path.join(path.sep, "test", "path", "temp", "_D_", "sestest", "AUSER.COBOL.PL1.XML.ASSEMBLER.TEST(member).asm"));
        node = new ZoweNode("AUSER.TEST.COPYBOOK", vscode.TreeItemCollapsibleState.None, sessNode, null);
        expect(extension.getDocumentFilePath(node.label, node)).toBe(path.join(path.sep,
            "test", "path", "temp", "_D_", "sestest", "AUSER.TEST.COPYBOOK.cpy"));
        node = new ZoweNode("AUSER.TEST.PLINC", vscode.TreeItemCollapsibleState.None, sessNode, null);
        expect(extension.getDocumentFilePath(node.label, node)).toBe(path.join(path.sep,
            "test", "path", "temp", "_D_", "sestest", "AUSER.TEST.PLINC.inc"));
        node = new ZoweNode("AUSER.TEST.SPFLOG1", vscode.TreeItemCollapsibleState.None, sessNode, null);
        expect(extension.getDocumentFilePath(node.label, node)).toEqual(path.join(path.sep,
            "test", "path", "temp", "_D_", "sestest", "AUSER.TEST.SPFLOG1.log"));
    });

    it("Tests the showDSAttributes function", async () => {
        dataSetList.mockReset();
        const node = new ZoweNode("AUSER.A1557332.A996850.TEST1", vscode.TreeItemCollapsibleState.None, sessNode, null);
        const testResponse = {
            success: true,
            commandResponse: "",
            apiResponse: {
                items: [{
                    blksz:"6160",
                    catnm:"ICFCAT.MV3B.CATALOGA",
                    cdate:"2019/05/08",
                    dev:"3390",
                    dsname:"AUSER.A1557332.A996850.TEST1",
                    dsntp:extension.DS_PDS_CONTEXT,
                    dsorg:"PO",
                    edate:"***None***",
                    extx:"1",
                    lrecl:"80",
                    migr:"NO",
                    mvol:"N",
                    ovf:"NO",
                    rdate:"2019/07/17",
                    recfm:"FB",
                    sizex:"15",
                    spacu:"CYLINDERS",
                    used:"6",
                    vol:"3BP001",
                    vols:"3BP001"}]
            }
        };
        const emptyResponse = {
            success: true,
            commandResponse: "",
            apiResponse: {
                items: []
            }
        };
        createWebviewPanel.mockReturnValue({
               webview: {
                    html: ""
                }
        });
        dataSetList.mockReturnValueOnce(testResponse);
        await extension.showDSAttributes(node, testTree);
        expect(dataSetList.mock.calls.length).toBe(1);
        expect(dataSetList.mock.calls[0][0]).toBe(node.getSession());
        expect(dataSetList.mock.calls[0][1]).toBe(node.label);
        expect(dataSetList.mock.calls[0][2]).toEqual({attributes: true } );

        // mock a partitioned data set favorite
        dataSetList.mockReset();
        dataSetList.mockReturnValueOnce(testResponse);
        const node1 = new ZoweNode("[session]: AUSER.A1557332.A996850.TEST1", vscode.TreeItemCollapsibleState.None, sessNode, null);
        node1.contextValue = extension.DS_PDS_CONTEXT + extension.FAV_SUFFIX;
        await extension.showDSAttributes(node1, testTree);
        expect(dataSetList.mock.calls.length).toBe(1);

        // mock a classic data set favorite
        dataSetList.mockReset();
        dataSetList.mockReturnValueOnce(testResponse);
        const node2 = new ZoweNode("[session]: AUSER.A1557332.A996850.TEST1", vscode.TreeItemCollapsibleState.None, sessNode, null);
        node2.contextValue = extension.DS_DS_CONTEXT + extension.FAV_SUFFIX;
        await extension.showDSAttributes(node2, testTree);
        expect(dataSetList.mock.calls.length).toBe(1);

        // mock a response and no attributes
        showErrorMessage.mockReset();
        dataSetList.mockReset();
        dataSetList.mockReturnValueOnce(emptyResponse);
        await expect(extension.showDSAttributes(node1, testTree)).rejects.toEqual(
            Error("No matching data set names found for query: AUSER.A1557332.A996850.TEST1"));
        expect(showErrorMessage.mock.calls.length).toBe(1);
        expect(showErrorMessage.mock.calls[0][0]).toEqual(
            "Unable to list attributes: No matching data set names found for query: AUSER.A1557332.A996850.TEST1");
     });

    describe("Renaming Data Sets", () => {
        it("Should rename the node", async () => {
            showInputBox.mockReset();
            renameDataSet.mockReset();

            const child = new ZoweNode("HLQ.TEST.RENAME.NODE", vscode.TreeItemCollapsibleState.None, sessNode, null);

            showInputBox.mockResolvedValueOnce("HLQ.TEST.RENAME.NODE.NEW");
            await extension.renameDataSet(child, testTree);

            expect(renameDataSet.mock.calls.length).toBe(1);
            expect(renameDataSet).toHaveBeenLastCalledWith(child.getSession(), "HLQ.TEST.RENAME.NODE", "HLQ.TEST.RENAME.NODE.NEW");
        });
        it("Should rename a favorited node", async () => {
            showInputBox.mockReset();
            renameDataSet.mockReset();

            const child = new ZoweNode("[sessNode]: HLQ.TEST.RENAME.NODE", vscode.TreeItemCollapsibleState.None, sessNode, null);
            child.contextValue = "ds_fav";
            showInputBox.mockResolvedValueOnce("HLQ.TEST.RENAME.NODE.NEW");
            await extension.renameDataSet(child, testTree);

            expect(renameDataSet.mock.calls.length).toBe(1);
            expect(renameDataSet).toHaveBeenLastCalledWith(child.getSession(), "HLQ.TEST.RENAME.NODE", "HLQ.TEST.RENAME.NODE.NEW");
        });
        it("Should throw an error if zowe.Rename.dataSet throws", async () => {
            let error;
            const defaultError = new Error("Default error message");

            showInputBox.mockReset();
            renameDataSet.mockReset();
            renameDataSet.mockImplementation(() => { throw defaultError; });

            const child = new ZoweNode("[sessNode]: HLQ.TEST.RENAME.NODE", vscode.TreeItemCollapsibleState.None, sessNode, null);
            child.contextValue = "ds_fav";
            showInputBox.mockResolvedValueOnce("HLQ.TEST.RENAME.NODE.NEW");
            try {
                await extension.renameDataSet(child, testTree);
            } catch (err) {
                error = err;
            }

            expect(renameDataSet.mock.calls.length).toBe(1);
            expect(renameDataSet).toHaveBeenLastCalledWith(child.getSession(), "HLQ.TEST.RENAME.NODE", "HLQ.TEST.RENAME.NODE.NEW");
            expect(error).toBe(defaultError);
        });
        it("Should rename the member", async () => {
            showInputBox.mockReset();
            renameDataSet.mockReset();

            const parent = new ZoweNode("HLQ.TEST.RENAME.NODE", vscode.TreeItemCollapsibleState.None, sessNode, null);
            const child = new ZoweNode("mem1", vscode.TreeItemCollapsibleState.None, parent, null);

            showInputBox.mockResolvedValueOnce("mem2");
            await extension.renameDataSetMember(child, testTree);

            expect(renameDataSetMember.mock.calls.length).toBe(1);
            expect(renameDataSetMember).toHaveBeenLastCalledWith(child.getSession(), "HLQ.TEST.RENAME.NODE", "mem1", "mem2");
        });
        it("Should rename a favorited member", async () => {
            showInputBox.mockReset();
            renameDataSet.mockReset();

            const parent = new ZoweNode("[sesstest]: HLQ.TEST.RENAME.NODE", vscode.TreeItemCollapsibleState.None, sessNode, null);
            const child = new ZoweNode("mem1", vscode.TreeItemCollapsibleState.None, parent, null);

            parent.contextValue = extension.DS_PDS_CONTEXT + extension.FAV_SUFFIX;
            child.contextValue = extension.DS_MEMBER_CONTEXT;

            showInputBox.mockResolvedValueOnce("mem2");
            await extension.renameDataSetMember(child, testTree);

            expect(renameDataSetMember.mock.calls.length).toBe(1);
            expect(renameDataSetMember).toHaveBeenLastCalledWith(child.getSession(), "HLQ.TEST.RENAME.NODE", "mem1", "mem2");
        });
        it("Should throw an error if zowe.Rename.dataSetMember throws", async () => {
            let error;
            const defaultError = new Error("Default error message");

            showInputBox.mockReset();
            renameDataSetMember.mockReset();
            renameDataSetMember.mockImplementation(() => { throw defaultError; });

            const parent = new ZoweNode("HLQ.TEST.RENAME.NODE", vscode.TreeItemCollapsibleState.None, sessNode, null);
            const child = new ZoweNode("mem1", vscode.TreeItemCollapsibleState.None, parent, null);

            child.contextValue = extension.DS_MEMBER_CONTEXT;

            showInputBox.mockResolvedValueOnce("mem2");
            try {
                await extension.renameDataSetMember(child, testTree);
            } catch (err) {
                error = err;
            }

            expect(renameDataSetMember.mock.calls.length).toBe(1);
            expect(renameDataSetMember).toHaveBeenLastCalledWith(child.getSession(), "HLQ.TEST.RENAME.NODE", "mem1", "mem2");
            expect(error).toBe(defaultError);
        });
    });
    describe("Copying Data Sets", () => {
        it("Should copy the label of a node to the clipboard", async () => {
            renameDataSet.mockReset();

            const node = new ZoweNode("HLQ.TEST.DELETE.NODE", vscode.TreeItemCollapsibleState.None, sessNode, null);
            node.contextValue = extension.DS_SESSION_CONTEXT;

            await extension.copyDataSet(node);
            expect(clipboard.readText()).toBe(JSON.stringify({ profileName: "sestest", dataSetName: "HLQ.TEST.DELETE.NODE" }));
        });
        it("Should copy the label of a favourited node to the clipboard", async () => {
            renameDataSet.mockReset();

            const node = new ZoweNode("[sestest]: HLQ.TEST.DELETE.NODE", vscode.TreeItemCollapsibleState.None, sessNode, null);
            node.contextValue = "ds_fav";

            await extension.copyDataSet(node);
            expect(clipboard.readText()).toBe(JSON.stringify({ profileName: "sestest", dataSetName: "HLQ.TEST.DELETE.NODE" }));
        });
        it("Should copy the label of a member to the clipboard", async () => {
            renameDataSet.mockReset();

            const parent = new ZoweNode("HLQ.TEST.PARENT.NODE", vscode.TreeItemCollapsibleState.None, sessNode, null);
            const child = new ZoweNode("child", vscode.TreeItemCollapsibleState.None, parent, null);
            parent.contextValue = extension.DS_PDS_CONTEXT;
            child.contextValue = extension.DS_MEMBER_CONTEXT;
            await extension.copyDataSet(child);
            expect(clipboard.readText()).toBe(JSON.stringify({ profileName: "sestest", dataSetName: "HLQ.TEST.PARENT.NODE", memberName: "child" }));
        });
        it("Should copy the label of a favourited member to the clipboard", async () => {
            renameDataSet.mockReset();

            const parent = new ZoweNode("[sestest]: HLQ.TEST.PARENT.NODE", vscode.TreeItemCollapsibleState.None, sessNode, null);
            const child = new ZoweNode("child", vscode.TreeItemCollapsibleState.None, parent, null);
            parent.contextValue = extension.DS_PDS_CONTEXT + extension.FAV_SUFFIX;
            child.contextValue = extension.DS_MEMBER_CONTEXT;
            await extension.copyDataSet(child);
            expect(clipboard.readText()).toBe(JSON.stringify({ profileName: "sestest", dataSetName: "HLQ.TEST.PARENT.NODE", memberName: "child" }));
        });
    });
    describe("Pasting Data Sets", () => {
        it("Should call zowe.Copy.dataSet when pasting to sequential data set", async () => {
            const copySpy = jest.spyOn(mvsApi, "copyDataSetMember");
            const node = new ZoweNode("HLQ.TEST.TO.NODE", vscode.TreeItemCollapsibleState.None, sessNode, null, undefined, undefined, profileOne);
            node.contextValue = extension.DS_SESSION_CONTEXT;

            clipboard.writeText(JSON.stringify({ dataSetName: "HLQ.TEST.BEFORE.NODE", profileName: profileOne.name }));
            await extension.pasteDataSet(node, testTree);

            expect(copySpy.mock.calls.length).toBe(1);
            expect(copySpy).toHaveBeenLastCalledWith(
                { dataSetName: "HLQ.TEST.BEFORE.NODE" },
                { dataSetName: "HLQ.TEST.TO.NODE" },
            );
        });
        it("Should throw an error if invalid clipboard data is supplied when pasting to sequential data set", async () => {
            let error;
            const node = new ZoweNode("HLQ.TEST.TO.NODE", vscode.TreeItemCollapsibleState.None, sessNode, null, undefined, undefined, profileOne);
            node.contextValue = extension.DS_SESSION_CONTEXT;
            clipboard.writeText("INVALID");
            try {
                await extension.pasteDataSet(node, testTree);
            } catch(err) {
                error = err;
            }

            expect(error).toBeTruthy();
            expect(error.message).toContain("Invalid clipboard. Copy from data set first");
            expect(copyDataSet.mock.calls.length).toBe(0);
        });
        it("Should not call zowe.Copy.dataSet when pasting to partitioned data set with no member name", async () => {
            dataSetGet.mockImplementation(() => {
                throw Error("Member not found");
            });
            const node = new ZoweNode("HLQ.TEST.TO.NODE", vscode.TreeItemCollapsibleState.None, sessNode, null, undefined, undefined, profileOne);
            node.contextValue = extension.DS_PDS_CONTEXT;

            clipboard.writeText(JSON.stringify({ dataSetName: "HLQ.TEST.BEFORE.NODE", profileName: "sestest" }));
            await extension.pasteDataSet(node, testTree);

            expect(copyDataSet.mock.calls.length).toBe(0);
        });
        it("Should call zowe.Copy.dataSet when pasting to partitioned data set", async () => {
            jest.spyOn(mvsApi, "getContents").mockImplementation(() => {
                throw Error("Member not found");
            });
            const spy2 = jest.spyOn(mvsApi, "copyDataSetMember");

            const node = new ZoweNode("HLQ.TEST.TO.NODE", vscode.TreeItemCollapsibleState.None, sessNode, null, undefined, undefined, profileOne);
            node.contextValue = extension.DS_PDS_CONTEXT;
            showInputBox.mockResolvedValueOnce("mem1");

            clipboard.writeText(JSON.stringify({ dataSetName: "HLQ.TEST.BEFORE.NODE", profileName: "sestest" }));
            await extension.pasteDataSet(node, testTree);

            expect(spy2.mock.calls.length).toBe(1);
            expect(findFavoritedNode).toHaveBeenLastCalledWith(
                node,
            );
            expect(spy2).toHaveBeenLastCalledWith(
                { dataSetName: "HLQ.TEST.BEFORE.NODE" },
                { dataSetName: "HLQ.TEST.TO.NODE", memberName: "mem1" },
            );
        });
        it("Should throw an error when pasting to a member that already exists", async () => {
            const testResponse: brightside.IZosFilesResponse = {
                success: true,
                commandResponse: "",
                apiResponse: {
                    items: []
                }
            };
            let error;
            jest.spyOn(mvsApi, "getContents").mockImplementationOnce(async () => testResponse);
            const node = new ZoweNode("HLQ.TEST.TO.NODE", vscode.TreeItemCollapsibleState.None, sessNode, null);
            node.contextValue = extension.DS_PDS_CONTEXT;
            showInputBox.mockResolvedValueOnce("mem1");

            clipboard.writeText(JSON.stringify({ dataSetName: "HLQ.TEST.BEFORE.NODE", profileName: "sestest" }));

            try {
                await extension.pasteDataSet(node, testTree);
            } catch(err) {
                error = err;
            }

            expect(error).toBeTruthy();
            expect(error.message).toBe("HLQ.TEST.TO.NODE(mem1) already exists. You cannot replace a member");
            expect(copyDataSet.mock.calls.length).toBe(0);
        });
        it("Should call zowe.Copy.dataSet when pasting to a favorited partitioned data set", async () => {
            jest.spyOn(mvsApi, "getContents").mockImplementation(() => {
                throw Error("Member not found");
            });
            const copySpy = jest.spyOn(mvsApi, "copyDataSetMember");

            dataSetGet.mockImplementation(() => {
                throw Error("Member not found");
            });
            const favoritedNode = new ZoweNode("[sestest]: HLQ.TEST.TO.NODE", vscode.TreeItemCollapsibleState.None, sessNode, null,
                undefined, undefined, profileOne);
            favoritedNode.contextValue = extension.DS_PDS_CONTEXT + extension.FAV_SUFFIX;
            const nonFavoritedNode = new ZoweNode("HLQ.TEST.TO.NODE", vscode.TreeItemCollapsibleState.None, sessNode, null,
                undefined, undefined, profileOne);
            findNonFavoritedNode.mockImplementation(() => nonFavoritedNode);

            showInputBox.mockResolvedValueOnce("mem1");
            clipboard.writeText(JSON.stringify({ dataSetName: "HLQ.TEST.BEFORE.NODE", profileName: "sestest" }));
            await extension.pasteDataSet(favoritedNode, testTree);

            expect(copySpy.mock.calls.length).toBe(1);
            expect(findNonFavoritedNode).toHaveBeenLastCalledWith(
                favoritedNode,
            );
            expect(mockRefreshElement).toHaveBeenLastCalledWith(
                nonFavoritedNode,
            );
            expect(copySpy).toHaveBeenLastCalledWith(
                { dataSetName: "HLQ.TEST.BEFORE.NODE" },
                { dataSetName: "HLQ.TEST.TO.NODE", memberName: "mem1" },
            );
        });
    });
});<|MERGE_RESOLUTION|>--- conflicted
+++ resolved
@@ -88,7 +88,6 @@
         "subsystem": ""
     };
 
-<<<<<<< HEAD
     const outputChannel: vscode.OutputChannel = {
         append: jest.fn(),
         name: "fakeChannel",
@@ -138,9 +137,6 @@
     ZoweExplorerApiRegister.getUssApi = getUssApiMock.bind(ZoweExplorerApiRegister);
 
     const sessNode = new ZoweNode("sestest", vscode.TreeItemCollapsibleState.Expanded, null, session, undefined, undefined, profileOne);
-=======
-    const sessNode = new ZoweNode("sestest", vscode.TreeItemCollapsibleState.Expanded, null, session);
->>>>>>> 604b1fb8
     sessNode.contextValue = extension.DS_SESSION_CONTEXT;
     sessNode.pattern = "test hlq";
 
