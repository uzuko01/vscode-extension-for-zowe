--- conflicted
+++ resolved
@@ -371,18 +371,12 @@
     Object.defineProperty(brightside, "Rename", {value: Rename});
     Object.defineProperty(Rename, "dataSet", {value: renameDataSet});
     Object.defineProperty(brightside, "Copy", {value: Copy});
-<<<<<<< HEAD
-    Object.defineProperty(Copy, "dataSet", {value: copyDataSet});
-    Object.defineProperty(vscode.env, "clipboard", {value: clipboard});
-    Object.defineProperty(Rename, "dataSetMember", {value: renameDataSetMember});
-=======
     Object.defineProperty(Copy, "dataSet", { value: copyDataSet });
     Object.defineProperty(vscode.env, "clipboard", { value: clipboard });
     Object.defineProperty(Rename, "dataSetMember", { value: renameDataSetMember });
     Object.defineProperty(brtimperative, "ImperativeConfig", { value: ImperativeConfig });
     Object.defineProperty(ImperativeConfig, "instance", { value: icInstance });
     Object.defineProperty(icInstance, "cliHome", { value: cliHome });
->>>>>>> 372dd73f
 
     beforeEach(() => {
         mockLoadNamedProfile.mockReturnValue({profile: {name: "aProfile", type: "zosmf"}});
