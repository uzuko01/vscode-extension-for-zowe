/*
* This program and the accompanying materials are made available under the terms of the *
* Eclipse Public License v2.0 which accompanies this distribution, and is available at *
* https://www.eclipse.org/legal/epl-v20.html                                      *
*                                                                                 *
* SPDX-License-Identifier: EPL-2.0                                                *
*                                                                                 *
* Copyright Contributors to the Zowe Project.                                     *
*                                                                                 *
*/

import * as vscode from "vscode";
import * as treeMock from "../../src/DatasetTree";
import * as treeUSSMock from "../../src/USSTree";
import { ZoweUSSNode } from "../../src/ZoweUSSNode";
import { ZoweNode } from "../../src/ZoweNode";
import * as brtimperative from "@brightside/imperative";
import * as extension from "../../src/extension";
import * as path from "path";
import * as brightside from "@brightside/core";
import * as os from "os";
import * as fs from "fs";
import * as fsextra from "fs-extra";
import * as profileLoader from "../../src/Profiles";
import * as ussNodeActions from "../../src/uss/ussNodeActions";
import { Job } from "../../src/ZoweJobNode";
import * as utils from "../../src/utils";

jest.mock("vscode");
jest.mock("Session");
jest.mock("@brightside/core");
jest.mock("@brightside/imperative");
jest.mock("fs");
jest.mock("fs-extra");
jest.mock("util");
jest.mock("isbinaryfile");
jest.mock("DatasetTree");
jest.mock("USSTree");

describe("Extension Unit Tests", () => {
    // Globals
    const session = new brtimperative.Session({
        user: "fake",
        password: "fake",
        hostname: "fake",
        protocol: "https",
        type: "basic",
    });

    const iJob: brightside.IJob = {
        "jobid": "JOB1234",
        "jobname": "TESTJOB",
        "files-url": "fake/files",
        "job-correlator": "correlator",
        "phase-name": "PHASE",
        "reason-not-running": "",
        "step-data": [{
            "proc-step-name": "",
            "program-name": "",
            "step-name": "",
            "step-number": 1,
            "active": "",
            "smfid": ""

        }],
        "class": "A",
        "owner": "USER",
        "phase": 0,
        "retcode": "",
        "status": "ACTIVE",
        "subsystem": "SYS",
        "type": "JOB",
        "url": "fake/url"
    };

    const iJobFile: brightside.IJobFile = {
        "byte-count": 128,
        "job-correlator": "",
        "record-count": 1,
        "records-url": "fake/records",
        "class": "A",
        "ddname": "STDOUT",
        "id": 100,
        "jobid": "100",
        "jobname": "TESTJOB",
        "lrecl": 80,
        "procstep": "",
        "recfm": "FB",
        "stepname": "",
        "subsystem": ""
    };

    const sessNode = new ZoweNode("sestest", vscode.TreeItemCollapsibleState.Expanded, null, session);
    sessNode.contextValue = extension.DS_SESSION_CONTEXT;
    sessNode.pattern = "test hlq";

    const ussNode = new ZoweUSSNode("usstest", vscode.TreeItemCollapsibleState.Expanded, null, session, null, null, null, "123");
    ussNode.contextValue = extension.USS_SESSION_CONTEXT;
    ussNode.fullPath = "/u/myuser";

    const jobNode = new Job("jobtest", vscode.TreeItemCollapsibleState.Expanded, null, session, iJob);

    const mkdirSync = jest.fn();
    const moveSync = jest.fn();
    const getAllProfileNames = jest.fn();
    const createTreeView = jest.fn();
    const reveal = jest.fn();
    const createWebviewPanel = jest.fn();
    const pathMock = jest.fn();
    const registerCommand = jest.fn();
    const onDidSaveTextDocument = jest.fn();
    const onDidCollapseElement = jest.fn();
    const onDidExpandElement = jest.fn();
    const existsSync = jest.fn();
    const createReadStream = jest.fn();
    const readdirSync = jest.fn();
    const unlinkSync = jest.fn();
    const rmdirSync = jest.fn();
    const readFileSync = jest.fn();
    const showErrorMessage = jest.fn();
    const showWarningMessage = jest.fn();
    const showInputBox = jest.fn();
    const showOpenDialog = jest.fn();
    const showQuickBox = jest.fn();
    const ZosmfSession = jest.fn();
    const createBasicZosmfSession = jest.fn();
    const Upload = jest.fn();
    const Delete = jest.fn();
    const bufferToDataSet = jest.fn();
    const pathToDataSet = jest.fn();
    const delDataset = jest.fn();
    const Create = jest.fn();
    const dataSetCreate = jest.fn();
    const Download = jest.fn();
    const Utilities = jest.fn();
    const isFileTagBinOrAscii = jest.fn();
    const dataSet = jest.fn();
    const ussFile = jest.fn();
    const List = jest.fn();
    const Get = jest.fn();
    const dataSetGet = jest.fn();
    const fileToUSSFile = jest.fn();
    const dataSetList = jest.fn();
    const fileList = jest.fn();
    const allMembers = jest.fn();
    const openTextDocument = jest.fn();
    const showTextDocument = jest.fn();
    const showInformationMessage = jest.fn();
    const showQuickPick = jest.fn();
    const createQuickPick = jest.fn();
    const mockAddZoweSession = jest.fn();
    const mockAddHistory = jest.fn();
    const mockGetHistory = jest.fn();
    const mockRefresh = jest.fn();
    const mockRefreshElement = jest.fn();
    const mockUSSRefresh = jest.fn();
    const mockUSSRefreshElement = jest.fn();
    const mockGetChildren = jest.fn();
    const mockGetUSSChildren = jest.fn();
    const mockRemoveFavorite = jest.fn();
    const getConfiguration = jest.fn();
    const onDidChangeConfiguration = jest.fn();
    const executeCommand = jest.fn();
    const activeTextEditor = jest.fn();
    const document = jest.fn();
    const getText = jest.fn();
    const save = jest.fn();
    const isFile = jest.fn();
    const load = jest.fn();
    const GetJobs = jest.fn();
    const getSpoolContentById = jest.fn();
    const getJclForJob = jest.fn();
    const DownloadJobs = jest.fn();
    const downloadAllSpoolContentCommon = jest.fn();
    const SubmitJobs = jest.fn();
    const submitJcl = jest.fn();
    const submitJob = jest.fn();
    const IssueCommand = jest.fn();
    const issueSimple = jest.fn();
    const registerTextDocumentContentProvider = jest.fn();
    const from = jest.fn();
    const Uri = jest.fn();
    const parse = jest.fn();
    const withProgress = jest.fn();
    const downloadDataset = jest.fn();
    const downloadUSSFile = jest.fn();
    const mockInitialize = jest.fn();
    const mockInitializeUSS = jest.fn();
    const ussPattern = jest.fn();
    const mockPattern = jest.fn();
    const Rename = jest.fn();
    const renameDataSet = jest.fn();
    const renameDataSetMember = jest.fn();
    const mockRenameFavorite = jest.fn();
    const mockUpdateFavorites = jest.fn();
    const mockRenameNode = jest.fn();
    const Copy = jest.fn();
    const copyDataSet = jest.fn();
    const findFavoritedNode = jest.fn();
    const findNonFavoritedNode = jest.fn();
    const concatChildNodes = jest.fn();
    const concatUSSChildNodes = jest.fn();
    const ImperativeError  = jest.fn();
    const getProfileName = jest.fn();
    let mockClipboardData: string;
    const cliHome = jest.fn().mockReturnValue(path.join(os.homedir(), ".zowe"));
    const icInstance = jest.fn();
    const ImperativeConfig =jest.fn();
    const clipboard = {
        writeText: jest.fn().mockImplementation((value) => mockClipboardData = value),
        readText: jest.fn().mockImplementation(() => mockClipboardData),
    };

    const ProgressLocation = jest.fn().mockImplementation(() => {
        return {
            Notification: 15
        };
    });
    const CliProfileManager = jest.fn().mockImplementation(() => {
        return {getAllProfileNames, load};
    });
    const DatasetTree = jest.fn().mockImplementation(() => {
        return {
            mSessionNodes: [],
            mFavorites: [],
            addSession: mockAddZoweSession,
            addHistory: mockAddHistory,
            getHistory: mockGetHistory,
            refresh: mockRefresh,
            refreshElement: mockRefreshElement,
            getChildren: mockGetChildren,
            removeFavorite: mockRemoveFavorite,
            enterPattern: mockPattern,
            initializeFavorites: mockInitialize,
            renameFavorite: mockRenameFavorite,
            updateFavorites: mockUpdateFavorites,
            renameNode: mockRenameNode,
            findFavoritedNode,
            findNonFavoritedNode,
            getProfileName: jest.fn()
        };
    });
    const USSTree = jest.fn().mockImplementation(() => {
        return {
            mSessionNodes: [],
            addSession: mockAddZoweSession,
            refresh: mockUSSRefresh,
            addHistory: mockAddHistory,
            getHistory: mockGetHistory,
            refreshElement: mockUSSRefreshElement,
            getChildren: mockGetUSSChildren,
            initializeUSSFavorites: mockInitializeUSS,
            ussFilterPrompt: ussPattern,
        };
    });
    const JobsTree = jest.fn().mockImplementation(() => {
        return {
            mSessionNodes: [],
            getChildren: jest.fn(),
            addSession: jest.fn(),
            refresh: jest.fn(),
            refreshElement: jest.fn(),
            getProfileName: jest.fn()
        };
    });

    enum CreateDataSetTypeEnum {
        DATA_SET_BINARY = 0,
        DATA_SET_C = 1,
        DATA_SET_CLASSIC = 2,
        DATA_SET_PARTITIONED = 3,
        DATA_SET_SEQUENTIAL = 4,
    }

    const testTree = DatasetTree();
    testTree.mSessionNodes = [];
    testTree.mSessionNodes.push(sessNode);
    Object.defineProperty(testTree, "onDidExpandElement", {value: jest.fn()});
    Object.defineProperty(testTree, "onDidCollapseElement", {value: jest.fn()});
    Object.defineProperty(testTree, "reveal", {value: jest.fn()});
    Object.defineProperty(vscode.window, "createQuickPick", {value: createQuickPick});

    const testUSSTree = USSTree();
    testUSSTree.mSessionNodes = [];
    testUSSTree.mSessionNodes.push(ussNode);

    const testJobsTree = JobsTree();
    testJobsTree.mSessionNodes = [];
    testJobsTree.mSessionNodes.push(jobNode);
    const mockLoadNamedProfile = jest.fn();
    Object.defineProperty(profileLoader.Profiles, "createInstance", {
        value: jest.fn(() => {
            return {
                allProfiles: [{name: "firstName"}, {name: "secondName"}],
                defaultProfile: {name: "firstName"},
                usesSecurity: jest.fn().mockReturnValue(true)
            };
        })
    });
    Object.defineProperty(utils, "concatChildNodes", {value: concatChildNodes});
    Object.defineProperty(utils, "concatUSSChildNodes", {value: concatUSSChildNodes});
    Object.defineProperty(fs, "mkdirSync", {value: mkdirSync});
    Object.defineProperty(brtimperative, "ImperativeError", {value: ImperativeError});
    Object.defineProperty(brtimperative, "CliProfileManager", {value: CliProfileManager});
    Object.defineProperty(vscode.window, "createTreeView", {value: createTreeView});
    Object.defineProperty(vscode.window, "createWebviewPanel", {value: createWebviewPanel});
    Object.defineProperty(vscode, "Uri", {value: Uri});
    Object.defineProperty(vscode, "ProgressLocation", {value: ProgressLocation});
    Object.defineProperty(vscode.commands, "registerCommand", {value: registerCommand});
    Object.defineProperty(vscode.workspace, "onDidSaveTextDocument", {value: onDidSaveTextDocument});
    Object.defineProperty(vscode.window, "onDidCollapseElement", {value: onDidCollapseElement});
    Object.defineProperty(vscode.window, "onDidExpandElement", {value: onDidExpandElement});
    Object.defineProperty(vscode.window, "reveal", {value: reveal});
    Object.defineProperty(vscode.workspace, "getConfiguration", {value: getConfiguration});
    Object.defineProperty(vscode.workspace, "onDidChangeConfiguration", {value: onDidChangeConfiguration});
    Object.defineProperty(fs, "readdirSync", {value: readdirSync});
    Object.defineProperty(fs, "createReadStream", {value: createReadStream});
    Object.defineProperty(fs, "existsSync", {value: existsSync});
    Object.defineProperty(fs, "unlinkSync", {value: unlinkSync});
    Object.defineProperty(fs, "rmdirSync", {value: rmdirSync});
    Object.defineProperty(fs, "readFileSync", {value: readFileSync});
    Object.defineProperty(fsextra, "moveSync", {value: moveSync});
    Object.defineProperty(vscode.window, "showErrorMessage", {value: showErrorMessage});
    Object.defineProperty(vscode.window, "showWarningMessage", {value: showWarningMessage});
    Object.defineProperty(vscode.window, "showInputBox", {value: showInputBox});
    Object.defineProperty(vscode.window, "showQuickBox", {value: showQuickBox});
    Object.defineProperty(vscode.window, "activeTextEditor", {value: activeTextEditor});
    Object.defineProperty(activeTextEditor, "document", {value: document});
    Object.defineProperty(document, "save", {value: save});
    Object.defineProperty(document, "getText", {value: getText});
    Object.defineProperty(vscode.commands, "executeCommand", {value: executeCommand});
    Object.defineProperty(brightside, "ZosmfSession", {value: ZosmfSession});
    Object.defineProperty(ZosmfSession, "createBasicZosmfSession", {value: createBasicZosmfSession});
    Object.defineProperty(brightside, "Upload", {value: Upload});
    Object.defineProperty(Upload, "bufferToDataSet", {value: bufferToDataSet});
    Object.defineProperty(Upload, "pathToDataSet", {value: pathToDataSet});
    Object.defineProperty(Upload, "fileToUSSFile", {value: fileToUSSFile});
    Object.defineProperty(brightside, "Create", {value: Create});
    Object.defineProperty(Create, "dataSet", {value: dataSetCreate});
    Object.defineProperty(brightside, "Get", {value: Get});
    Object.defineProperty(Get, "dataSet", {value: dataSetGet});
    Object.defineProperty(brightside, "List", {value: List});
    Object.defineProperty(List, "dataSet", {value: dataSetList});
    Object.defineProperty(List, "fileList", {value: fileList});
    Object.defineProperty(List, "allMembers", {value: allMembers});
    Object.defineProperty(vscode.workspace, "openTextDocument", {value: openTextDocument});
    Object.defineProperty(vscode.window, "showInformationMessage", {value: showInformationMessage});
    Object.defineProperty(vscode.window, "showTextDocument", {value: showTextDocument});
    Object.defineProperty(vscode.window, "showOpenDialog", {value: showOpenDialog});
    Object.defineProperty(vscode.window, "showQuickPick", {value: showQuickPick});
    Object.defineProperty(vscode.window, "withProgress", {value: withProgress});
    Object.defineProperty(brightside, "Download", {value: Download});
    Object.defineProperty(Download, "dataSet", {value: dataSet});
    Object.defineProperty(treeMock, "DatasetTree", {value: DatasetTree});
    Object.defineProperty(treeUSSMock, "USSTree", {value: USSTree});
    Object.defineProperty(brightside, "Delete", {value: Delete});
    Object.defineProperty(Delete, "dataSet", {value: delDataset});
    Object.defineProperty(brightside, "CreateDataSetTypeEnum", {value: CreateDataSetTypeEnum});
    Object.defineProperty(brightside, "Utilities", {value: Utilities});
    Object.defineProperty(Download, "ussFile", {value: ussFile});
    Object.defineProperty(Utilities, "isFileTagBinOrAscii", {value: isFileTagBinOrAscii});
    Object.defineProperty(brightside, "GetJobs", {value: GetJobs});
    Object.defineProperty(GetJobs, "getSpoolContentById", {value: getSpoolContentById});
    Object.defineProperty(GetJobs, "getJclForJob", {value: getJclForJob});
    Object.defineProperty(brightside, "DownloadJobs", {value: DownloadJobs});
    Object.defineProperty(DownloadJobs, "downloadAllSpoolContentCommon", {value: downloadAllSpoolContentCommon});
    Object.defineProperty(brightside, "SubmitJobs", {value: SubmitJobs});
    Object.defineProperty(SubmitJobs, "submitJcl", {value: submitJcl});
    Object.defineProperty(SubmitJobs, "submitJob", {value: submitJob});
    Object.defineProperty(brightside, "IssueCommand", {value: IssueCommand});
    Object.defineProperty(IssueCommand, "issueSimple", {value: issueSimple});
    Object.defineProperty(vscode.workspace, "registerTextDocumentContentProvider", { value: registerTextDocumentContentProvider});
    Object.defineProperty(vscode.Disposable, "from", {value: from});
    Object.defineProperty(vscode.Uri, "parse", {value: parse});
    Object.defineProperty(brightside, "Rename", {value: Rename});
    Object.defineProperty(Rename, "dataSet", { value: renameDataSet });
    Object.defineProperty(brightside, "Copy", {value: Copy});
    Object.defineProperty(Copy, "dataSet", { value: copyDataSet });
    Object.defineProperty(vscode.env, "clipboard", { value: clipboard });
    Object.defineProperty(Rename, "dataSetMember", { value: renameDataSetMember });
<<<<<<< HEAD
    Object.defineProperty(ZoweNode, "getProfileName", { value: getProfileName });
=======
    Object.defineProperty(brtimperative, "ImperativeConfig", { value: ImperativeConfig });
    Object.defineProperty(ImperativeConfig, "instance", { value: icInstance });
    Object.defineProperty(icInstance, "cliHome", { value: cliHome });
>>>>>>> 372dd73f

    beforeEach(() => {
        mockLoadNamedProfile.mockReturnValue({profile: {name:"aProfile", type:"zosmf"}});
        Object.defineProperty(profileLoader.Profiles, "getInstance", {
            value: jest.fn(() => {
                return {
                    allProfiles: [{name: "firstName"}, {name: "secondName"}],
                    defaultProfile: {name: "firstName"},
                    loadNamedProfile: mockLoadNamedProfile,
                    usesSecurity: true

                };
            })
        });
    });

    afterEach(() => {
        jest.clearAllMocks();
    });

    it("Testing that activate correctly executes", async () => {
        createTreeView.mockReturnValue(testTree);

        existsSync.mockReturnValueOnce(true);
        existsSync.mockReturnValueOnce(true);
        existsSync.mockReturnValueOnce(false);
        readdirSync.mockReturnValueOnce(["firstFile.txt", "secondFile.txt", "firstDir"]);
        isFile.mockReturnValueOnce(true);
        readdirSync.mockReturnValueOnce(["thirdFile.txt"]);
        readdirSync.mockReturnValue([]);
        isFile.mockReturnValueOnce(false);
        createBasicZosmfSession.mockReturnValue(session);
        getConfiguration.mockReturnValueOnce({
            persistence: true,
            get: () => "folderpath",
            update: jest.fn(()=>{
                return {};
            })
        });
        getConfiguration.mockReturnValueOnce({
            persistence: true,
            get: (setting: string) => "vscode",
            update: jest.fn(()=>{
                return {};
            })
        });

        getConfiguration.mockReturnValueOnce({
            persistence: true,
            get: () => "",
            update: jest.fn(()=>{
                return {};
            })
        });

        getConfiguration.mockReturnValueOnce({
            persistence: true,
            get: (setting: string) => [
                "[test]: brtvs99.public.test{pds}",
                "[test]: brtvs99.test{ds}",
                "[test]: brtvs99.fail{fail}",
                "[test]: brtvs99.test.search{session}",
            ],
            update: jest.fn(()=>{
                return {};
            })
        });
        getConfiguration.mockReturnValueOnce({
            persistence: true,
            get: (setting: string) => [
                "[test]: brtvs99.public.test{pds}",
                "[test]: brtvs99.test{ds}",
                "[test]: brtvs99.fail{fail}",
                "[test]: brtvs99.test.search{session}",
            ],
            update: jest.fn(()=>{
                return {};
            })
        });
        getConfiguration.mockReturnValueOnce({
            persistence: true,
            get: (setting: string) => [
                "[test]: brtvs99.public.test{pds}",
                "[test]: brtvs99.test{ds}",
                "[test]: brtvs99.fail{fail}",
                "[test]: brtvs99.test.search{session}",
            ],
            update: jest.fn(()=>{
                return {};
            })
        });
        getConfiguration.mockReturnValueOnce({
            persistence: true,
            get: (setting: string) => [
                "[test]: /u/myUser{directory}",
                "[test]: /u/myUser{directory}",
                "[test]: /u/myUser/file.txt{file}",
                "[test]: /u{session}",
            ],
            update: jest.fn(()=>{
                return {};
            })
        });
        getConfiguration.mockReturnValue({
            persistence: true,
            get: (setting: string) => [
                "[test]: /u/myUser{directory}",
                "[test]: /u/myUser{directory}",
                "[test]: /u/myUser/file.txt{file}",
                "[test]: /u{session}",
            ],
            update: jest.fn(()=>{
                return {};
            })
        });
        const enums = jest.fn().mockImplementation(() => {
            return {
                Global: 1,
                Workspace: 2,
                WorkspaceFolder: 3
            };
        });
        Object.defineProperty(vscode, "ConfigurationTarget", {value: enums});
// tslint:disable-next-line: no-object-literal-type-assertion
        const extensionMock = jest.fn(() => ({
            subscriptions: [],
            extensionPath: path.join(__dirname, "..")
        } as vscode.ExtensionContext));
        const mock = new extensionMock();

        await extension.activate(mock);

        const sampleFavorites = [
            new ZoweNode("[test]: brtvs99.public.test", vscode.TreeItemCollapsibleState.Collapsed, undefined, undefined),
            new ZoweNode("[test]: brtvs99.test", vscode.TreeItemCollapsibleState.None, undefined, undefined),
            new ZoweNode("[test]: brtvs99.test.search", vscode.TreeItemCollapsibleState.None, undefined, null)
        ];
        sampleFavorites[0].contextValue = extension.DS_PDS_CONTEXT + extension.FAV_SUFFIX;
        sampleFavorites[1].contextValue = extension.DS_PDS_CONTEXT + extension.FAV_SUFFIX;
        sampleFavorites[2].contextValue = extension.DS_SESSION_CONTEXT + extension.FAV_SUFFIX;
        sampleFavorites[1].command = {
            command: "zowe.ZoweNode.openPS",
            title: "",
            arguments: [sampleFavorites[1]]
        };
        sampleFavorites[0].iconPath = utils.applyIcons(sampleFavorites[0]);
        sampleFavorites[1].iconPath = utils.applyIcons(sampleFavorites[1]);
        sampleFavorites[2].iconPath = utils.applyIcons(sampleFavorites[2]);
        sampleFavorites[2].command = {command: "zowe.pattern", title: "", arguments: [sampleFavorites[2]]};
        sampleFavorites[2].iconPath = {
            dark: path.join(__dirname, "..", "..", "..", "resources", "dark", "pattern.svg"),
            light: path.join(__dirname, "..", "..", "..", "resources", "light", "pattern.svg")
        };
        // tslint:disable-next-line: no-magic-numbers
        expect(mkdirSync.mock.calls.length).toBe(3);
        // tslint:disable-next-line: no-magic-numbers
        expect(createTreeView.mock.calls.length).toBe(3);
        expect(createTreeView.mock.calls[0][0]).toBe("zowe.explorer");
        expect(createTreeView.mock.calls[1][0]).toBe("zowe.uss.explorer");
        // tslint:disable-next-line: no-magic-numbers
        expect(registerCommand.mock.calls.length).toBe(64);
        registerCommand.mock.calls.forEach((call, i ) => {
            expect(registerCommand.mock.calls[i][1]).toBeInstanceOf(Function);
        });
        const actualCommands = [];
        registerCommand.mock.calls.forEach((call) => {
            actualCommands.push(call[0]);
        });
        const expectedCommands = [
            "zowe.addSession",
            "zowe.addFavorite",
            "zowe.refreshAll",
            "zowe.refreshNode",
            "zowe.pattern",
            "zowe.ZoweNode.openPS",
            "zowe.createDataset",
            "zowe.createMember",
            "zowe.deleteDataset",
            "zowe.deletePDS",
            "zowe.uploadDialog",
            "zowe.deleteMember",
            "zowe.editMember",
            "zowe.removeSession",
            "zowe.removeFavorite",
            "zowe.saveSearch",
            "zowe.removeSavedSearch",
            "zowe.submitJcl",
            "zowe.submitMember",
            "zowe.showDSAttributes",
            "zowe.renameDataSet",
            "zowe.copyDataSet",
            "zowe.pasteDataSet",
            "zowe.renameDataSetMember",
            "zowe.uss.addFavorite",
            "zowe.uss.removeFavorite",
            "zowe.uss.addSession",
            "zowe.uss.refreshAll",
            "zowe.uss.refreshUSS",
            "zowe.uss.fullPath",
            "zowe.uss.ZoweUSSNode.open",
            "zowe.uss.removeSession",
            "zowe.uss.createFile",
            "zowe.uss.createFolder",
            "zowe.uss.deleteNode",
            "zowe.uss.binary",
            "zowe.uss.text",
            "zowe.uss.renameNode",
            "zowe.uss.uploadDialog",
            "zowe.uss.createNode",
            "zowe.uss.copyPath",
            "zowe.uss.editFile",
            "zowe.uss.saveSearch",
            "zowe.uss.removeSavedSearch",
            "zowe.zosJobsOpenspool",
            "zowe.deleteJob",
            "zowe.runModifyCommand",
            "zowe.runStopCommand",
            "zowe.refreshJobsServer",
            "zowe.refreshAllJobs",
            "zowe.addJobsSession",
            "zowe.setOwner",
            "zowe.setPrefix",
            "zowe.removeJobsSession",
            "zowe.downloadSpool",
            "zowe.getJobJcl",
            "zowe.setJobSpool",
            "zowe.jobs.search",
            "zowe.issueTsoCmd",
            "zowe.issueMvsCmd",
            "zowe.jobs.addFavorite",
            "zowe.jobs.removeFavorite",
            "zowe.jobs.saveSearch",
            "zowe.jobs.removeSearchFavorite"
        ];
        expect(actualCommands).toEqual(expectedCommands);
        expect(onDidSaveTextDocument.mock.calls.length).toBe(1);
        // tslint:disable-next-line: no-magic-numbers
        expect(existsSync.mock.calls.length).toBe(3);
        expect(existsSync.mock.calls[0][0]).toBe(extension.BRIGHTTEMPFOLDER);
        expect(readdirSync.mock.calls.length).toBe(1);
        expect(readdirSync.mock.calls[0][0]).toBe(extension.BRIGHTTEMPFOLDER);
        expect(unlinkSync.mock.calls.length).toBe(2);
        expect(unlinkSync.mock.calls[0][0]).toBe(path.join(extension.BRIGHTTEMPFOLDER + "/firstFile.txt"));
        expect(unlinkSync.mock.calls[1][0]).toBe(path.join(extension.BRIGHTTEMPFOLDER + "/secondFile.txt"));
        expect(rmdirSync.mock.calls.length).toBe(1);
        expect(rmdirSync.mock.calls[0][0]).toBe(extension.BRIGHTTEMPFOLDER);

        existsSync.mockReset();
        readdirSync.mockReset();
        existsSync.mockReturnValueOnce(false);
        // tslint:disable-next-line: no-empty
        rmdirSync.mockImplementationOnce(() => {
        });
        readFileSync.mockReturnValue("");
        // .get("Zowe-Temp-Folder-Location")["folderPath"];
        getConfiguration.mockReturnValueOnce({
            get: () => "",
            update: jest.fn(()=>{
                return {};
            })
        });
        // getConfiguration("Zowe-Environment").get("framework");
        getConfiguration.mockReturnValueOnce({
            get: (setting: string) => undefined,
            update: jest.fn(()=>{
                return {};
            })
        });
        getConfiguration.mockReturnValueOnce({
            get: (setting: string) => [
                "[test]: brtvs99.public.test{pds}",
                "[test]: brtvs99.test{ds}",
                "[test]: brtvs99.fail{fail}",
                "[test]: brtvs99.test.search{session}",
            ],
            update: jest.fn(()=>{
                return {};
            })
        });

        getConfiguration.mockReturnValueOnce({
            get: (setting: string) => [
                "",
            ],
            update: jest.fn(()=>{
                return {};
            })
        });
        existsSync.mockReturnValueOnce(true);

        await extension.activate(mock);

        expect(existsSync.mock.calls.length).toBe(1);
        expect(readdirSync.mock.calls.length).toBe(0);

        existsSync.mockReset();
        readdirSync.mockReset();
        existsSync.mockReturnValueOnce(true);
        existsSync.mockReturnValueOnce(true);
        readdirSync.mockReturnValueOnce(["firstFile", "secondFile"]);
        getConfiguration.mockReturnValueOnce({
            get: () => {
                return [""];
            },
            update: jest.fn(()=>{
                return {};
            })
        });
        unlinkSync.mockImplementationOnce(() => {
            return;
        });
        unlinkSync.mockImplementationOnce(() => {
            return;
        });
        unlinkSync.mockImplementationOnce(() => {
            throw (Error("testError"));
        });
        // getConfiguration("Zowe-Environment").get("framework");
        getConfiguration.mockReturnValueOnce({
            get: (setting: string) => "theia",
            update: jest.fn(()=>{
                return {};
            })
        });
        await extension.activate(mock);
    });

    it("should not change the existing context menus", async () => {
        const packageJsonContent = require("../../package.json");
        expect(packageJsonContent.contributes.menus["view/item/context"]).toMatchSnapshot();
    });

    it("Testing that createMember correctly executes", async () => {
        const parent = new ZoweNode("parent", vscode.TreeItemCollapsibleState.Collapsed, sessNode, null);

        showInputBox.mockResolvedValue("testMember");

        await extension.createMember(parent, testTree);

        expect(showInputBox.mock.calls.length).toBe(1);
        expect(showInputBox.mock.calls[0][0]).toEqual({placeHolder: "Name of Member"});
        expect(bufferToDataSet.mock.calls.length).toBe(1);
        expect(bufferToDataSet.mock.calls[0][0]).toBe(session);
        expect(bufferToDataSet.mock.calls[0][1]).toEqual(Buffer.from(""));
        expect(bufferToDataSet.mock.calls[0][2]).toBe(parent.label + "(testMember)");

        bufferToDataSet.mockRejectedValueOnce(Error("test"));
        showErrorMessage.mockReset();
        try {
            await extension.createMember(parent, testTree);
            // tslint:disable-next-line:no-empty
        } catch (err) {
        }

        expect(showErrorMessage.mock.calls.length).toBe(1);
        expect(showErrorMessage.mock.calls[0][0]).toBe("Unable to create member: test");

        bufferToDataSet.mockReset();


        showInputBox.mockResolvedValue("");

        await extension.createMember(parent, testTree);

        expect(bufferToDataSet.mock.calls.length).toBe(0);

        parent.contextValue = extension.DS_PDS_CONTEXT + extension.FAV_SUFFIX;
        await extension.createMember(parent, testTree);
    });

    it("Testing that refreshPS correctly executes with and without error", async () => {
        const node = new ZoweNode("HLQ.TEST.AFILE7", vscode.TreeItemCollapsibleState.None, sessNode, null);
        const parent = new ZoweNode("parent", vscode.TreeItemCollapsibleState.Collapsed, sessNode, null);
        const child = new ZoweNode("child", vscode.TreeItemCollapsibleState.None, parent, null);

        showErrorMessage.mockReset();
        openTextDocument.mockReset();
        openTextDocument.mockResolvedValueOnce({isDirty: true});
        dataSet.mockReset();
        showTextDocument.mockReset();

        const response: brightside.IZosFilesResponse = {
            success: true,
            commandResponse: null,
            apiResponse: {
                etag: "123"
            }
        };
        dataSet.mockReturnValueOnce(response);
        await extension.refreshPS(node);

        expect(dataSet.mock.calls.length).toBe(1);
        expect(dataSet.mock.calls[0][0]).toBe(node.getSession());
        expect(dataSet.mock.calls[0][1]).toBe(node.label);
        expect(dataSet.mock.calls[0][2]).toEqual({
            file: path.join(extension.DS_DIR, node.getSessionNode().label, node.label),
            returnEtag: true
        });
        expect(openTextDocument.mock.calls.length).toBe(1);
        expect(openTextDocument.mock.calls[0][0]).toBe(path.join(extension.DS_DIR,
            node.getSessionNode().label, node.label ));
        expect(showTextDocument.mock.calls.length).toBe(2);
        expect(executeCommand.mock.calls.length).toBe(1);


        showInformationMessage.mockReset();
        openTextDocument.mockResolvedValueOnce({isDirty: false});
        executeCommand.mockReset();

        await extension.refreshPS(node);

        expect(executeCommand.mock.calls.length).toBe(0);

        dataSet.mockRejectedValueOnce(Error("not found"));
        showInformationMessage.mockReset();

        await extension.refreshPS(node);

        expect(showInformationMessage.mock.calls.length).toBe(1);
        expect(showInformationMessage.mock.calls[0][0]).toBe("Unable to find file: " + node.label + " was probably deleted.");

        showErrorMessage.mockReset();
        dataSet.mockReset();
        dataSet.mockRejectedValueOnce(Error(""));

        await extension.refreshPS(child);

        expect(dataSet.mock.calls[0][1]).toBe(child.mParent.label + "(" + child.label + ")");
        expect(showErrorMessage.mock.calls.length).toBe(1);
        expect(showErrorMessage.mock.calls[0][0]).toEqual("");

        showErrorMessage.mockReset();
        openTextDocument.mockReset();
        openTextDocument.mockResolvedValueOnce({isDirty: true});
        openTextDocument.mockResolvedValueOnce({isDirty: true});
        dataSet.mockReset();
        showTextDocument.mockReset();
        dataSet.mockReturnValueOnce(response);

        node.contextValue = extension.DS_PDS_CONTEXT + extension.FAV_SUFFIX;
        await extension.refreshPS(node);
        expect(openTextDocument.mock.calls.length).toBe(1);
        expect(dataSet.mock.calls.length).toBe(1);

        dataSet.mockReset();
        openTextDocument.mockReset();
        dataSet.mockReturnValueOnce(response);

        parent.contextValue = extension.DS_PDS_CONTEXT + extension.FAV_SUFFIX;
        await extension.refreshPS(child);
        expect(openTextDocument.mock.calls.length).toBe(1);
        expect(dataSet.mock.calls.length).toBe(1);

        dataSet.mockReset();
        openTextDocument.mockReset();
        dataSet.mockReturnValueOnce(response);

        parent.contextValue = extension.FAVORITE_CONTEXT;
        await extension.refreshPS(child);
        expect(openTextDocument.mock.calls.length).toBe(1);
        expect(dataSet.mock.calls.length).toBe(1);

        showErrorMessage.mockReset();
        dataSet.mockReset();
        openTextDocument.mockReset();

    });

    it("Call Change File type", async () => {
        const node = new ZoweUSSNode("node", vscode.TreeItemCollapsibleState.None, ussNode, null, null);
        const res = extension.changeFileType(node, false, testUSSTree);
        expect(res).not.toBeUndefined();
    });

    it("Test Get Profile", async () => {
        const ProfNode = new ZoweNode("[sestest1,sestest2]", vscode.TreeItemCollapsibleState.Expanded, null, session);
        await extension.getProfile(ProfNode);
        expect(ProfNode).not.toBeUndefined();
    });

    describe("Add Session Unit Test", () => {
        const qpItem: vscode.QuickPickItem = new utils.FilterDescriptor("\uFF0B " + "Create a new filter");

        beforeEach(() => {
            Object.defineProperty(profileLoader.Profiles, "getInstance", {
                value: jest.fn(() => {
                    return {
                        allProfiles: [{name: "firstName"}, {name: "secondName"}],
                        defaultProfile: {name: "firstName"},
                        createNewConnection: jest.fn(()=>{
                            return {newprofile: "fake"};
                        }),
                        listProfile: jest.fn(()=>{
                            return {};
                        }),
                    };
                })
            });
            const resolveQuickPickHelper = jest.spyOn(utils, "resolveQuickPickHelper").mockImplementation(
                () => Promise.resolve(qpItem)
            );
        });

        afterEach(() => {
            showQuickPick.mockReset();
            showInputBox.mockReset();
            showInformationMessage.mockReset();
        });

        it("Testing that addSession will cancel if there is no profile name", async () => {
            const entered = undefined;

            // Assert edge condition user cancels the input path box
            createQuickPick.mockReturnValue({
                placeholder: "Choose \"Create new...\" to define a new profile or select an existing profile to Add to the Data Set Explorer",
                activeItems: [qpItem],
                ignoreFocusOut: true,
                items: [qpItem],
                value: entered,
                show: jest.fn(()=>{
                    return {};
                }),
                hide: jest.fn(()=>{
                    return {};
                }),
                onDidAccept: jest.fn(()=>{
                    return {};
                })
            });

            await extension.addZoweSession(testTree);
            expect(showInformationMessage.mock.calls[0][0]).toEqual("Profile Name was not supplied. Operation Cancelled");
        });

        it("Testing that addSession with supplied profile name", async () => {
            const entered = undefined;
            const addSession = jest.spyOn(extension, "addZoweSession");

            // Assert edge condition user cancels the input path box
            createQuickPick.mockReturnValue({
                placeholder: "Choose \"Create new...\" to define a new profile or select an existing profile to Add to the Data Set Explorer",
                activeItems: [qpItem],
                ignoreFocusOut: true,
                items: [qpItem],
                value: entered,
                show: jest.fn(()=>{
                    return {};
                }),
                hide: jest.fn(()=>{
                    return {};
                }),
                onDidAccept: jest.fn(()=>{
                    return {};
                })
            });

            showInputBox.mockReturnValueOnce("fake");
            await extension.addZoweSession(testTree);
            expect(extension.addZoweSession).toHaveBeenCalled();

        });

        it("Testing that addSession with existing profile", async () => {
            const entered = "";
            const addSession = jest.spyOn(extension, "addZoweSession");

            // Assert edge condition user cancels the input path box
            createQuickPick.mockReturnValue({
                placeholder: "Choose \"Create new...\" to define a new profile or select an existing profile to Add to the Data Set Explorer",
                activeItems: [qpItem],
                ignoreFocusOut: true,
                items: [qpItem],
                value: entered,
                label: "firstName",
                show: jest.fn(()=>{
                    return {};
                }),
                hide: jest.fn(()=>{
                    return {};
                }),
                onDidAccept: jest.fn(()=>{
                    return {};
                })
            });

            const resolveQuickPickHelper = jest.spyOn(utils, "resolveQuickPickHelper").mockImplementation(
                () => Promise.resolve(createQuickPick())
            );

            await extension.addZoweSession(testTree);
            expect(extension.addZoweSession).toHaveBeenCalled();
        });

        it("Testing that addSession with supplied resolveQuickPickHelper", async () => {
            const entered = "fake";
            const addSession = jest.spyOn(extension, "addZoweSession");

            // Assert edge condition user cancels the input path box
            createQuickPick.mockReturnValue({
                placeholder: "Choose \"Create new...\" to define a new profile or select an existing profile to Add to the Data Set Explorer",
                activeItems: [qpItem],
                ignoreFocusOut: true,
                items: [qpItem],
                value: entered,
                show: jest.fn(()=>{
                    return {};
                }),
                hide: jest.fn(()=>{
                    return {};
                }),
                onDidAccept: jest.fn(()=>{
                    return {};
                })
            });

            await extension.addZoweSession(testTree);
            expect(extension.addZoweSession).toHaveBeenCalled();

        });

        it("Testing that addSession with undefined profile", async () => {
            const entered = "";
            const addSession = jest.spyOn(extension, "addZoweSession");

            // Assert edge condition user cancels the input path box
            createQuickPick.mockReturnValue({
                placeholder: "Choose \"Create new...\" to define a new profile or select an existing profile to Add to the Data Set Explorer",
                activeItems: [qpItem],
                ignoreFocusOut: true,
                items: [qpItem],
                value: entered,
                label: undefined,
                show: jest.fn(()=>{
                    return {};
                }),
                hide: jest.fn(()=>{
                    return {};
                }),
                onDidAccept: jest.fn(()=>{
                    return {};
                })
            });

            const resolveQuickPickHelper = jest.spyOn(utils, "resolveQuickPickHelper").mockImplementation(
                () => Promise.resolve(createQuickPick())
            );

            await extension.addZoweSession(testTree);
            expect(extension.addZoweSession).toHaveBeenCalled();

        });


        it("Testing that addSession if createNewConnection is invalid", async () => {
            const entered = "fake";
            const addSession = jest.spyOn(extension, "addZoweSession");

            Object.defineProperty(profileLoader.Profiles, "getInstance", {
                value: jest.fn(() => {
                    return {
                        allProfiles: [{name: "firstName"}, {name: "secondName"}],
                        defaultProfile: {name: "firstName"},
                        listProfile: jest.fn(()=>{
                            return {};
                        }),
                    };
                })
            });

            // Assert edge condition user cancels the input path box
            createQuickPick.mockReturnValue({
                placeholder: "Choose \"Create new...\" to define a new profile or select an existing profile to Add to the Data Set Explorer",
                activeItems: [qpItem],
                ignoreFocusOut: true,
                items: [qpItem],
                value: entered,
                show: jest.fn(()=>{
                    return {};
                }),
                hide: jest.fn(()=>{
                    return {};
                }),
                onDidAccept: jest.fn(()=>{
                    return {};
                })
            });

            await extension.addZoweSession(testTree);
            expect(extension.addZoweSession).toHaveBeenCalled();

        });

        it("Testing that addSession if listProfile is invalid", async () => {
            const entered = "fake";
            const addSession = jest.spyOn(extension, "addZoweSession");

            Object.defineProperty(profileLoader.Profiles, "getInstance", {
                value: jest.fn(() => {
                    return {
                        allProfiles: [{name: "firstName"}, {name: "secondName"}],
                        defaultProfile: {name: "firstName"},
                        createNewConnection: jest.fn(()=>{
                            return {};
                        }),
                    };
                })
            });

            // Assert edge condition user cancels the input path box
            createQuickPick.mockReturnValue({
                placeholder: "Choose \"Create new...\" to define a new profile or select an existing profile to Add to the Data Set Explorer",
                activeItems: [qpItem],
                ignoreFocusOut: true,
                items: [qpItem],
                value: entered,
                show: jest.fn(()=>{
                    return {};
                }),
                hide: jest.fn(()=>{
                    return {};
                }),
                onDidAccept: jest.fn(()=>{
                    return {};
                })
            });

            await extension.addZoweSession(testTree);
            expect(extension.addZoweSession).toHaveBeenCalled();

        });
    });

    it("Testing that createFile is executed successfully", async () => {
        const sessNode2 = new ZoweNode("sestest", vscode.TreeItemCollapsibleState.Expanded, null, session);
        sessNode2.contextValue = extension.DS_SESSION_CONTEXT;
        sessNode2.pattern = "test hlq";
        const childNode = new ZoweNode("NODE", vscode.TreeItemCollapsibleState.None, sessNode2, null);
        sessNode2.children.push(childNode);

        const uploadResponse: brightside.IZosFilesResponse = {
            success: true,
            commandResponse: "success",
            apiResponse: {
                items: [{name: "NODE", dsname: "NODE"}]
            }
        };

        showQuickPick.mockReset();
        getConfiguration.mockReset();
        showInputBox.mockReset();
        dataSetCreate.mockReset();
        allMembers.mockReset();
        dataSetList.mockReset();
        mockGetHistory.mockReset();

        getConfiguration.mockReturnValue("FakeConfig");
        showInputBox.mockReturnValue("node");
        allMembers.mockReturnValue(uploadResponse);
        dataSetList.mockReturnValue(uploadResponse);
        mockGetHistory.mockReturnValue([]);

        showQuickPick.mockResolvedValueOnce("Data Set Binary");
        await extension.createFile(sessNode2, testTree);
        showQuickPick.mockResolvedValueOnce("Data Set C");
        await extension.createFile(sessNode2, testTree);
        showQuickPick.mockResolvedValueOnce("Data Set Classic");
        await extension.createFile(sessNode2, testTree);
        showQuickPick.mockResolvedValueOnce("Data Set Partitioned");
        await extension.createFile(sessNode2, testTree);
        showQuickPick.mockResolvedValueOnce("Data Set Sequential");
        await extension.createFile(sessNode2, testTree);

        // tslint:disable-next-line: no-magic-numbers
        expect(showQuickPick.mock.calls.length).toBe(5);
        // tslint:disable-next-line: no-magic-numbers
        expect(getConfiguration.mock.calls.length).toBe(5);
        expect(getConfiguration.mock.calls[0][0]).toBe("Zowe-Default-Datasets-Binary");
        expect(getConfiguration.mock.calls[1][0]).toBe("Zowe-Default-Datasets-C");
        expect(getConfiguration.mock.calls[2][0]).toBe("Zowe-Default-Datasets-Classic");
        // tslint:disable-next-line: no-magic-numbers
        expect(getConfiguration.mock.calls[3][0]).toBe("Zowe-Default-Datasets-PDS");
        // tslint:disable-next-line: no-magic-numbers
        expect(getConfiguration.mock.calls[4][0]).toBe("Zowe-Default-Datasets-PS");
        // tslint:disable-next-line: no-magic-numbers
        expect(showInputBox.mock.calls.length).toBe(5);
        // tslint:disable-next-line: no-magic-numbers
        expect(dataSetCreate.mock.calls.length).toBe(5);
        expect(dataSetCreate.mock.calls[0][0]).toEqual(session);

        showInformationMessage.mockReset();
        showErrorMessage.mockReset();

        showQuickPick.mockResolvedValueOnce("Data Set Sequential");
        await extension.createFile(sessNode2, testTree);

        showQuickPick.mockResolvedValueOnce("Data Set Sequential");
        dataSetCreate.mockRejectedValueOnce(Error("Generic Error"));
        try {
            await extension.createFile(sessNode2, testTree);
        } catch (err) {
            // do nothing
        }
        expect(showErrorMessage.mock.calls.length).toBe(1);
        expect(showErrorMessage.mock.calls[0][0]).toBe("Error encountered when creating data set! The problem occured in zowe.CreateDataset.");

        showQuickPick.mockReset();
        showErrorMessage.mockReset();

        showQuickPick.mockReturnValueOnce(undefined);
        try {
            await extension.createFile(sessNode, testTree);
            // tslint:disable-next-line:no-empty
        } catch (err) {
        }

        expect(showQuickPick.mock.calls.length).toBe(1);
        expect(showErrorMessage.mock.calls.length).toBe(0);

        mockGetHistory.mockReset();
        testTree.reveal.mockReset();

        // Testing the addition of new node to tree view
        mockGetHistory.mockReturnValueOnce(["NODE1"]);
        showQuickPick.mockResolvedValueOnce("Data Set Sequential");
        await extension.createFile(sessNode2, testTree);
        expect(testTree.addHistory).toHaveBeenCalledWith("NODE1, NODE");
        expect(testTree.reveal.mock.calls.length).toBe(1);

        testTree.addHistory.mockReset();

        mockGetHistory.mockReturnValueOnce(["NODE"]);
        showQuickPick.mockResolvedValueOnce("Data Set Sequential");
        await extension.createFile(sessNode2, testTree);
        expect(testTree.addHistory.mock.calls.length).toBe(0);

        mockGetHistory.mockReturnValueOnce([null]);
        showQuickPick.mockResolvedValueOnce("Data Set Sequential");
        await extension.createFile(sessNode2, testTree);
        expect(testTree.addHistory).toHaveBeenCalledWith("NODE");

        allMembers.mockReset();
        dataSetList.mockReset();
        getConfiguration.mockReset();
        showInputBox.mockReset();
    });

    it("tests the createFile for prompt credentials", async () => {
        Object.defineProperty(profileLoader.Profiles, "getInstance", {
            value: jest.fn(() => {
                return {
                    allProfiles: [{name: "firstName", profile: {user:undefined, password: undefined}}, {name: "secondName"}],
                    defaultProfile: {name: "firstName"},
                    promptCredentials: jest.fn(()=> {
                        return ["fake", "fake", "fake"];
                    }),
                };

            })
        });
        const sessionwocred = new brtimperative.Session({
            user: "",
            password: "",
            hostname: "fake",
            protocol: "https",
            type: "basic",
        });
        const uploadResponse: brightside.IZosFilesResponse = {
            success: true,
            commandResponse: "success",
            apiResponse: {
                items: []
            }
        };

        createBasicZosmfSession.mockReturnValue(sessionwocred);
        const newsessNode = new ZoweNode("sestest", vscode.TreeItemCollapsibleState.Expanded, null, sessionwocred);
        newsessNode.contextValue = extension.DS_SESSION_CONTEXT;

        showQuickPick.mockReset();
        getConfiguration.mockReset();
        showInputBox.mockReset();
        dataSetCreate.mockReset();
        dataSetList.mockReset();
        mockGetHistory.mockReset();
        allMembers.mockReset();

        getConfiguration.mockReturnValue("FakeConfig");
        showInputBox.mockReturnValue("FakeName");
        mockGetHistory.mockReturnValue(["mockHistory"]);
        dataSetList.mockReturnValue(uploadResponse);
        allMembers.mockReturnValue(uploadResponse);

        showQuickPick.mockResolvedValueOnce("Data Set Binary");
        await extension.createFile(newsessNode, testTree);
        showQuickPick.mockResolvedValueOnce("Data Set C");
        await extension.createFile(newsessNode, testTree);
        showQuickPick.mockResolvedValueOnce("Data Set Classic");
        await extension.createFile(newsessNode, testTree);
        showQuickPick.mockResolvedValueOnce("Data Set Partitioned");
        await extension.createFile(newsessNode, testTree);
        showQuickPick.mockResolvedValueOnce("Data Set Sequential");
        await extension.createFile(newsessNode, testTree);

        // tslint:disable-next-line: no-magic-numbers
        expect(showQuickPick.mock.calls.length).toBe(5);
        // tslint:disable-next-line: no-magic-numbers
        expect(getConfiguration.mock.calls.length).toBe(5);
        expect(getConfiguration.mock.calls[0][0]).toBe("Zowe-Default-Datasets-Binary");
        expect(getConfiguration.mock.calls[1][0]).toBe("Zowe-Default-Datasets-C");
        expect(getConfiguration.mock.calls[2][0]).toBe("Zowe-Default-Datasets-Classic");
        // tslint:disable-next-line: no-magic-numbers
        expect(getConfiguration.mock.calls[3][0]).toBe("Zowe-Default-Datasets-PDS");
        // tslint:disable-next-line: no-magic-numbers
        expect(getConfiguration.mock.calls[4][0]).toBe("Zowe-Default-Datasets-PS");
        // tslint:disable-next-line: no-magic-numbers
        expect(showInputBox.mock.calls.length).toBe(5);
        // tslint:disable-next-line: no-magic-numbers
        expect(dataSetCreate.mock.calls.length).toBe(5);

        getConfiguration.mockReset();
        showInputBox.mockReset();
        dataSetCreate.mockReset();
        dataSetList.mockReset();
        mockGetHistory.mockReset();
        allMembers.mockReset();
    });

    it("tests the createFile for prompt credentials, favorite route", async () => {
        Object.defineProperty(profileLoader.Profiles, "getInstance", {
            value: jest.fn(() => {
                return {
                    allProfiles: [{name: "firstName", profile: {user:undefined, password: undefined}}, {name: "secondName"}],
                    defaultProfile: {name: "firstName"},
                    promptCredentials: jest.fn(()=> {
                        return ["fake", "fake", "fake"];
                    }),
                };
            })
        });
        const sessionwocred = new brtimperative.Session({
            user: "",
            password: "",
            hostname: "fake",
            protocol: "https",
            type: "basic",
        });
        const uploadResponse: brightside.IZosFilesResponse = {
            success: true,
            commandResponse: "success",
            apiResponse: {
                items: []
            }
        };

        createBasicZosmfSession.mockReturnValue(sessionwocred);
        const newsessNode = new ZoweNode("sestest", vscode.TreeItemCollapsibleState.Expanded, null, sessionwocred);
        newsessNode.contextValue = extension.DS_SESSION_CONTEXT + extension.FAV_SUFFIX;

        showQuickPick.mockReset();
        getConfiguration.mockReset();
        showInputBox.mockReset();
        dataSetCreate.mockReset();
        testTree.getChildren.mockReset();
        allMembers.mockReset();
        dataSet.mockReset();
        mockGetHistory.mockReset();

        getConfiguration.mockReturnValue("FakeConfig");
        showInputBox.mockReturnValue("FakeName");
        testTree.getChildren.mockReturnValue([new ZoweNode("node", vscode.TreeItemCollapsibleState.None, sessNode, null), sessNode]);
        allMembers.mockReturnValue(uploadResponse);
        dataSet.mockReturnValue(uploadResponse);
        mockGetHistory.mockReturnValue(["mockHistory1"]);

        showQuickPick.mockResolvedValueOnce("Data Set Binary");
        await extension.createFile(newsessNode, testTree);
        showQuickPick.mockResolvedValueOnce("Data Set C");
        await extension.createFile(newsessNode, testTree);
        showQuickPick.mockResolvedValueOnce("Data Set Classic");
        await extension.createFile(newsessNode, testTree);
        showQuickPick.mockResolvedValueOnce("Data Set Partitioned");
        await extension.createFile(newsessNode, testTree);
        showQuickPick.mockResolvedValueOnce("Data Set Sequential");
        await extension.createFile(newsessNode, testTree);

        // tslint:disable-next-line: no-magic-numbers
        expect(showQuickPick.mock.calls.length).toBe(5);
        // tslint:disable-next-line: no-magic-numbers
        expect(getConfiguration.mock.calls.length).toBe(5);
        expect(getConfiguration.mock.calls[0][0]).toBe("Zowe-Default-Datasets-Binary");
        expect(getConfiguration.mock.calls[1][0]).toBe("Zowe-Default-Datasets-C");
        expect(getConfiguration.mock.calls[2][0]).toBe("Zowe-Default-Datasets-Classic");
        // tslint:disable-next-line: no-magic-numbers
        expect(getConfiguration.mock.calls[3][0]).toBe("Zowe-Default-Datasets-PDS");
        // tslint:disable-next-line: no-magic-numbers
        expect(getConfiguration.mock.calls[4][0]).toBe("Zowe-Default-Datasets-PS");
        // tslint:disable-next-line: no-magic-numbers
        expect(showInputBox.mock.calls.length).toBe(5);
        // tslint:disable-next-line: no-magic-numbers
        expect(dataSetCreate.mock.calls.length).toBe(5);

        getConfiguration.mockReset();
        showInputBox.mockReset();
        testTree.getChildren.mockReset();
        allMembers.mockReset();
        dataSet.mockReset();
        mockGetHistory.mockReset();
    });

    it("tests the createFile for prompt credentials error", async () => {
        Object.defineProperty(profileLoader.Profiles, "getInstance", {
            value: jest.fn(() => {
                return {
                    allProfiles: [{name: "firstName", profile: {user:undefined, password: undefined}}, {name: "secondName"}],
                    defaultProfile: {name: "firstName"},
                };
            })
        });
        const uploadResponse: brightside.IZosFilesResponse = {
            success: true,
            commandResponse: "success",
            apiResponse: {
                items: []
            }
        };
        const sessionwocred = new brtimperative.Session({
            user: "",
            password: "",
            hostname: "fake",
            protocol: "https",
            type: "basic",
        });
        const createFile = jest.spyOn(extension, "createFile");
        createBasicZosmfSession.mockReturnValue(sessionwocred);
        const newsessNode = new ZoweNode("sestest", vscode.TreeItemCollapsibleState.Expanded, null, sessionwocred);
        newsessNode.contextValue = extension.DS_SESSION_CONTEXT;
        newsessNode.pattern = "sestest";

        showQuickPick.mockReset();
        getConfiguration.mockReset();
        showInputBox.mockReset();
        dataSetCreate.mockReset();
        mockGetHistory.mockReset();
        allMembers.mockReset();
        dataSetList.mockReset();

        getConfiguration.mockReturnValueOnce("FakeConfig");
        showInputBox.mockReturnValueOnce("sestest");
        mockGetHistory.mockReturnValueOnce(["mockHistory"]);
        allMembers.mockReturnValueOnce(uploadResponse);
        dataSetList.mockReturnValue(uploadResponse);

        showQuickPick.mockResolvedValueOnce("Data Set Binary");
        await extension.createFile(newsessNode, testTree);
        expect(extension.createFile).toHaveBeenCalled();

        dataSetList.mockReset();
    });

    it("Testing that deleteDataset is executed successfully", async () => {
        existsSync.mockReset();
        unlinkSync.mockReset();
        showQuickPick.mockReset();

        let node = new ZoweNode("HLQ.TEST.NODE", vscode.TreeItemCollapsibleState.None, sessNode, null);
        const parent = new ZoweNode("parent", vscode.TreeItemCollapsibleState.Collapsed, sessNode, null);
        let child = new ZoweNode("child", vscode.TreeItemCollapsibleState.None, parent, null);

        existsSync.mockReturnValueOnce(true);
        showQuickPick.mockResolvedValueOnce("Yes");
        await extension.deleteDataset(node, testTree);
        expect(delDataset.mock.calls.length).toBe(1);
        expect(delDataset.mock.calls[0][0]).toBe(session);
        expect(delDataset.mock.calls[0][1]).toBe(node.label);
        expect(existsSync.mock.calls.length).toBe(1);
        expect(existsSync.mock.calls[0][0]).toBe(path.join(extension.DS_DIR,
            node.getSessionNode().label, node.label ));
        expect(unlinkSync.mock.calls.length).toBe(1);
        expect(unlinkSync.mock.calls[0][0]).toBe(path.join(extension.DS_DIR,
            node.getSessionNode().label, node.label ));

        unlinkSync.mockReset();
        delDataset.mockReset();
        existsSync.mockReturnValueOnce(false);
        showQuickPick.mockResolvedValueOnce("Yes");
        await extension.deleteDataset(child, testTree);

        expect(unlinkSync.mock.calls.length).toBe(0);
        expect(delDataset.mock.calls[0][1]).toBe(child.mParent.label + "(" + child.label + ")");

        delDataset.mockReset();
        delDataset.mockRejectedValueOnce(Error("not found"));
        showQuickPick.mockResolvedValueOnce("Yes");

        await expect(extension.deleteDataset(node, testTree)).rejects.toEqual(Error("not found"));

        expect(showInformationMessage.mock.calls.length).toBe(1);
        expect(showInformationMessage.mock.calls[0][0]).toBe("Unable to find file: " + node.label + " was probably already deleted.");

        delDataset.mockReset();
        showErrorMessage.mockReset();
        delDataset.mockRejectedValueOnce(Error(""));
        showQuickPick.mockResolvedValueOnce("Yes");

        await expect(extension.deleteDataset(node, testTree)).rejects.toEqual(Error(""));

        expect(showErrorMessage.mock.calls.length).toBe(1);
        expect(showErrorMessage.mock.calls[0][0]).toEqual("");

        showQuickPick.mockResolvedValueOnce("No");

        await extension.deleteDataset(child, testTree);

        existsSync.mockReturnValueOnce(true);
        node = new ZoweNode("HLQ.TEST.NODE", vscode.TreeItemCollapsibleState.None, sessNode, null);
        node.contextValue = extension.DS_PDS_CONTEXT + extension.FAV_SUFFIX;
        await extension.deleteDataset(node, testTree);

        existsSync.mockReturnValueOnce(true);
        node.contextValue = extension.DS_PDS_CONTEXT + extension.FAV_SUFFIX;
        child = new ZoweNode("child", vscode.TreeItemCollapsibleState.None, node, null);
        await extension.deleteDataset(child, testTree);
    });

    it("Testing that deleteDataset is executed successfully for favorite", async () => {
        existsSync.mockReset();
        unlinkSync.mockReset();
        showQuickPick.mockReset();
        delDataset.mockReset();
        mockRemoveFavorite.mockReset();

        const node = new ZoweNode("[sestest]: HLQ.TEST.DELETE.PARENT", vscode.TreeItemCollapsibleState.None, sessNode, null);
        const child = new ZoweNode("[sestest]: HLQ.TEST.DELETE.NODE", vscode.TreeItemCollapsibleState.None, node, null);
        node.contextValue = extension.FAVORITE_CONTEXT;

        existsSync.mockReturnValueOnce(true);
        showQuickPick.mockResolvedValueOnce("Yes");
        await extension.deleteDataset(child, testTree);

        expect(delDataset.mock.calls.length).toBe(1);
        expect(delDataset.mock.calls[0][0]).toBe(session);
        expect(delDataset.mock.calls[0][1]).toBe("HLQ.TEST.DELETE.NODE");
        expect(mockRemoveFavorite.mock.calls.length).toBe(1);
        expect(mockRemoveFavorite.mock.calls[0][0].label).toBe( "[sestest]: HLQ.TEST.DELETE.NODE" );
        expect(existsSync.mock.calls.length).toBe(1);
        expect(existsSync.mock.calls[0][0]).toBe(path.join(extension.DS_DIR,
            node.getSessionNode().label, "HLQ.TEST.DELETE.NODE" ));
        expect(unlinkSync.mock.calls.length).toBe(1);
        expect(unlinkSync.mock.calls[0][0]).toBe(path.join(extension.DS_DIR,
            node.getSessionNode().label, "HLQ.TEST.DELETE.NODE" ));
    });

    it("Testing that deleteDataset is executed successfully for pdsf", async () => {
        existsSync.mockReset();
        unlinkSync.mockReset();
        showQuickPick.mockReset();
        delDataset.mockReset();
        mockRemoveFavorite.mockReset();

        const node = new ZoweNode("[sestest]: HLQ.TEST.DELETE.PDS", vscode.TreeItemCollapsibleState.None, sessNode, null);
        const child = new ZoweNode("[sestest]: HLQ.TEST.DELETE.PDS(MEMBER)", vscode.TreeItemCollapsibleState.None, node, null);
        node.contextValue = extension.DS_PDS_CONTEXT + extension.FAV_SUFFIX;

        existsSync.mockReturnValueOnce(true);
        showQuickPick.mockResolvedValueOnce("Yes");
        await extension.deleteDataset(child, testTree);

        expect(delDataset.mock.calls.length).toBe(1);
        expect(delDataset.mock.calls[0][0]).toBe(session);
        expect(delDataset.mock.calls[0][1]).toBe("HLQ.TEST.DELETE.PDS([sestest]: HLQ.TEST.DELETE.PDS(MEMBER))");
        expect(mockRemoveFavorite.mock.calls.length).toBe(1);
        expect(mockRemoveFavorite.mock.calls[0][0].label).toBe( "[sestest]: HLQ.TEST.DELETE.PDS(MEMBER)" );
        expect(existsSync.mock.calls.length).toBe(1);
        expect(existsSync.mock.calls[0][0]).toBe(path.join(extension.DS_DIR,
            node.getSessionNode().label, "HLQ.TEST.DELETE.PDS([sestest]: HLQ.TEST.DELETE.PDS(MEMBER))" ));
        expect(unlinkSync.mock.calls.length).toBe(1);
        expect(unlinkSync.mock.calls[0][0]).toBe(path.join(extension.DS_DIR,
            node.getSessionNode().label, "HLQ.TEST.DELETE.PDS([sestest]: HLQ.TEST.DELETE.PDS(MEMBER))" ));
    });

    it("Testing that deleteDataset fails if junk passed", async () => {
        existsSync.mockReset();
        unlinkSync.mockReset();
        showQuickPick.mockReset();
        delDataset.mockReset();
        mockRemoveFavorite.mockReset();
        showErrorMessage.mockReset();

        const node = new ZoweNode("[sestest]: HLQ.TEST.DELETE.PARENT", vscode.TreeItemCollapsibleState.None, sessNode, null);
        const parent = new ZoweNode("sestest", vscode.TreeItemCollapsibleState.Collapsed, sessNode, null);
        const child = new ZoweNode("[sestest]: HLQ.TEST.DELETE.NODE", vscode.TreeItemCollapsibleState.None, node, null);
        child.contextValue = "junk";

        existsSync.mockReturnValueOnce(true);
        showQuickPick.mockResolvedValueOnce("Yes");
        await expect(extension.deleteDataset(child, testTree)).rejects.toEqual(Error("deleteDataSet() called from invalid node."));
    });

    it("Testing that enterPattern is executed successfully", async () => {
        showInformationMessage.mockReset();
        showInputBox.mockReset();

        const node = new ZoweNode("node", vscode.TreeItemCollapsibleState.None, sessNode, null);
        node.pattern = "TEST";
        node.contextValue = extension.DS_SESSION_CONTEXT;

        showInputBox.mockReturnValueOnce("test");
        await extension.enterPattern(node, testTree);

        expect(showInputBox.mock.calls.length).toBe(1);
        expect(showInputBox.mock.calls[0][0]).toEqual({
            prompt: "Search data sets by entering patterns: use a comma to separate multiple patterns",
            value: node.pattern
        });
        expect(showInformationMessage.mock.calls.length).toBe(0);

        showInputBox.mockReturnValueOnce("");
        showInputBox.mockReset();
        showInformationMessage.mockReset();
        await extension.enterPattern(node, testTree);

        expect(showInformationMessage.mock.calls.length).toBe(1);
        expect(showInformationMessage.mock.calls[0][0]).toBe("You must enter a pattern.");
    });

    it("Testing that enterPattern is executed successfully for search favorite", async () => {
        mockAddZoweSession.mockReset();
        const favoriteSample = new ZoweNode("[sestest]: HLQ.TEST", vscode.TreeItemCollapsibleState.None, undefined, null);

        await extension.enterPattern(favoriteSample, testTree);

        expect(mockAddZoweSession.mock.calls.length).toBe(1);
        expect(mockAddZoweSession.mock.calls[0][0]).toEqual("sestest");
    });

    it("Testing that saveFile is executed successfully", async () => {
        const testDoc: vscode.TextDocument = {
            fileName: path.join(extension.DS_DIR, "/sestest/HLQ.TEST.AFILE"),
            uri: null,
            isUntitled: null,
            languageId: null,
            version: null,
            isDirty: null,
            isClosed: null,
            save: null,
            eol: null,
            lineCount: null,
            lineAt: null,
            offsetAt: null,
            positionAt: null,
            getText: null,
            getWordRangeAtPosition: null,
            validateRange: null,
            validatePosition: null
        };
        const testDoc0: vscode.TextDocument = {
            fileName: path.join(extension.DS_DIR, "HLQ.TEST.AFILE"),
            uri: null,
            isUntitled: null,
            languageId: null,
            version: null,
            isDirty: null,
            isClosed: null,
            save: null,
            eol: null,
            lineCount: null,
            lineAt: null,
            offsetAt: null,
            positionAt: null,
            getText: null,
            getWordRangeAtPosition: null,
            validateRange: null,
            validatePosition: null
        };

        const testResponse = {
            success: true,
            commandResponse: "",
            apiResponse: {
                items: []
            }
        };

        // If session node is not defined, it should take the session from Profile
        const sessionwocred = new brtimperative.Session({
            user: "",
            password: "",
            hostname: "fake",
            protocol: "https",
            type: "basic",
        });
        // testing if no session is defined (can happen while saving from favorites)
        const nodeWitoutSession = new ZoweNode("HLQ.TEST.AFILE", vscode.TreeItemCollapsibleState.None, null, null);
        testTree.getChildren.mockReturnValueOnce([nodeWitoutSession]);
        concatChildNodes.mockReturnValueOnce([nodeWitoutSession]);
        createBasicZosmfSession.mockReturnValueOnce(sessionwocred);
        await extension.saveFile(testDoc0, testTree);
        expect(createBasicZosmfSession.mock.calls.length).toBe(1);
        expect(createBasicZosmfSession.mock.results[0].value).toEqual(sessionwocred);

        // testing if no documentSession is found (no session + no profile)
        createBasicZosmfSession.mockReset();
        testTree.getChildren.mockReset();
        showErrorMessage.mockReset();
        testTree.getChildren.mockReturnValueOnce([nodeWitoutSession]);
        createBasicZosmfSession.mockReturnValueOnce(null);
        await extension.saveFile(testDoc0, testTree);
        expect(showErrorMessage.mock.calls.length).toBe(1);
        expect(showErrorMessage.mock.calls[0][0]).toBe("Couldn't locate session when saving data set!");

        testTree.getChildren.mockReset();
        createBasicZosmfSession.mockReset();

        testTree.getChildren.mockReturnValueOnce([new ZoweNode("node", vscode.TreeItemCollapsibleState.None, sessNode, null), sessNode]);
        dataSetList.mockReset();
        showErrorMessage.mockReset();
        dataSetList.mockResolvedValueOnce(testResponse);
        await extension.saveFile(testDoc, testTree);

        expect(dataSetList.mock.calls.length).toBe(1);
        expect(dataSetList.mock.calls[0][0]).toEqual(session);
        expect(dataSetList.mock.calls[0][1]).toBe("HLQ.TEST.AFILE");
        expect(showErrorMessage.mock.calls.length).toBe(1);
        expect(showErrorMessage.mock.calls[0][0]).toBe("Data set failed to save. Data set may have been deleted on mainframe.");

        const node = new ZoweNode("HLQ.TEST.AFILE", vscode.TreeItemCollapsibleState.None, sessNode, null);
        sessNode.children.push(node);
        testResponse.apiResponse.items = [{dsname: "HLQ.TEST.AFILE"}, {dsname: "HLQ.TEST.AFILE(mem)"}];
        dataSetList.mockReset();
        pathToDataSet.mockReset();
        showErrorMessage.mockReset();
        concatChildNodes.mockReset();
        const mockSetEtag = jest.spyOn(node, "setEtag").mockImplementation(() => null);
        mockSetEtag.mockReset();
        const uploadResponse: brightside.IZosFilesResponse = {
            success: true,
            commandResponse: "success",
            apiResponse: [{
                etag: "123"
            }]
        };
        concatChildNodes.mockReturnValueOnce([sessNode.children[0]]);
        testTree.getChildren.mockReturnValueOnce([sessNode]);
        dataSetList.mockResolvedValueOnce(testResponse);
        dataSetList.mockResolvedValueOnce(testResponse);
        withProgress.mockResolvedValueOnce(uploadResponse);
        testResponse.success = true;
        pathToDataSet.mockResolvedValueOnce(testResponse);

        await extension.saveFile(testDoc, testTree);

        expect(concatChildNodes.mock.calls.length).toBe(1);
        expect(showInformationMessage.mock.calls.length).toBe(1);
        expect(showInformationMessage.mock.calls[0][0]).toBe("success");
        expect(mockSetEtag).toHaveBeenCalledTimes(1);
        expect(mockSetEtag).toHaveBeenCalledWith("123");

        concatChildNodes.mockReturnValueOnce([sessNode.children[0]]);
        testTree.getChildren.mockReturnValueOnce([sessNode]);
        dataSetList.mockResolvedValueOnce(testResponse);
        testResponse.success = false;
        testResponse.commandResponse = "Save failed";
        pathToDataSet.mockResolvedValueOnce(testResponse);

        await extension.saveFile(testDoc, testTree);

        const testDoc2: vscode.TextDocument = {
            fileName: path.normalize("/sestest/HLQ.TEST.AFILE"),
            uri: null,
            isUntitled: null,
            languageId: null,
            version: null,
            isDirty: null,
            isClosed: null,
            save: null,
            eol: null,
            lineCount: null,
            lineAt: null,
            offsetAt: null,
            positionAt: null,
            getText: null,
            getWordRangeAtPosition: null,
            validateRange: null,
            validatePosition: null
        };

        testTree.getChildren.mockReturnValueOnce([sessNode]);
        dataSetList.mockReset();

        await extension.saveFile(testDoc2, testTree);

        expect(dataSetList.mock.calls.length).toBe(0);

        const testDoc3: vscode.TextDocument = {
            fileName: path.join(extension.DS_DIR, "/sestest/HLQ.TEST.AFILE(mem)"),
            uri: null,
            isUntitled: null,
            languageId: null,
            version: null,
            isDirty: null,
            isClosed: null,
            save: null,
            eol: null,
            lineCount: null,
            lineAt: null,
            offsetAt: null,
            positionAt: null,
            getText: null,
            getWordRangeAtPosition: null,
            validateRange: null,
            validatePosition: null
        };

        dataSetList.mockReset();
        showErrorMessage.mockReset();

        sessNode.children.push(new ZoweNode("HLQ.TEST.AFILE(mem)", vscode.TreeItemCollapsibleState.None, sessNode, null));
        testTree.getChildren.mockReturnValueOnce([sessNode]);
        dataSetList.mockResolvedValueOnce(testResponse);
        testResponse.success = true;
        concatChildNodes.mockReset();
        concatChildNodes.mockReturnValueOnce(sessNode.children);

        await extension.saveFile(testDoc3, testTree);
        expect(concatChildNodes.mock.calls.length).toBe(1);

        testTree.getChildren.mockReturnValueOnce([new ZoweNode("node", vscode.TreeItemCollapsibleState.None, sessNode, null), sessNode]);
        dataSetList.mockReset();
        showErrorMessage.mockReset();

        testTree.getChildren.mockReturnValueOnce([sessNode]);
        dataSetList.mockResolvedValueOnce(testResponse);
        concatChildNodes.mockReset();
        concatChildNodes.mockReturnValueOnce(sessNode.children);
        testResponse.success = false;
        testResponse.commandResponse = "Rest API failure with HTTP(S) status 412";
        withProgress.mockResolvedValueOnce(testResponse);
        dataSet.mockReset();
        const downloadResponse = {
            success: true,
            commandResponse: "",
            apiResponse: {
                etag: ""
            }
        };
        dataSet.mockResolvedValue(downloadResponse);

        await extension.saveFile(testDoc, testTree);
        expect(showWarningMessage.mock.calls[0][0]).toBe("Remote file has been modified in the meantime.\nSelect 'Compare' to resolve the conflict.");
        expect(concatChildNodes.mock.calls.length).toBe(1);
    });

    it("Testing that refreshAll is executed successfully", async () => {
        extension.refreshAll(testTree);
    });

    it("Testing that openPS is executed successfully", async () => {
        dataSet.mockReset();
        openTextDocument.mockReset();
        showTextDocument.mockReset();
        showErrorMessage.mockReset();
        existsSync.mockReset();
        withProgress.mockReset();

        const node = new ZoweNode("node", vscode.TreeItemCollapsibleState.None, sessNode, null);
        const parent = new ZoweNode("parent", vscode.TreeItemCollapsibleState.Collapsed, sessNode, null);
        const child = new ZoweNode("child", vscode.TreeItemCollapsibleState.None, parent, null);

        existsSync.mockReturnValue(null);
        const response: brightside.IZosFilesResponse = {
            success: true,
            commandResponse: null,
            apiResponse: {
                etag: "123"
            }
        };
        withProgress.mockReturnValue(response);
        openTextDocument.mockResolvedValueOnce("test doc");

        await extension.openPS(node, true);

        expect(existsSync.mock.calls.length).toBe(1);
        expect(existsSync.mock.calls[0][0]).toBe(path.join(extension.DS_DIR,
            node.getSessionNode().label.trim(), node.label));
        expect(withProgress).toBeCalledWith(
            {
                location: vscode.ProgressLocation.Notification,
                title: "Opening data set..."
            }, expect.any(Function)
        );
        withProgress(downloadDataset);
        expect(withProgress).toBeCalledWith(downloadDataset);
        // expect(dataSet.mock.calls.length).toBe(1);
        // expect(dataSet.mock.calls[0][0]).toBe(session);
        // expect(dataSet.mock.calls[0][1]).toBe(node.label);
        // expect(dataSet.mock.calls[0][2]).toEqual({file: extension.getDocumentFilePath(node.label, node)});
        expect(openTextDocument.mock.calls.length).toBe(1);
        expect(openTextDocument.mock.calls[0][0]).toBe(extension.getDocumentFilePath(node.label, node));
        expect(showTextDocument.mock.calls.length).toBe(1);
        expect(showTextDocument.mock.calls[0][0]).toBe("test doc");

        openTextDocument.mockResolvedValueOnce("test doc");
        const node2 = new ZoweNode("HLQ.TEST.NODE", vscode.TreeItemCollapsibleState.None, sessNode, null);

        await extension.openPS(node2, true);

        dataSet.mockReset();
        openTextDocument.mockReset();
        showTextDocument.mockReset();
        existsSync.mockReset();

        existsSync.mockReturnValue("exists");
        showTextDocument.mockRejectedValueOnce(Error("testError"));

        try {
            await extension.openPS(child, true);
        } catch (err) {
            // do nothing
        }

        expect(dataSet.mock.calls.length).toBe(0);
        expect(openTextDocument.mock.calls.length).toBe(1);
        expect(openTextDocument.mock.calls[0][0]).toBe(extension.getDocumentFilePath(parent.label + "(" + child.label + ")", node));
        expect(showTextDocument.mock.calls.length).toBe(1);
        expect(showErrorMessage.mock.calls.length).toBe(1);
        expect(showErrorMessage.mock.calls[0][0]).toBe("testError");

        const child2 = new ZoweNode("child", vscode.TreeItemCollapsibleState.None, node2, null);
        try {
            await extension.openPS(child2, true);
        } catch (err) {
            // do nothing
        }

        openTextDocument.mockReset();
        showTextDocument.mockReset();
        parent.contextValue = extension.DS_PDS_CONTEXT + extension.FAV_SUFFIX;
        await extension.openPS(child, true);
        expect(openTextDocument.mock.calls.length).toBe(1);
        expect(showTextDocument.mock.calls.length).toBe(1);

        showTextDocument.mockReset();
        openTextDocument.mockReset();

        parent.contextValue = extension.FAVORITE_CONTEXT;
        await extension.openPS(child, true);
        expect(openTextDocument.mock.calls.length).toBe(1);
        expect(showTextDocument.mock.calls.length).toBe(1);

        showErrorMessage.mockReset();
    });

    it("Testing that that openPS credentials prompt is executed successfully", async () => {
        showQuickPick.mockReset();
        showInputBox.mockReset();
        showTextDocument.mockReset();
        openTextDocument.mockReset();
        const sessionwocred = new brtimperative.Session({
            user: "",
            password: "",
            hostname: "fake",
            port: 443,
            protocol: "https",
            type: "basic",
        });
        const dsNode = new ZoweNode("testSess", vscode.TreeItemCollapsibleState.Expanded, sessNode, sessionwocred);
        dsNode.contextValue = extension.DS_SESSION_CONTEXT;
        Object.defineProperty(profileLoader.Profiles, "getInstance", {
            value: jest.fn(() => {
                return {
                    allProfiles: [{name: "firstName", profile: {user:undefined, password: undefined}}, {name: "secondName"}],
                    defaultProfile: {name: "firstName"},
                    promptCredentials: jest.fn(()=> {
                        return ["fake", "fake", "fake"];
                    }),
                };
            })
        });

        showInputBox.mockReturnValueOnce("fake");
        showInputBox.mockReturnValueOnce("fake");

        await extension.openPS(dsNode, true, testTree);
        expect(openTextDocument.mock.calls.length).toBe(1);
        expect(showTextDocument.mock.calls.length).toBe(1);
    });

    it("Testing that that openPS credentials prompt works with favorites", async () => {
        showTextDocument.mockReset();
        openTextDocument.mockReset();
        showQuickPick.mockReset();
        showInputBox.mockReset();
        const sessionwocred = new brtimperative.Session({
            user: "",
            password: "",
            hostname: "fake",
            port: 443,
            protocol: "https",
            type: "basic",
        });
        const dsNode = new ZoweNode("[test]: TEST.JCL", vscode.TreeItemCollapsibleState.Expanded, sessNode, sessionwocred);
        dsNode.contextValue = extension.DS_PDS_CONTEXT + extension.FAV_SUFFIX;
        Object.defineProperty(profileLoader.Profiles, "getInstance", {
            value: jest.fn(() => {
                return {
                    allProfiles: [{name: "firstName", profile: {user:undefined, password: undefined}}, {name: "secondName"}],
                    defaultProfile: {name: "firstName"},
                    promptCredentials: jest.fn(()=> {
                        return ["fake", "fake", "fake"];
                    }),
                };
            })
        });

        showInputBox.mockReturnValueOnce("fake");
        showInputBox.mockReturnValueOnce("fake");

        await extension.openPS(dsNode, true, testTree);
        expect(openTextDocument.mock.calls.length).toBe(1);
        expect(showTextDocument.mock.calls.length).toBe(1);
    });

    it("Testing that that openPS credentials prompt ends in error", async () => {
        showTextDocument.mockReset();
        openTextDocument.mockReset();
        showQuickPick.mockReset();
        showInputBox.mockReset();
        const sessionwocred = new brtimperative.Session({
            user: "",
            password: "",
            hostname: "fake",
            port: 443,
            protocol: "https",
            type: "basic",
        });
        const dsNode = new ZoweNode("testSess", vscode.TreeItemCollapsibleState.Expanded, sessNode, sessionwocred);
        dsNode.contextValue = extension.DS_SESSION_CONTEXT;
        Object.defineProperty(profileLoader.Profiles, "getInstance", {
            value: jest.fn(() => {
                return {
                    allProfiles: [{name: "firstName", profile: {user:undefined, password: undefined}}, {name: "secondName"}],
                    defaultProfile: {name: "firstName"}
                };
            })
        });

        await extension.openPS(dsNode, true, testTree);
        expect(showErrorMessage.mock.calls.length).toBe(1);
        showQuickPick.mockReset();
        showInputBox.mockReset();
        showInformationMessage.mockReset();
        showErrorMessage.mockReset();
    });

    it("Testing that that openPS credentials with favorites ends in error", async () => {
        showTextDocument.mockReset();
        openTextDocument.mockReset();
        showQuickPick.mockReset();
        showInputBox.mockReset();
        const sessionwocred = new brtimperative.Session({
            user: "",
            password: "",
            hostname: "fake",
            port: 443,
            protocol: "https",
            type: "basic",
        });
        const dsNode = new ZoweNode("[test]: TEST.JCL", vscode.TreeItemCollapsibleState.Expanded, sessNode, sessionwocred);
        dsNode.contextValue = extension.DS_PDS_CONTEXT + extension.FAV_SUFFIX;
        Object.defineProperty(profileLoader.Profiles, "getInstance", {
            value: jest.fn(() => {
                return {
                    allProfiles: [{name: "firstName", profile: {user:undefined, password: undefined}}, {name: "secondName"}],
                    defaultProfile: {name: "firstName"},
                    promptCredentials: jest.fn(()=> {
                        return [undefined, undefined, undefined];
                    }),
                };
            })
        });

        showInputBox.mockReturnValueOnce("fake");
        showInputBox.mockReturnValueOnce("fake");
        const spyopenPS = jest.spyOn(extension, "openPS");
        await extension.openPS(dsNode, true, testTree);
        expect(extension.openPS).toHaveBeenCalled();

    });

    it("Testing that refreshUSS correctly executes with and without error", async () => {
        const node = new ZoweUSSNode("test-node", vscode.TreeItemCollapsibleState.None, ussNode, null, "/");
        const parent = new ZoweUSSNode("parent", vscode.TreeItemCollapsibleState.Collapsed, node, null, "/");
        const child = new ZoweUSSNode("child", vscode.TreeItemCollapsibleState.None, parent, null, "/");

        node.contextValue = extension.USS_SESSION_CONTEXT;
        node.fullPath = "/u/myuser";

        showErrorMessage.mockReset();
        openTextDocument.mockReset();
        openTextDocument.mockResolvedValueOnce({isDirty: true});
        ussFile.mockReset();
        showTextDocument.mockReset();
        executeCommand.mockReset();
        const response: brightside.IZosFilesResponse = {
            success: true,
            commandResponse: null,
            apiResponse: {
                etag: "132"
            }
        };
        ussFile.mockReturnValueOnce(response);
        await extension.refreshUSS(node);

        expect(ussFile.mock.calls.length).toBe(1);
        expect(ussFile.mock.calls[0][0]).toBe(node.getSession());
        expect(ussFile.mock.calls[0][1]).toBe(node.fullPath);
        expect(ussFile.mock.calls[0][2]).toEqual({
            file: extension.getUSSDocumentFilePath(node),
            returnEtag: true,
        });
        expect(openTextDocument.mock.calls.length).toBe(1);
        expect(openTextDocument.mock.calls[0][0]).toBe(path.join(extension.getUSSDocumentFilePath(node)));
        expect(showTextDocument.mock.calls.length).toBe(2);
        expect(executeCommand.mock.calls.length).toBe(1);


        showInformationMessage.mockReset();
        openTextDocument.mockResolvedValueOnce({isDirty: false});
        executeCommand.mockReset();

        await extension.refreshUSS(node);

        expect(executeCommand.mock.calls.length).toBe(0);

        ussFile.mockRejectedValueOnce(Error("not found"));
        showInformationMessage.mockReset();

        await extension.refreshUSS(node);

        expect(showInformationMessage.mock.calls.length).toBe(1);
        expect(showInformationMessage.mock.calls[0][0]).toBe("Unable to find file: " + node.label + " was probably deleted.");

        showErrorMessage.mockReset();
        ussFile.mockReset();
        ussFile.mockRejectedValueOnce(Error(""));

        await extension.refreshUSS(child);

        expect(ussFile.mock.calls[0][1]).toBe(child.fullPath);
        expect(showErrorMessage.mock.calls.length).toBe(1);
        expect(showErrorMessage.mock.calls[0][0]).toEqual("");

        showErrorMessage.mockReset();
        openTextDocument.mockReset();
        openTextDocument.mockResolvedValueOnce({isDirty: true});
        openTextDocument.mockResolvedValueOnce({isDirty: true});
        ussFile.mockReset();
        showTextDocument.mockReset();

        ussFile.mockReset();
        node.contextValue = "file";
        await extension.refreshUSS(node);
        expect(ussFile.mock.calls[0][1]).toEqual("/u/myuser");

        ussFile.mockReset();
        node.contextValue = extension.USS_DIR_CONTEXT;
        await extension.refreshUSS(child);
        expect(ussFile.mock.calls[0][1]).toBe("/child");

        ussFile.mockReset();
        parent.contextValue = extension.USS_DIR_CONTEXT + extension.FAV_SUFFIX;
        await extension.refreshUSS(child);
        expect(ussFile.mock.calls[0][1]).toBe("/child");

        ussFile.mockReset();
        openTextDocument.mockReset();
        showTextDocument.mockReset();
        existsSync.mockReset();
        showErrorMessage.mockReset();

        const badparent = new ZoweUSSNode("parent", vscode.TreeItemCollapsibleState.Collapsed, ussNode, null, null);
        badparent.contextValue = "turnip";
        const brat = new ZoweUSSNode("brat", vscode.TreeItemCollapsibleState.None, badparent, null, null);
        try {
            await extension.refreshUSS(brat);
        } catch (err) {
            expect(err.message).toEqual("refreshPS() called from invalid node.");
        }
        expect(ussFile.mock.calls.length).toBe(0);
        expect(showErrorMessage.mock.calls.length).toBe(1);
        expect(showErrorMessage.mock.calls[0][0]).toBe("refreshUSS() called from invalid node.");
    });

    describe("Add USS Session Unit Test", () => {
        const qpItem: vscode.QuickPickItem = new utils.FilterDescriptor("\uFF0B " + "Create a new filter");

        beforeEach(() => {
            Object.defineProperty(profileLoader.Profiles, "getInstance", {
                value: jest.fn(() => {
                    return {
                        allProfiles: [{name: "firstName"}, {name: "secondName"}],
                        defaultProfile: {name: "firstName"},
                        createNewConnection: jest.fn(()=>{
                            return {newprofile: "fake"};
                        }),
                        listProfile: jest.fn(()=>{
                            return {};
                        }),
                    };
                })
            });
            const resolveQuickPickHelper = jest.spyOn(utils, "resolveQuickPickHelper").mockImplementation(
                () => Promise.resolve(qpItem)
            );
        });

        afterEach(() => {
            showQuickPick.mockReset();
            showInputBox.mockReset();
            showInformationMessage.mockReset();
        });

        it("Testing that addZoweSession will cancel if there is no profile name", async () => {
            showQuickPick.mockReset();
            showInputBox.mockReset();
            showInformationMessage.mockReset();
            const entered = undefined;
            // Assert edge condition user cancels the input path box
            createQuickPick.mockReturnValue({
                placeholder: "Choose \"Create new...\" to define a new profile or select an existing profile to Add to the Data Set Explorer",
                activeItems: [qpItem],
                ignoreFocusOut: true,
                items: [qpItem],
                value: entered,
                show: jest.fn(()=>{
                    return {};
                }),
                hide: jest.fn(()=>{
                    return {};
                }),
                onDidAccept: jest.fn(()=>{
                    return {};
                })
            });

            await extension.addZoweSession(testTree);
            expect(showInformationMessage.mock.calls[0][0]).toEqual("Profile Name was not supplied. Operation Cancelled");
        });

        it("Testing that addZoweSession with supplied profile name", async () => {
            const entered = undefined;
            const addZoweSession = jest.spyOn(extension, "addZoweSession");

            // Assert edge condition user cancels the input path box
            createQuickPick.mockReturnValue({
                placeholder: "Choose \"Create new...\" to define a new profile or select an existing profile to Add to the Data Set Explorer",
                activeItems: [qpItem],
                ignoreFocusOut: true,
                items: [qpItem],
                value: entered,
                show: jest.fn(()=>{
                    return {};
                }),
                hide: jest.fn(()=>{
                    return {};
                }),
                onDidAccept: jest.fn(()=>{
                    return {};
                })
            });

            showInputBox.mockReturnValueOnce("fake");
            await extension.addZoweSession(testUSSTree);
            expect(extension.addZoweSession).toHaveBeenCalled();

        });

        it("Testing that addZoweSession with existing profile", async () => {
            const entered = "";
            const addZoweSession = jest.spyOn(extension, "addZoweSession");

            // Assert edge condition user cancels the input path box
            createQuickPick.mockReturnValue({
                placeholder: "Choose \"Create new...\" to define a new profile or select an existing profile to Add to the Data Set Explorer",
                activeItems: [qpItem],
                ignoreFocusOut: true,
                items: [qpItem],
                value: entered,
                label: "firstName",
                show: jest.fn(()=>{
                    return {};
                }),
                hide: jest.fn(()=>{
                    return {};
                }),
                onDidAccept: jest.fn(()=>{
                    return {};
                })
            });

            const resolveQuickPickHelper = jest.spyOn(utils, "resolveQuickPickHelper").mockImplementation(
                () => Promise.resolve(createQuickPick())
            );

            await extension.addZoweSession(testUSSTree);
            expect(extension.addZoweSession).toHaveBeenCalled();
        });

        it("Testing that addZoweSession with supplied resolveQuickPickHelper", async () => {
            const entered = "fake";
            const addZoweSession = jest.spyOn(extension, "addZoweSession");

            // Assert edge condition user cancels the input path box
            createQuickPick.mockReturnValue({
                placeholder: "Choose \"Create new...\" to define a new profile or select an existing profile to Add to the Data Set Explorer",
                activeItems: [qpItem],
                ignoreFocusOut: true,
                items: [qpItem],
                value: entered,
                show: jest.fn(()=>{
                    return {};
                }),
                hide: jest.fn(()=>{
                    return {};
                }),
                onDidAccept: jest.fn(()=>{
                    return {};
                })
            });

            await extension.addZoweSession(testUSSTree);
            expect(extension.addZoweSession).toHaveBeenCalled();

        });

        it("Testing that addZoweSession with undefined profile", async () => {
            const entered = "";
            const addZoweSession = jest.spyOn(extension, "addZoweSession");

            // Assert edge condition user cancels the input path box
            createQuickPick.mockReturnValue({
                placeholder: "Choose \"Create new...\" to define a new profile or select an existing profile to Add to the Data Set Explorer",
                activeItems: [qpItem],
                ignoreFocusOut: true,
                items: [qpItem],
                value: entered,
                label: undefined,
                show: jest.fn(()=>{
                    return {};
                }),
                hide: jest.fn(()=>{
                    return {};
                }),
                onDidAccept: jest.fn(()=>{
                    return {};
                })
            });

            const resolveQuickPickHelper = jest.spyOn(utils, "resolveQuickPickHelper").mockImplementation(
                () => Promise.resolve(createQuickPick())
            );

            await extension.addZoweSession(testUSSTree);
            expect(extension.addZoweSession).toHaveBeenCalled();

        });


        it("Testing that addZoweSession if createNewConnection is invalid", async () => {
            const entered = "fake";
            const addZoweSession = jest.spyOn(extension, "addZoweSession");

            Object.defineProperty(profileLoader.Profiles, "getInstance", {
                value: jest.fn(() => {
                    return {
                        allProfiles: [{name: "firstName"}, {name: "secondName"}],
                        defaultProfile: {name: "firstName"},
                        listProfile: jest.fn(()=>{
                            return {};
                        }),
                    };
                })
            });

            // Assert edge condition user cancels the input path box
            createQuickPick.mockReturnValue({
                placeholder: "Choose \"Create new...\" to define a new profile or select an existing profile to Add to the Data Set Explorer",
                activeItems: [qpItem],
                ignoreFocusOut: true,
                items: [qpItem],
                value: entered,
                show: jest.fn(()=>{
                    return {};
                }),
                hide: jest.fn(()=>{
                    return {};
                }),
                onDidAccept: jest.fn(()=>{
                    return {};
                })
            });

            await extension.addZoweSession(testUSSTree);
            expect(extension.addZoweSession).toHaveBeenCalled();

        });

        it("Testing that addZoweSession if listProfile is invalid", async () => {
            const entered = "fake";
            const addZoweSession = jest.spyOn(extension, "addZoweSession");

            Object.defineProperty(profileLoader.Profiles, "getInstance", {
                value: jest.fn(() => {
                    return {
                        allProfiles: [{name: "firstName"}, {name: "secondName"}],
                        defaultProfile: {name: "firstName"},
                        createNewConnection: jest.fn(()=>{
                            return {};
                        }),
                    };
                })
            });

            // Assert edge condition user cancels the input path box
            createQuickPick.mockReturnValue({
                placeholder: "Choose \"Create new...\" to define a new profile or select an existing profile to Add to the Data Set Explorer",
                activeItems: [qpItem],
                ignoreFocusOut: true,
                items: [qpItem],
                value: entered,
                show: jest.fn(()=>{
                    return {};
                }),
                hide: jest.fn(()=>{
                    return {};
                }),
                onDidAccept: jest.fn(()=>{
                    return {};
                })
            });

            await extension.addZoweSession(testUSSTree);
            expect(extension.addZoweSession).toHaveBeenCalled();

        });
    });

    it("Testing that refreshAllUSS is executed successfully", async () => {
        const spy = jest.fn(testTree.refresh);
        ussNodeActions.refreshAllUSS(testTree);
        expect(testTree.refresh).toHaveBeenCalled();
    });

    it("Testing that open is executed successfully", async () => {
        ussFile.mockReset();
        openTextDocument.mockReset();
        showTextDocument.mockReset();
        showErrorMessage.mockReset();
        existsSync.mockReset();
        withProgress.mockReset();

        const node = new ZoweUSSNode("node", vscode.TreeItemCollapsibleState.None, ussNode, null, "/");
        const parent = new ZoweUSSNode("parent", vscode.TreeItemCollapsibleState.Collapsed, ussNode, null, "/");
        const child = new ZoweUSSNode("child", vscode.TreeItemCollapsibleState.None, parent, null, "/parent");

        isFileTagBinOrAscii.mockReturnValue(false);
        existsSync.mockReturnValue(null);
        openTextDocument.mockResolvedValueOnce("test.doc");

        const response: brightside.IZosFilesResponse = {
            success: true,
            commandResponse: null,
            apiResponse: {
                etag: "123"
            }
        };
        withProgress.mockReturnValue(response);

        await extension.openUSS(node, false, true, testUSSTree);

        expect(existsSync.mock.calls.length).toBe(1);
        expect(existsSync.mock.calls[0][0]).toBe(path.join(extension.USS_DIR, "/" + node.getSessionNode().mProfileName + "/", node.fullPath));
        expect(isFileTagBinOrAscii.mock.calls.length).toBe(1);
        expect(isFileTagBinOrAscii.mock.calls[0][0]).toBe(session);
        expect(isFileTagBinOrAscii.mock.calls[0][1]).toBe(node.fullPath);
        expect(withProgress).toBeCalledWith(
            {
                location: vscode.ProgressLocation.Notification,
                title: "Opening USS file..."
            }, expect.any(Function)
        );
        withProgress(downloadUSSFile);
        expect(withProgress).toBeCalledWith(downloadUSSFile);
        expect(openTextDocument.mock.calls.length).toBe(1);
        expect(openTextDocument.mock.calls[0][0]).toBe(extension.getUSSDocumentFilePath(node));
        expect(showTextDocument.mock.calls.length).toBe(1);
        expect(showTextDocument.mock.calls[0][0]).toBe("test.doc");

        openTextDocument.mockResolvedValueOnce("test.doc");
        const node2 = new ZoweUSSNode("usstest", vscode.TreeItemCollapsibleState.None, ussNode, null, null);

        await extension.openUSS(node2, false, true, testUSSTree);

        ussFile.mockReset();
        openTextDocument.mockReset();
        showTextDocument.mockReset();
        existsSync.mockReset();

        existsSync.mockReturnValue("exists");
        showTextDocument.mockRejectedValueOnce(Error("testError"));

        try {
            await extension.openUSS(child, false, true, testUSSTree);
        } catch (err) {
            // do nothing
        }

        expect(ussFile.mock.calls.length).toBe(0);
        expect(openTextDocument.mock.calls.length).toBe(1);
        expect(openTextDocument.mock.calls[0][0]).toBe(extension.getUSSDocumentFilePath(child));
        expect(showTextDocument.mock.calls.length).toBe(1);
        expect(showErrorMessage.mock.calls.length).toBe(1);
        expect(showErrorMessage.mock.calls[0][0]).toBe("testError");

        const child2 = new ZoweUSSNode("child", vscode.TreeItemCollapsibleState.None, node2, null, null);
        try {
            await extension.openUSS(child2, false, true, testUSSTree);
        } catch (err) {
            // do nothing
        }

        ussFile.mockReset();
        openTextDocument.mockReset();
        showTextDocument.mockReset();
        existsSync.mockReset();
        showErrorMessage.mockReset();

        const badparent = new ZoweUSSNode("parent", vscode.TreeItemCollapsibleState.Collapsed, ussNode, null, null);
        badparent.contextValue = "turnip";
        const brat = new ZoweUSSNode("brat", vscode.TreeItemCollapsibleState.None, badparent, null, null);
        try {
            await extension.openUSS(brat, false, true, testUSSTree);
// tslint:disable-next-line: no-empty
        } catch (err) {
        }
        expect(ussFile.mock.calls.length).toBe(0);
        expect(showErrorMessage.mock.calls.length).toBe(2);
        expect(showErrorMessage.mock.calls[0][0]).toBe("open() called from invalid node.");
        expect(showErrorMessage.mock.calls[1][0]).toBe("open() called from invalid node.");
    });

    it("Tests that openUSS executes successfully with favored files", async () => {
        ussFile.mockReset();
        openTextDocument.mockReset();
        showTextDocument.mockReset();

        openTextDocument.mockResolvedValueOnce("test.doc");

        // Set up mock favorite session
        const favoriteSession = new ZoweUSSNode("Favorites", vscode.TreeItemCollapsibleState.Collapsed, null, session, null);
        favoriteSession.contextValue = extension.FAVORITE_CONTEXT;

        // Set up favorited nodes (directly under Favorites)
        const favoriteFile = new ZoweUSSNode("favFile", vscode.TreeItemCollapsibleState.None, favoriteSession, null, "/");
        favoriteFile.contextValue = extension.DS_TEXT_FILE_CONTEXT + extension.FAV_SUFFIX;
        const favoriteParent = new ZoweUSSNode("favParent", vscode.TreeItemCollapsibleState.Collapsed, favoriteSession, null, "/");
        favoriteParent.contextValue = extension.USS_DIR_CONTEXT + extension.FAV_SUFFIX;
        // Set up child of favoriteDir - make sure we can open the child of a favored directory
        const child = new ZoweUSSNode("favChild", vscode.TreeItemCollapsibleState.Collapsed, favoriteParent, null, "/favDir");
        child.contextValue = extension.DS_TEXT_FILE_CONTEXT;

        // For each node, make sure that code below the log.debug statement is execute
        await extension.openUSS(favoriteFile, false, true, testUSSTree);
        expect(showTextDocument.mock.calls.length).toBe(1);
        showTextDocument.mockReset();

        await extension.openUSS(child, false, true, testUSSTree);
        expect(showTextDocument.mock.calls.length).toBe(1);
        showTextDocument.mockReset();
    });

    it("Testing that open is executed successfully when chtag says binary", async () => {
        ussFile.mockReset();
        openTextDocument.mockReset();
        showTextDocument.mockReset();
        showErrorMessage.mockReset();
        existsSync.mockReset();
        withProgress.mockReset();

        const node = new ZoweUSSNode("node", vscode.TreeItemCollapsibleState.None, ussNode, null, "/");
        const parent = new ZoweUSSNode("parent", vscode.TreeItemCollapsibleState.Collapsed, ussNode, null, "/");
        const child = new ZoweUSSNode("child", vscode.TreeItemCollapsibleState.None, parent, null, "/parent");

        isFileTagBinOrAscii.mockReturnValue(true);
        existsSync.mockReturnValue(null);
        openTextDocument.mockResolvedValueOnce("test.doc");

        const response: brightside.IZosFilesResponse = {
            success: true,
            commandResponse: null,
            apiResponse: {
                etag: "123"
            }
        };
        withProgress.mockReturnValue(response);

        await extension.openUSS(node, false, true, testUSSTree);

        expect(existsSync.mock.calls.length).toBe(1);
        expect(existsSync.mock.calls[0][0]).toBe(path.join(extension.USS_DIR, "/" + node.getSessionNode().mProfileName + "/", node.fullPath));
        expect(withProgress).toBeCalledWith(
            {
                location: vscode.ProgressLocation.Notification,
                title: "Opening USS file..."
            }, expect.any(Function)
        );
        withProgress(downloadUSSFile);
        expect(withProgress).toBeCalledWith(downloadUSSFile);
        expect(openTextDocument.mock.calls.length).toBe(1);
        expect(openTextDocument.mock.calls[0][0]).toBe(extension.getUSSDocumentFilePath(node));
        expect(showTextDocument.mock.calls.length).toBe(1);
        expect(showTextDocument.mock.calls[0][0]).toBe("test.doc");
    });

    it("Testing that that openUSS credentials prompt is executed successfully", async () => {
        showQuickPick.mockReset();
        showInputBox.mockReset();
        showTextDocument.mockReset();
        openTextDocument.mockReset();
        const sessionwocred = new brtimperative.Session({
            user: "",
            password: "",
            hostname: "fake",
            port: 443,
            protocol: "https",
            type: "basic",
        });
        const dsNode = new ZoweUSSNode("testSess", vscode.TreeItemCollapsibleState.Expanded, ussNode, sessionwocred, null);
        dsNode.contextValue = extension.USS_SESSION_CONTEXT;
        Object.defineProperty(profileLoader.Profiles, "getInstance", {
            value: jest.fn(() => {
                return {
                    allProfiles: [{name: "firstName", profile: {user:undefined, password: undefined}}, {name: "secondName"}],
                    defaultProfile: {name: "firstName"},
                    promptCredentials: jest.fn(()=> {
                        return ["fake", "fake", "fake"];
                    }),
                };
            })
        });

        showInputBox.mockReturnValueOnce("fake");
        showInputBox.mockReturnValueOnce("fake");

        await extension.openUSS(dsNode, false, true, testUSSTree);
        expect(openTextDocument.mock.calls.length).toBe(1);
        expect(showTextDocument.mock.calls.length).toBe(1);
    });

    it("Testing that that openUSS credentials prompt works with favorites", async () => {
        showTextDocument.mockReset();
        openTextDocument.mockReset();
        showQuickPick.mockReset();
        showInputBox.mockReset();
        const sessionwocred = new brtimperative.Session({
            user: "",
            password: "",
            hostname: "fake",
            port: 443,
            protocol: "https",
            type: "basic",
        });
        const dsNode = new ZoweUSSNode("testSess", vscode.TreeItemCollapsibleState.Expanded, ussNode, sessionwocred, null);
        dsNode.contextValue = extension.USS_DIR_CONTEXT + extension.FAV_SUFFIX;
        Object.defineProperty(profileLoader.Profiles, "getInstance", {
            value: jest.fn(() => {
                return {
                    allProfiles: [{name: "firstName", profile: {user:undefined, password: undefined}}, {name: "secondName"}],
                    defaultProfile: {name: "firstName"},
                    promptCredentials: jest.fn(()=> {
                        return ["fake", "fake", "fake"];
                    }),
                };
            })
        });

        showInputBox.mockReturnValueOnce("fake");
        showInputBox.mockReturnValueOnce("fake");

        await extension.openUSS(dsNode, false, true, testUSSTree);
        expect(openTextDocument.mock.calls.length).toBe(1);
        expect(showTextDocument.mock.calls.length).toBe(1);
    });

    it("Testing that that openUSS credentials prompt with favorites ends in error", async () => {
        showTextDocument.mockReset();
        openTextDocument.mockReset();
        showQuickPick.mockReset();
        showInputBox.mockReset();
        const sessionwocred = new brtimperative.Session({
            user: "",
            password: "",
            hostname: "fake",
            port: 443,
            protocol: "https",
            type: "basic",
        });
        const dsNode = new ZoweUSSNode("testSess", vscode.TreeItemCollapsibleState.Expanded, ussNode, sessionwocred, null);
        dsNode.contextValue = extension.USS_DIR_CONTEXT + extension.FAV_SUFFIX;
        Object.defineProperty(profileLoader.Profiles, "getInstance", {
            value: jest.fn(() => {
                return {
                    allProfiles: [{name: "firstName", profile: {user:undefined, password: undefined}}, {name: "secondName"}],
                    defaultProfile: {name: "firstName"},
                    promptCredentials: jest.fn(()=> {
                        return [undefined, undefined, undefined];
                    }),
                };
            })
        });

        showInputBox.mockReturnValueOnce("fake");
        showInputBox.mockReturnValueOnce("fake");
        const spyopenUSS = jest.spyOn(extension, "openUSS");
        await extension.openUSS(dsNode, false, true, testUSSTree);
        expect(extension.openUSS).toHaveBeenCalled();
    });

    it("Testing that that openUSS credentials prompt ends in error", async () => {
        showTextDocument.mockReset();
        openTextDocument.mockReset();
        showQuickPick.mockReset();
        showInputBox.mockReset();
        const sessionwocred = new brtimperative.Session({
            user: "",
            password: "",
            hostname: "fake",
            port: 443,
            protocol: "https",
            type: "basic",
        });
        const dsNode = new ZoweUSSNode("testSess", vscode.TreeItemCollapsibleState.Expanded, ussNode, sessionwocred, null);
        dsNode.contextValue = extension.USS_SESSION_CONTEXT;
        Object.defineProperty(profileLoader.Profiles, "getInstance", {
            value: jest.fn(() => {
                return {
                    allProfiles: [{name: "firstName", profile: {user:undefined, password: undefined}}, {name: "secondName"}],
                    defaultProfile: {name: "firstName"}
                };
            })
        });

        await extension.openUSS(dsNode, false, true, testUSSTree);
        expect(showErrorMessage.mock.calls.length).toBe(1);
        showQuickPick.mockReset();
        showInputBox.mockReset();
        showInformationMessage.mockReset();
        showErrorMessage.mockReset();
    });


    it("Testing that saveUSSFile is executed successfully", async () => {
        withProgress.mockReset();

        const testDoc: vscode.TextDocument = {
            fileName: path.join(extension.USS_DIR, "usstest", "/u/myuser/testFile"),
            uri: null,
            isUntitled: null,
            languageId: null,
            version: null,
            isDirty: null,
            isClosed: null,
            save: null,
            eol: null,
            lineCount: null,
            lineAt: null,
            offsetAt: null,
            positionAt: null,
            getText: null,
            getWordRangeAtPosition: null,
            validateRange: null,
            validatePosition: null
        };

        const testResponse = {
            success: true,
            commandResponse: "",
            apiResponse: {
                items: []
            }
        };

        fileList.mockResolvedValueOnce(testResponse);
        ussNode.mProfileName = "usstest";
        ussNode.dirty = true;
        const node = new ZoweUSSNode("u/myuser/testFile", vscode.TreeItemCollapsibleState.None, ussNode, null, "/");
        ussNode.children.push(node);
        testUSSTree.getChildren.mockReturnValueOnce([
            new ZoweUSSNode("testFile", vscode.TreeItemCollapsibleState.None, ussNode, null, "/"), sessNode]);
        testResponse.apiResponse.items = [{name: "testFile", mode: "-rwxrwx"}];
        fileToUSSFile.mockReset();
        showErrorMessage.mockReset();
        concatUSSChildNodes.mockReset();
        const mockGetEtag = jest.spyOn(node, "getEtag").mockImplementation(() => "123");
        testResponse.success = true;
        fileToUSSFile.mockResolvedValue(testResponse);
        withProgress.mockReturnValueOnce(testResponse);
        concatUSSChildNodes.mockReturnValueOnce([ussNode.children[0]]);
        await extension.saveUSSFile(testDoc, testUSSTree);

        expect(concatUSSChildNodes.mock.calls.length).toBe(1);
        expect(mockGetEtag).toBeCalledTimes(1);
        expect(mockGetEtag).toReturnWith("123");

        concatUSSChildNodes.mockReset();
        concatUSSChildNodes.mockReturnValueOnce([ussNode.children[0]]);
        testResponse.success = false;
        testResponse.commandResponse = "Save failed";
        fileToUSSFile.mockResolvedValueOnce(testResponse);
        withProgress.mockReturnValueOnce(testResponse);

        await extension.saveUSSFile(testDoc, testUSSTree);

        expect(showErrorMessage.mock.calls.length).toBe(1);
        expect(showErrorMessage.mock.calls[0][0]).toBe("Save failed");

        concatUSSChildNodes.mockReset();
        concatUSSChildNodes.mockReturnValueOnce([ussNode.children[0]]);
        showErrorMessage.mockReset();
        withProgress.mockRejectedValueOnce(Error("Test Error"));

        await extension.saveUSSFile(testDoc, testUSSTree);
        expect(showErrorMessage.mock.calls.length).toBe(1);
        expect(showErrorMessage.mock.calls[0][0]).toBe("Test Error");

        concatUSSChildNodes.mockReset();
        concatUSSChildNodes.mockReturnValueOnce([ussNode.children[0]]);
        showWarningMessage.mockReset();
        testResponse.success = false;
        testResponse.commandResponse = "Rest API failure with HTTP(S) status 412";
        testDoc.getText = jest.fn();
        ussFile.mockReset();
        withProgress.mockRejectedValueOnce(Error("Rest API failure with HTTP(S) status 412"));
        const downloadResponse = {
            success: true,
            commandResponse: "",
            apiResponse: {
                etag: ""
            }
        };
        ussFile.mockResolvedValueOnce(downloadResponse);
        try {
            await extension.saveUSSFile(testDoc, testUSSTree);
        } catch (e) {
            // this is OK. We are interested in the next expect (showWarninMessage) to fullfil
            expect(e.message).toBe("vscode.Position is not a constructor");
        }
        expect(showWarningMessage.mock.calls[0][0]).toBe("Remote file has been modified in the meantime.\nSelect 'Compare' to resolve the conflict.");
    });

    describe("Add Jobs Session Unit Test", () => {
        const qpItem: vscode.QuickPickItem = new utils.FilterDescriptor("\uFF0B " + "Create a new filter");

        beforeEach(() => {
            Object.defineProperty(profileLoader.Profiles, "getInstance", {
                value: jest.fn(() => {
                    return {
                        allProfiles: [{name: "firstName"}, {name: "secondName"}],
                        defaultProfile: {name: "firstName"},
                        createNewConnection: jest.fn(()=>{
                            return {newprofile: "fake"};
                        }),
                        listProfile: jest.fn(()=>{
                            return {};
                        }),
                    };
                })
            });
            const resolveQuickPickHelper = jest.spyOn(utils, "resolveQuickPickHelper").mockImplementation(
                () => Promise.resolve(qpItem)
            );
        });

        afterEach(() => {
            showQuickPick.mockReset();
            showInputBox.mockReset();
            showInformationMessage.mockReset();
        });

        it("tests the refresh Jobs Server for prompt credentials", async () => {
            showQuickPick.mockReset();
            showInputBox.mockReset();
            const addJobsSession = jest.spyOn(extension, "refreshJobsServer");
            Object.defineProperty(profileLoader.Profiles, "getInstance", {
                value: jest.fn(() => {
                    return {
                        allProfiles: [{name: "firstName", profile: {user:undefined, password: undefined}}, {name: "secondName"}],
                        defaultProfile: {name: "firstName"},
                        promptCredentials: jest.fn(()=> {
                            return ["fake", "fake", "fake"];
                        }),
                    };
                })
            });
            const sessionwocred = new brtimperative.Session({
                user: "",
                password: "",
                hostname: "fake",
                protocol: "https",
                type: "basic",
            });
            createBasicZosmfSession.mockReturnValue(sessionwocred);
            const newjobNode = new Job("jobtest", vscode.TreeItemCollapsibleState.Expanded, jobNode, sessionwocred, iJob);
            newjobNode.contextValue = "server";
            newjobNode.contextValue = "server";
            await extension.refreshJobsServer(newjobNode, testJobsTree);
            expect(extension.refreshJobsServer).toHaveBeenCalled();
        });

        it("tests the refresh Jobs Server for prompt credentials, favorites route", async () => {
            showQuickPick.mockReset();
            showInputBox.mockReset();
            const addJobsSession = jest.spyOn(extension, "refreshJobsServer");
            Object.defineProperty(profileLoader.Profiles, "getInstance", {
                value: jest.fn(() => {
                    return {
                        allProfiles: [{name: "firstName", profile: {user:undefined, password: undefined}}, {name: "secondName"}],
                        defaultProfile: {name: "firstName"},
                        promptCredentials: jest.fn(()=> {
                            return ["fake", "fake", "fake"];
                        }),
                    };
                })
            });
            const sessionwocred = new brtimperative.Session({
                user: "",
                password: "",
                hostname: "fake",
                protocol: "https",
                type: "basic",
            });
            createBasicZosmfSession.mockReturnValue(sessionwocred);
            const newjobNode = new Job("jobtest", vscode.TreeItemCollapsibleState.Expanded, jobNode, sessionwocred, iJob);
            newjobNode.contextValue = extension.JOBS_SESSION_CONTEXT + extension.FAV_SUFFIX;
            await extension.refreshJobsServer(newjobNode, testJobsTree);
            expect(extension.refreshJobsServer).toHaveBeenCalled();
        });

        it("tests the refresh Jobs Server for prompt credentials with favorites that ends in error", async () => {
            showQuickPick.mockReset();
            showInputBox.mockReset();
            const addJobsSession = jest.spyOn(extension, "refreshJobsServer");
            Object.defineProperty(profileLoader.Profiles, "getInstance", {
                value: jest.fn(() => {
                    return {
                        allProfiles: [{name: "firstName", profile: {user:undefined, password: undefined}}, {name: "secondName"}],
                        defaultProfile: {name: "firstName"},
                        promptCredentials: jest.fn(()=> {
                            return [undefined, undefined, undefined];
                        }),
                    };
                })
            });
            const sessionwocred = new brtimperative.Session({
                user: "",
                password: "",
                hostname: "fake",
                protocol: "https",
                type: "basic",
            });
            createBasicZosmfSession.mockReturnValue(sessionwocred);
            const newjobNode = new Job("jobtest", vscode.TreeItemCollapsibleState.Expanded, jobNode, sessionwocred, iJob);
            newjobNode.contextValue = extension.JOBS_SESSION_CONTEXT + extension.FAV_SUFFIX;
            const spyopenPS = jest.spyOn(extension, "refreshJobsServer");
            await extension.refreshJobsServer(newjobNode, testJobsTree);
            expect(extension.refreshJobsServer).toHaveBeenCalled();
        });

        it("tests the refresh Jobs Server", async () => {
            showQuickPick.mockReset();
            showInputBox.mockReset();
            const addJobsSession = jest.spyOn(extension, "refreshJobsServer");
            Object.defineProperty(profileLoader.Profiles, "getInstance", {
                value: jest.fn(() => {
                    return {
                        allProfiles: [{name: "firstName", profile: {user:undefined, password: undefined}}, {name: "secondName"}],
                        defaultProfile: {name: "firstName"},
                        promptCredentials: jest.fn(()=> {
                            return ["fake", "fake", "fake"];
                        }),
                    };
                })
            });

            createBasicZosmfSession.mockReturnValue(session);
            const newjobNode = new Job("jobtest", vscode.TreeItemCollapsibleState.Expanded, jobNode, session, iJob);
            newjobNode.contextValue = "server";
            newjobNode.contextValue = "server";
            await extension.refreshJobsServer(newjobNode, testJobsTree);
            expect(extension.refreshJobsServer).toHaveBeenCalled();
        });

        it("tests the refresh Jobs Server with invalid prompt credentials", async () => {
            showQuickPick.mockReset();
            showInputBox.mockReset();
            const addJobsSession = jest.spyOn(extension, "refreshJobsServer");
            Object.defineProperty(profileLoader.Profiles, "getInstance", {
                value: jest.fn(() => {
                    return {
                        allProfiles: [{name: "firstName", profile: {user:undefined, password: undefined}}, {name: "secondName"}],
                        defaultProfile: {name: "firstName"},
                    };
                })
            });

            const sessionwocred = new brtimperative.Session({
                user: "",
                password: "",
                hostname: "fake",
                protocol: "https",
                type: "basic",
            });
            createBasicZosmfSession.mockReturnValue(sessionwocred);
            const newjobNode = new Job("jobtest", vscode.TreeItemCollapsibleState.Expanded, jobNode, sessionwocred, iJob);
            newjobNode.contextValue = "server";
            newjobNode.contextValue = "server";
            await extension.refreshJobsServer(newjobNode, testJobsTree);
            expect(extension.refreshJobsServer).toHaveBeenCalled();
        });

        it("Testing that addJobsSession will cancel if there is no profile name", async () => {
            const entered = undefined;

            // Assert edge condition user cancels the input path box
            createQuickPick.mockReturnValue({
                placeholder: "Choose \"Create new...\" to define a new profile or select an existing profile to Add to the Data Set Explorer",
                activeItems: [qpItem],
                ignoreFocusOut: true,
                items: [qpItem],
                value: entered,
                show: jest.fn(()=>{
                    return {};
                }),
                hide: jest.fn(()=>{
                    return {};
                }),
                onDidAccept: jest.fn(()=>{
                    return {};
                })
            });

            await extension.addZoweSession(testJobsTree);
            expect(showInformationMessage.mock.calls[0][0]).toEqual("Profile Name was not supplied. Operation Cancelled");
        });

        it("Testing that addJobsSession with supplied profile name", async () => {
            const entered = undefined;
            const addJobsSession = jest.spyOn(extension, "addZoweSession");

            // Assert edge condition user cancels the input path box
            createQuickPick.mockReturnValue({
                placeholder: "Choose \"Create new...\" to define a new profile or select an existing profile to Add to the Data Set Explorer",
                activeItems: [qpItem],
                ignoreFocusOut: true,
                items: [qpItem],
                value: entered,
                show: jest.fn(()=>{
                    return {};
                }),
                hide: jest.fn(()=>{
                    return {};
                }),
                onDidAccept: jest.fn(()=>{
                    return {};
                })
            });

            showInputBox.mockReturnValueOnce("fake");
            await extension.addZoweSession(testJobsTree);
            expect(extension.addZoweSession).toHaveBeenCalled();

        });

        it("Testing that addJobsSession with existing profile", async () => {
            const entered = "";
            const addJobsSession = jest.spyOn(extension, "addZoweSession");

            // Assert edge condition user cancels the input path box
            createQuickPick.mockReturnValue({
                placeholder: "Choose \"Create new...\" to define a new profile or select an existing profile to Add to the Data Set Explorer",
                activeItems: [qpItem],
                ignoreFocusOut: true,
                items: [qpItem],
                value: entered,
                label: "firstName",
                show: jest.fn(()=>{
                    return {};
                }),
                hide: jest.fn(()=>{
                    return {};
                }),
                onDidAccept: jest.fn(()=>{
                    return {};
                })
            });

            const resolveQuickPickHelper = jest.spyOn(utils, "resolveQuickPickHelper").mockImplementation(
                () => Promise.resolve(createQuickPick())
            );

            await extension.addZoweSession(testJobsTree);
            expect(extension.addZoweSession).toHaveBeenCalled();
        });

        it("Testing that addJobsSession with supplied resolveQuickPickHelper", async () => {
            const entered = "fake";
            const addJobsSession = jest.spyOn(extension, "addZoweSession");

            // Assert edge condition user cancels the input path box
            createQuickPick.mockReturnValue({
                placeholder: "Choose \"Create new...\" to define a new profile or select an existing profile to Add to the Data Set Explorer",
                activeItems: [qpItem],
                ignoreFocusOut: true,
                items: [qpItem],
                value: entered,
                show: jest.fn(()=>{
                    return {};
                }),
                hide: jest.fn(()=>{
                    return {};
                }),
                onDidAccept: jest.fn(()=>{
                    return {};
                })
            });

            await extension.addZoweSession(testJobsTree);
            expect(extension.addZoweSession).toHaveBeenCalled();

        });

        it("Testing that addJobsSession with undefined profile", async () => {
            const entered = "";
            const addJobsSession = jest.spyOn(extension, "addZoweSession");

            // Assert edge condition user cancels the input path box
            createQuickPick.mockReturnValue({
                placeholder: "Choose \"Create new...\" to define a new profile or select an existing profile to Add to the Data Set Explorer",
                activeItems: [qpItem],
                ignoreFocusOut: true,
                items: [qpItem],
                value: entered,
                label: undefined,
                show: jest.fn(()=>{
                    return {};
                }),
                hide: jest.fn(()=>{
                    return {};
                }),
                onDidAccept: jest.fn(()=>{
                    return {};
                })
            });

            const resolveQuickPickHelper = jest.spyOn(utils, "resolveQuickPickHelper").mockImplementation(
                () => Promise.resolve(createQuickPick())
            );

            await extension.addZoweSession(testJobsTree);
            expect(extension.addZoweSession).toHaveBeenCalled();

        });


        it("Testing that addJobsSession if createNewConnection is invalid", async () => {
            const entered = "fake";
            const addJobsSession = jest.spyOn(extension, "addZoweSession");

            Object.defineProperty(profileLoader.Profiles, "getInstance", {
                value: jest.fn(() => {
                    return {
                        allProfiles: [{name: "firstName"}, {name: "secondName"}],
                        defaultProfile: {name: "firstName"},
                        listProfile: jest.fn(()=>{
                            return {};
                        }),
                    };
                })
            });

            // Assert edge condition user cancels the input path box
            createQuickPick.mockReturnValue({
                placeholder: "Choose \"Create new...\" to define a new profile or select an existing profile to Add to the Data Set Explorer",
                activeItems: [qpItem],
                ignoreFocusOut: true,
                items: [qpItem],
                value: entered,
                show: jest.fn(()=>{
                    return {};
                }),
                hide: jest.fn(()=>{
                    return {};
                }),
                onDidAccept: jest.fn(()=>{
                    return {};
                })
            });

            await extension.addZoweSession(testJobsTree);
            expect(extension.addZoweSession).toHaveBeenCalled();

        });

        it("Testing that addJobsSession if listProfile is invalid", async () => {
            const entered = "fake";
            const addJobsSession = jest.spyOn(extension, "addZoweSession");

            Object.defineProperty(profileLoader.Profiles, "getInstance", {
                value: jest.fn(() => {
                    return {
                        allProfiles: [{name: "firstName"}, {name: "secondName"}],
                        defaultProfile: {name: "firstName"},
                        createNewConnection: jest.fn(()=>{
                            return {};
                        }),
                    };
                })
            });

            // Assert edge condition user cancels the input path box
            createQuickPick.mockReturnValue({
                placeholder: "Choose \"Create new...\" to define a new profile or select an existing profile to Add to the Data Set Explorer",
                activeItems: [qpItem],
                ignoreFocusOut: true,
                items: [qpItem],
                value: entered,
                show: jest.fn(()=>{
                    return {};
                }),
                hide: jest.fn(()=>{
                    return {};
                }),
                onDidAccept: jest.fn(()=>{
                    return {};
                })
            });

            await extension.addZoweSession(testJobsTree);
            expect(extension.addZoweSession).toHaveBeenCalled();

        });
    });

    it("tests that the prefix is set correctly on the job", async () => {
        showInformationMessage.mockReset();
        showInputBox.mockReset();

        const node = new Job("job", vscode.TreeItemCollapsibleState.None, null, session, null);

        showInputBox.mockReturnValueOnce("*");
        await extension.setPrefix(node, testJobsTree);

        expect(showInputBox.mock.calls.length).toBe(1);
        expect(showInputBox.mock.calls[0][0]).toEqual({
            prompt: "Prefix"
        });
        expect(showInformationMessage.mock.calls.length).toBe(0);
    });

    it("tests that the owner is set correctly on the job", async () => {
        showInformationMessage.mockReset();
        showInputBox.mockReset();

        const node = new Job("job", vscode.TreeItemCollapsibleState.None, null, session, iJob);

        showInputBox.mockReturnValueOnce("OWNER");
        await extension.setOwner(node, testJobsTree);

        expect(showInputBox.mock.calls.length).toBe(1);
        expect(showInputBox.mock.calls[0][0]).toEqual({
            prompt: "Owner",
        });
        expect(showInformationMessage.mock.calls.length).toBe(0);
    });

    it("tests that the spool content is opened in a new document", async () => {
        showTextDocument.mockReset();
        openTextDocument.mockReset();
        await extension.getSpoolContent("sessionName", iJobFile);
        expect(showTextDocument.mock.calls.length).toBe(1);
    });

    it("tests that the spool content is not opened in a new document", async () => {
        Object.defineProperty(profileLoader.Profiles, "getInstance", {
            value: jest.fn(() => {
                return {
                    allProfiles: [{name: "firstName", profile: {user:undefined, password: undefined}}, {name: "secondName"}],
                    defaultProfile: {name: "firstName"},
                    loadNamedProfile: mockLoadNamedProfile,
                    promptCredentials: jest.fn(()=> {
                        return ["fake", "fake", "fake"];
                    }),
                };
            })
        });
        showErrorMessage.mockReset();
        showTextDocument.mockReset();
        openTextDocument.mockReset();
        await extension.getSpoolContent(undefined, undefined);
        expect(showErrorMessage.mock.calls.length).toBe(1);
    });

    it("tests that the spool content credentials prompt is executed successfully", async () => {
        showTextDocument.mockReset();
        openTextDocument.mockReset();
        const sessionwocred = new brtimperative.Session({
            user: "",
            password: "",
            hostname: "fake",
            port: 443,
            protocol: "https",
            type: "basic",
        });
        createBasicZosmfSession.mockReturnValue(sessionwocred);
        const newjobNode = new Job("jobtest", vscode.TreeItemCollapsibleState.Expanded, jobNode, sessionwocred, iJob);
        newjobNode.contextValue = extension.JOBS_SESSION_CONTEXT;
        Object.defineProperty(profileLoader.Profiles, "getInstance", {
            value: jest.fn(() => {
                return {
                    allProfiles: [{name: "firstName", profile: {user:undefined, password: undefined}}, {name: "secondName"}],
                    defaultProfile: {name: "firstName"},
                    loadNamedProfile: mockLoadNamedProfile,
                    promptCredentials: jest.fn(()=> {
                        return ["fake", "fake", "fake"];
                    }),
                };
            })
        });

        showInputBox.mockReturnValueOnce("fake");
        showInputBox.mockReturnValueOnce("fake");

        await extension.getSpoolContent(newjobNode.label, iJobFile);
        expect(showTextDocument.mock.calls.length).toBe(1);
    });

    it("tests that the spool content credentials prompt ends in error", async () => {
        showTextDocument.mockReset();
        openTextDocument.mockReset();
        const sessionwocred = new brtimperative.Session({
            user: "",
            password: "",
            hostname: "fake",
            port: 443,
            protocol: "https",
            type: "basic",
        });
        createBasicZosmfSession.mockReturnValue(sessionwocred);
        const newjobNode = new Job("jobtest", vscode.TreeItemCollapsibleState.Expanded, jobNode, sessionwocred, iJob);
        newjobNode.contextValue = extension.JOBS_SESSION_CONTEXT;
        Object.defineProperty(profileLoader.Profiles, "getInstance", {
            value: jest.fn(() => {
                return {
                    allProfiles: [{name: "firstName", profile: {user:undefined, password: undefined}}, {name: "secondName"}],
                    defaultProfile: {name: "firstName"},
                    loadNamedProfile: mockLoadNamedProfile
                };
            })
        });

        await extension.getSpoolContent(newjobNode.label, iJobFile);
        expect(showErrorMessage.mock.calls.length).toBe(1);
        showErrorMessage.mockReset();
    });

    it("tests that a stop command is issued", async () => {
        showInformationMessage.mockReset();
        issueSimple.mockReturnValueOnce({commandResponse: "fake response"});
        await extension.stopCommand(jobNode);
        expect(showInformationMessage.mock.calls.length).toBe(1);
        expect(showInformationMessage.mock.calls[0][0]).toEqual(
            "Command response: fake response"
        );
    });

    it("tests that a stop command is not issued", async () => {
        showInformationMessage.mockReset();
        issueSimple.mockReturnValueOnce({commandResponse: "fake response"});
        await extension.stopCommand(undefined);
        expect(showErrorMessage.mock.calls.length).toBe(1);
    });

    it("tests that a modify command is issued", async () => {
        showInformationMessage.mockReset();
        showInputBox.mockReset();
        showInputBox.mockReturnValue("modify");
        issueSimple.mockReturnValueOnce({commandResponse: "fake response"});
        await extension.modifyCommand(jobNode);
        expect(showInformationMessage.mock.calls.length).toBe(1);
        expect(showInformationMessage.mock.calls[0][0]).toEqual(
            "Command response: fake response"
        );
    });

    it("tests that a modify command is not issued", async () => {
        showInformationMessage.mockReset();
        showInputBox.mockReset();
        showInputBox.mockReturnValue("modify");
        issueSimple.mockReturnValueOnce({commandResponse: "fake response"});
        await extension.modifyCommand(undefined);
        expect(showErrorMessage.mock.calls.length).toBe(1);
    });

    it("tests that the spool is downloaded", async () => {
        const fileUri = {fsPath: "/tmp/foo"};
        showOpenDialog.mockReturnValue([fileUri]);
        await extension.downloadSpool(jobNode);
        expect(showOpenDialog).toBeCalled();
        expect(downloadAllSpoolContentCommon).toBeCalled();
        expect(downloadAllSpoolContentCommon.mock.calls[0][0]).toEqual(jobNode.session);
        expect(downloadAllSpoolContentCommon.mock.calls[0][1]).toEqual(
            {
                jobid: jobNode.job.jobid,
                jobname: jobNode.job.jobname,
                outDir: fileUri.fsPath
            }
        );
    });

    it("tests that the spool is not downloaded", async () => {
        const fileUri = {fsPath: "/tmp/foo"};
        showOpenDialog.mockReturnValue([fileUri]);
        await extension.downloadSpool(undefined);
        expect(showErrorMessage.mock.calls.length).toBe(1);
    });

    it("tests that the jcl is downloaded", async () => {
        getJclForJob.mockReset();
        openTextDocument.mockReset();
        showTextDocument.mockReset();
        await extension.downloadJcl(jobNode);
        expect(getJclForJob).toBeCalled();
        expect(openTextDocument).toBeCalled();
        expect(showTextDocument).toBeCalled();
    });

    it("tests that the jcl is not downloaded", async () => {
        getJclForJob.mockReset();
        openTextDocument.mockReset();
        showTextDocument.mockReset();
        await extension.downloadJcl(undefined);
        expect(showErrorMessage.mock.calls.length).toBe(1);
    });

    it("tests that the jcl is submitted", async () => {
        showInformationMessage.mockReset();
        createBasicZosmfSession.mockReturnValue(session);
        submitJcl.mockReturnValue(iJob);
        testTree.getChildren.mockReturnValueOnce([new ZoweNode("node", vscode.TreeItemCollapsibleState.None, sessNode, null), sessNode]);
        await extension.submitJcl(testTree);
        expect(submitJcl).toBeCalled();
        expect(showInformationMessage).toBeCalled();
        expect(showInformationMessage.mock.calls.length).toBe(1);
        expect(showInformationMessage.mock.calls[0][0]).toEqual("Job submitted [JOB1234](command:zowe.setJobSpool?%5Bnull%2C%22JOB1234%22%5D)");
    });

    it("tests that a pds member is submitted", async () => {
        showErrorMessage.mockReset();
        const rootNode = new ZoweNode("sessionRoot", vscode.TreeItemCollapsibleState.Collapsed, null, session);
        rootNode.contextValue = extension.DS_SESSION_CONTEXT;
        const file = new ZoweNode("file", vscode.TreeItemCollapsibleState.Collapsed, rootNode, null);
        file.contextValue = "file";
        const subNode = new ZoweNode(extension.DS_PDS_CONTEXT, vscode.TreeItemCollapsibleState.Collapsed, rootNode, null);
        const member = new ZoweNode(extension.DS_MEMBER_CONTEXT, vscode.TreeItemCollapsibleState.None, subNode, null);
        const favorite = new ZoweNode("Favorites", vscode.TreeItemCollapsibleState.Collapsed, rootNode, null);
        favorite.contextValue = extension.FAVORITE_CONTEXT;
        const favoriteSubNode = new ZoweNode("[test]: TEST.JCL", vscode.TreeItemCollapsibleState.Collapsed, favorite, null);
        favoriteSubNode.contextValue = extension.DS_PDS_CONTEXT + extension.FAV_SUFFIX;
        const favoritemember = new ZoweNode(extension.DS_PDS_CONTEXT, vscode.TreeItemCollapsibleState.Collapsed, favoriteSubNode, null);
        favoritemember.contextValue = extension.DS_MEMBER_CONTEXT;
        const gibberish = new ZoweNode("gibberish", vscode.TreeItemCollapsibleState.Collapsed, rootNode, null);
        gibberish.contextValue = "gibberish";
        const gibberishSubNode = new ZoweNode("gibberishmember", vscode.TreeItemCollapsibleState.Collapsed, gibberish, null);
        submitJob.mockReturnValue(iJob);

        // pds member
        showInformationMessage.mockReset();
        submitJob.mockReset();
        submitJob.mockReturnValue(iJob);
        await extension.submitMember(member);
        expect(submitJob.mock.calls.length).toBe(1);
        expect(submitJob.mock.calls[0][1]).toEqual("pds(member)");
        expect(showInformationMessage.mock.calls.length).toBe(1);
        expect(showInformationMessage.mock.calls[0][0]).toEqual(
            "Job submitted [JOB1234](command:zowe.setJobSpool?%5B%22sessionRoot%22%2C%22JOB1234%22%5D)");

        // file node
        showInformationMessage.mockReset();
        submitJob.mockReset();
        submitJob.mockReturnValue(iJob);
        await extension.submitMember(file);
        expect(submitJob.mock.calls.length).toBe(1);
        expect(submitJob.mock.calls[0][1]).toEqual("file");
        expect(showInformationMessage.mock.calls.length).toBe(1);
        expect(showInformationMessage.mock.calls[0][0]).toEqual(
            "Job submitted [JOB1234](command:zowe.setJobSpool?%5B%22sessionRoot%22%2C%22JOB1234%22%5D)");

        // favorite member
        showInformationMessage.mockReset();
        submitJob.mockReset();
        submitJob.mockReturnValue(iJob);
        favoriteSubNode.contextValue = extension.DS_PDS_CONTEXT + extension.FAV_SUFFIX;
        await extension.submitMember(favoritemember);
        expect(submitJob.mock.calls.length).toBe(1);
        expect(submitJob.mock.calls[0][1]).toEqual("TEST.JCL(pds)");
        expect(showInformationMessage.mock.calls.length).toBe(1);
        expect(showInformationMessage.mock.calls[0][0]).toEqual(
            "Job submitted [JOB1234](command:zowe.setJobSpool?%5B%22test%22%2C%22JOB1234%22%5D)");

        // favorite
        showInformationMessage.mockReset();
        submitJob.mockReset();
        submitJob.mockReturnValue(iJob);
        favoriteSubNode.contextValue = extension.DS_PDS_CONTEXT + extension.FAV_SUFFIX;
        await extension.submitMember(favoriteSubNode);
        expect(submitJob.mock.calls.length).toBe(1);
        expect(submitJob.mock.calls[0][1]).toEqual("TEST.JCL");
        expect(showInformationMessage.mock.calls.length).toBe(1);
        expect(showInformationMessage.mock.calls[0][0]).toEqual(
            "Job submitted [JOB1234](command:zowe.setJobSpool?%5B%22test%22%2C%22JOB1234%22%5D)");

        // gibberish
        showInformationMessage.mockReset();
        submitJob.mockReset();
        submitJob.mockReturnValue(iJob);
        try {
            await extension.submitMember(gibberishSubNode);
        } catch (e) {
            expect(e.message).toEqual("submitMember() called from invalid node.");
        }
        expect(showInformationMessage).not.toBeCalled();
        expect(showErrorMessage.mock.calls.length).toBe(1);
        expect(showErrorMessage.mock.calls[0][0]).toEqual("submitMember() called from invalid node.");
    });

    it("Tests that temp folder handles default preference", () => {
        mkdirSync.mockReset();
        moveSync.mockReset();
        // Possibly remove `existsSync` from here and subsequent tests, when implementing "multiple occurrences"
        existsSync.mockReset();
        existsSync.mockReturnValue(true);

        const originalPreferencePath = "";
        const updatedPreferencePath = "/testing";
        const defaultPreference = extension.BRIGHTTEMPFOLDER;

        extension.moveTempFolder(originalPreferencePath, updatedPreferencePath);
        // tslint:disable-next-line: no-magic-numbers
        expect(mkdirSync.mock.calls.length).toBe(3);
        expect(mkdirSync.mock.calls[0][0]).toBe(extension.BRIGHTTEMPFOLDER);
        expect(moveSync.mock.calls.length).toBe(1);
        expect(moveSync.mock.calls[0][0]).toBe(defaultPreference);
        expect(moveSync.mock.calls[0][1]).toBe(path.join(path.sep, "testing", "temp"));
    });

    it("Tests that temp folder is moved successfully", () => {
        mkdirSync.mockReset();
        moveSync.mockReset();
        existsSync.mockReset();
        existsSync.mockReturnValue(true);

        const originalPreferencePath = "/test/path";
        const updatedPreferencePath = "/new/test/path";

        extension.moveTempFolder(originalPreferencePath, updatedPreferencePath);
        // tslint:disable-next-line: no-magic-numbers
        expect(mkdirSync.mock.calls.length).toBe(3);
        expect(mkdirSync.mock.calls[0][0]).toBe(extension.BRIGHTTEMPFOLDER);
        expect(moveSync.mock.calls.length).toBe(1);
        expect(moveSync.mock.calls[0][0]).toBe(path.join(path.sep, "test", "path", "temp"));
        expect(moveSync.mock.calls[0][1]).toBe(path.join(path.sep, "new", "test", "path", "temp"));
    });

    it("Tests that temp folder does not update on duplicate preference", () => {
        mkdirSync.mockReset();
        moveSync.mockReset();

        const originalPreferencePath = "/test/path";
        const updatedPreferencePath = "/test/path";

        extension.moveTempFolder(originalPreferencePath, updatedPreferencePath);
        // tslint:disable-next-line: no-magic-numbers
        expect(mkdirSync.mock.calls.length).toBe(3);
        expect(mkdirSync.mock.calls[0][0]).toBe(extension.BRIGHTTEMPFOLDER);
        expect(moveSync.mock.calls.length).toBe(0);
    });

    // To Do: When supporting "multiple instances", possibly remove this test
    it("Tests that moving temp folder does not show error, if already moved by another Instance", () => {
        mkdirSync.mockReset();
        moveSync.mockReset();

        existsSync.mockReset();
        // Needs to mock once for each path
        existsSync.mockReturnValue(true);
        existsSync.mockReturnValue(true);
        existsSync.mockReturnValue(false);

        const originalPreferencePath = "/invalid/path";
        const updatedPreferencePath = "/test/path";

        extension.moveTempFolder(originalPreferencePath, updatedPreferencePath);
        // tslint:disable-next-line: no-magic-numbers
        expect(mkdirSync.mock.calls.length).toBe(3);
        expect(moveSync.mock.calls.length).toBe(0);

    });

    it("Testing that the add Suffix for datasets works", async () => {
        extension.defineGlobals("/test/path/");
        let node = new ZoweNode("AUSER.TEST.JCL(member)", vscode.TreeItemCollapsibleState.None, sessNode, null);
        expect(extension.getDocumentFilePath(node.label, node)).toBe(path.join(path.sep,
            "test", "path", "temp", "_D_", "sestest", "AUSER.TEST.JCL(member).jcl"));
        node = new ZoweNode("AUSER.TEST.ASM(member)", vscode.TreeItemCollapsibleState.None, sessNode, null);
        expect(extension.getDocumentFilePath(node.label, node)).toBe(path.join(path.sep,
            "test", "path", "temp", "_D_", "sestest", "AUSER.TEST.ASM(member).asm"));
        node = new ZoweNode("AUSER.COBOL.TEST(member)", vscode.TreeItemCollapsibleState.None, sessNode, null);
        expect(extension.getDocumentFilePath(node.label, node)).toBe(path.join(path.sep,
            "test", "path", "temp", "_D_", "sestest", "AUSER.COBOL.TEST(member).cbl"));
        node = new ZoweNode("AUSER.PROD.PLI(member)", vscode.TreeItemCollapsibleState.None, sessNode, null);
        expect(extension.getDocumentFilePath(node.label, node)).toBe(path.join(path.sep,
            "test", "path", "temp", "_D_", "sestest", "AUSER.PROD.PLI(member).pli"));
        node = new ZoweNode("AUSER.PROD.PLX(member)", vscode.TreeItemCollapsibleState.None, sessNode, null);
        expect(extension.getDocumentFilePath(node.label, node)).toBe(path.join(path.sep,
            "test", "path", "temp", "_D_", "sestest", "AUSER.PROD.PLX(member).pli"));
        node = new ZoweNode("AUSER.PROD.SH(member)", vscode.TreeItemCollapsibleState.None, sessNode, null);
        expect(extension.getDocumentFilePath(node.label, node)).toBe(path.join(path.sep,
            "test", "path", "temp", "_D_", "sestest", "AUSER.PROD.SH(member).sh"));
        node = new ZoweNode("AUSER.REXX.EXEC(member)", vscode.TreeItemCollapsibleState.None, sessNode, null);
        expect(extension.getDocumentFilePath(node.label, node)).toBe(path.join(path.sep,
            "test", "path", "temp", "_D_", "sestest", "AUSER.REXX.EXEC(member).rexx"));
        node = new ZoweNode("AUSER.TEST.XML(member)", vscode.TreeItemCollapsibleState.None, sessNode, null);
        expect(extension.getDocumentFilePath(node.label, node)).toBe(path.join(path.sep,
            "test", "path", "temp", "_D_", "sestest", "AUSER.TEST.XML(member).xml"));

        node = new ZoweNode("AUSER.TEST.XML", vscode.TreeItemCollapsibleState.None, sessNode, null);
        expect(extension.getDocumentFilePath(node.label, node)).toBe(path.join(path.sep,
            "test", "path", "temp", "_D_", "sestest", "AUSER.TEST.XML.xml"));
        node = new ZoweNode("AUSER.TEST.TXML", vscode.TreeItemCollapsibleState.None, sessNode, null);
        expect(extension.getDocumentFilePath(node.label, node)).toBe(path.join(path.sep,
            "test", "path", "temp", "_D_", "sestest", "AUSER.TEST.TXML"));
        node = new ZoweNode("AUSER.XML.TGML", vscode.TreeItemCollapsibleState.None, sessNode, null);
        expect(extension.getDocumentFilePath(node.label, node)).toBe(path.join(path.sep,
            "test", "path", "temp", "_D_", "sestest", "AUSER.XML.TGML.xml"));
        node = new ZoweNode("AUSER.XML.ASM", vscode.TreeItemCollapsibleState.None, sessNode, null);
        expect(extension.getDocumentFilePath(node.label, node)).toBe(path.join(path.sep,
            "test", "path", "temp", "_D_", "sestest", "AUSER.XML.ASM.asm"));
        node = new ZoweNode("AUSER", vscode.TreeItemCollapsibleState.None, sessNode, null);
        expect(extension.getDocumentFilePath(node.label, node)).toBe(path.join(path.sep,
            "test", "path", "temp", "_D_", "sestest", "AUSER"));
        node = new ZoweNode("AUSER.XML.TEST(member)", vscode.TreeItemCollapsibleState.None, sessNode, null);
        expect(extension.getDocumentFilePath(node.label, node)).toBe(path.join(path.sep,
            "test", "path", "temp", "_D_", "sestest", "AUSER.XML.TEST(member).xml"));
        node = new ZoweNode("XML.AUSER.TEST(member)", vscode.TreeItemCollapsibleState.None, sessNode, null);
        expect(extension.getDocumentFilePath(node.label, node)).toBe(path.join(path.sep,
            "test", "path", "temp", "_D_", "sestest", "XML.AUSER.TEST(member)"));
        node = new ZoweNode("AUSER.COBOL.PL1.XML.TEST(member)", vscode.TreeItemCollapsibleState.None, sessNode, null);
        expect(extension.getDocumentFilePath(node.label, node)).toBe(path.join(path.sep,
            "test", "path", "temp", "_D_", "sestest", "AUSER.COBOL.PL1.XML.TEST(member).xml"));
        node = new ZoweNode("AUSER.COBOL.PL1.XML.ASSEMBLER.TEST(member)", vscode.TreeItemCollapsibleState.None, sessNode, null);
        expect(extension.getDocumentFilePath(node.label, node)).toBe(
            path.join(path.sep, "test", "path", "temp", "_D_", "sestest", "AUSER.COBOL.PL1.XML.ASSEMBLER.TEST(member).asm"));
        node = new ZoweNode("AUSER.TEST.COPYBOOK", vscode.TreeItemCollapsibleState.None, sessNode, null);
        expect(extension.getDocumentFilePath(node.label, node)).toBe(path.join(path.sep,
            "test", "path", "temp", "_D_", "sestest", "AUSER.TEST.COPYBOOK.cpy"));
        node = new ZoweNode("AUSER.TEST.PLINC", vscode.TreeItemCollapsibleState.None, sessNode, null);
        expect(extension.getDocumentFilePath(node.label, node)).toBe(path.join(path.sep,
            "test", "path", "temp", "_D_", "sestest", "AUSER.TEST.PLINC.inc"));
        node = new ZoweNode("AUSER.TEST.SPFLOG1", vscode.TreeItemCollapsibleState.None, sessNode, null);
        expect(extension.getDocumentFilePath(node.label, node)).toEqual(path.join(path.sep,
            "test", "path", "temp", "_D_", "sestest", "AUSER.TEST.SPFLOG1.log"));
    });

    it("Tests the showDSAttributes function", async () => {
        dataSetList.mockReset();
        const node = new ZoweNode("AUSER.A1557332.A996850.TEST1", vscode.TreeItemCollapsibleState.None, sessNode, null);
        const testResponse = {
            success: true,
            commandResponse: "",
            apiResponse: {
                items: [{
                    blksz:"6160",
                    catnm:"ICFCAT.MV3B.CATALOGA",
                    cdate:"2019/05/08",
                    dev:"3390",
                    dsname:"AUSER.A1557332.A996850.TEST1",
                    dsntp:extension.DS_PDS_CONTEXT,
                    dsorg:"PO",
                    edate:"***None***",
                    extx:"1",
                    lrecl:"80",
                    migr:"NO",
                    mvol:"N",
                    ovf:"NO",
                    rdate:"2019/07/17",
                    recfm:"FB",
                    sizex:"15",
                    spacu:"CYLINDERS",
                    used:"6",
                    vol:"3BP001",
                    vols:"3BP001"}]
            }
        };
        const emptyResponse = {
            success: true,
            commandResponse: "",
            apiResponse: {
                items: []
            }
        };
        createWebviewPanel.mockReturnValue({
               webview: {
                    html: ""
                }
        });
        dataSetList.mockReturnValueOnce(testResponse);
        await extension.showDSAttributes(node, testTree);
        expect(dataSetList.mock.calls.length).toBe(1);
        expect(dataSetList.mock.calls[0][0]).toBe(node.getSession());
        expect(dataSetList.mock.calls[0][1]).toBe(node.label);
        expect(dataSetList.mock.calls[0][2]).toEqual({attributes: true } );

        // mock a partitioned data set favorite
        dataSetList.mockReset();
        dataSetList.mockReturnValueOnce(testResponse);
        const node1 = new ZoweNode("[session]: AUSER.A1557332.A996850.TEST1", vscode.TreeItemCollapsibleState.None, sessNode, null);
        node1.contextValue = extension.DS_PDS_CONTEXT + extension.FAV_SUFFIX;
        await extension.showDSAttributes(node1, testTree);
        expect(dataSetList.mock.calls.length).toBe(1);

        // mock a classic data set favorite
        dataSetList.mockReset();
        dataSetList.mockReturnValueOnce(testResponse);
        const node2 = new ZoweNode("[session]: AUSER.A1557332.A996850.TEST1", vscode.TreeItemCollapsibleState.None, sessNode, null);
        node2.contextValue = extension.DS_DS_CONTEXT + extension.FAV_SUFFIX;
        await extension.showDSAttributes(node2, testTree);
        expect(dataSetList.mock.calls.length).toBe(1);

        // mock a response and no attributes
        showErrorMessage.mockReset();
        dataSetList.mockReset();
        dataSetList.mockReturnValueOnce(emptyResponse);
        await expect(extension.showDSAttributes(node1, testTree)).rejects.toEqual(
            Error("No matching data set names found for query: AUSER.A1557332.A996850.TEST1"));
        expect(showErrorMessage.mock.calls.length).toBe(1);
        expect(showErrorMessage.mock.calls[0][0]).toEqual(
            "Unable to list attributes: No matching data set names found for query: AUSER.A1557332.A996850.TEST1");
     });

    describe("Renaming Data Sets", () => {
        it("Should rename the node", async () => {
            showInputBox.mockReset();
            renameDataSet.mockReset();

            const child = new ZoweNode("HLQ.TEST.RENAME.NODE", vscode.TreeItemCollapsibleState.None, sessNode, null);

            showInputBox.mockResolvedValueOnce("HLQ.TEST.RENAME.NODE.NEW");
            await extension.renameDataSet(child, testTree);

            expect(renameDataSet.mock.calls.length).toBe(1);
            expect(renameDataSet).toHaveBeenLastCalledWith(child.getSession(), "HLQ.TEST.RENAME.NODE", "HLQ.TEST.RENAME.NODE.NEW");
        });
        it("Should rename a favorited node", async () => {
            showInputBox.mockReset();
            renameDataSet.mockReset();

            const child = new ZoweNode("[sessNode]: HLQ.TEST.RENAME.NODE", vscode.TreeItemCollapsibleState.None, sessNode, null);
            child.contextValue = "ds_fav";
            showInputBox.mockResolvedValueOnce("HLQ.TEST.RENAME.NODE.NEW");
            await extension.renameDataSet(child, testTree);

            expect(renameDataSet.mock.calls.length).toBe(1);
            expect(renameDataSet).toHaveBeenLastCalledWith(child.getSession(), "HLQ.TEST.RENAME.NODE", "HLQ.TEST.RENAME.NODE.NEW");
        });
        it("Should throw an error if zowe.Rename.dataSet throws", async () => {
            let error;
            const defaultError = new Error("Default error message");

            showInputBox.mockReset();
            renameDataSet.mockReset();
            renameDataSet.mockImplementation(() => { throw defaultError; });

            const child = new ZoweNode("[sessNode]: HLQ.TEST.RENAME.NODE", vscode.TreeItemCollapsibleState.None, sessNode, null);
            child.contextValue = "ds_fav";
            showInputBox.mockResolvedValueOnce("HLQ.TEST.RENAME.NODE.NEW");
            try {
                await extension.renameDataSet(child, testTree);
            } catch (err) {
                error = err;
            }

            expect(renameDataSet.mock.calls.length).toBe(1);
            expect(renameDataSet).toHaveBeenLastCalledWith(child.getSession(), "HLQ.TEST.RENAME.NODE", "HLQ.TEST.RENAME.NODE.NEW");
            expect(error).toBe(defaultError);
        });
        it("Should rename the member", async () => {
            showInputBox.mockReset();
            renameDataSet.mockReset();

            const parent = new ZoweNode("HLQ.TEST.RENAME.NODE", vscode.TreeItemCollapsibleState.None, sessNode, null);
            const child = new ZoweNode("mem1", vscode.TreeItemCollapsibleState.None, parent, null);

            showInputBox.mockResolvedValueOnce("mem2");
            await extension.renameDataSetMember(child, testTree);

            expect(renameDataSetMember.mock.calls.length).toBe(1);
            expect(renameDataSetMember).toHaveBeenLastCalledWith(child.getSession(), "HLQ.TEST.RENAME.NODE", "mem1", "mem2");
        });
        it("Should rename a favorited member", async () => {
            showInputBox.mockReset();
            renameDataSet.mockReset();

            const parent = new ZoweNode("[sesstest]: HLQ.TEST.RENAME.NODE", vscode.TreeItemCollapsibleState.None, sessNode, null);
            const child = new ZoweNode("mem1", vscode.TreeItemCollapsibleState.None, parent, null);

            parent.contextValue = extension.DS_PDS_CONTEXT + extension.FAV_SUFFIX;
            child.contextValue = extension.DS_MEMBER_CONTEXT;

            showInputBox.mockResolvedValueOnce("mem2");
            await extension.renameDataSetMember(child, testTree);

            expect(renameDataSetMember.mock.calls.length).toBe(1);
            expect(renameDataSetMember).toHaveBeenLastCalledWith(child.getSession(), "HLQ.TEST.RENAME.NODE", "mem1", "mem2");
        });
        it("Should throw an error if zowe.Rename.dataSetMember throws", async () => {
            let error;
            const defaultError = new Error("Default error message");

            showInputBox.mockReset();
            renameDataSetMember.mockReset();
            renameDataSetMember.mockImplementation(() => { throw defaultError; });

            const parent = new ZoweNode("HLQ.TEST.RENAME.NODE", vscode.TreeItemCollapsibleState.None, sessNode, null);
            const child = new ZoweNode("mem1", vscode.TreeItemCollapsibleState.None, parent, null);

            child.contextValue = extension.DS_MEMBER_CONTEXT;

            showInputBox.mockResolvedValueOnce("mem2");
            try {
                await extension.renameDataSetMember(child, testTree);
            } catch (err) {
                error = err;
            }

            expect(renameDataSetMember.mock.calls.length).toBe(1);
            expect(renameDataSetMember).toHaveBeenLastCalledWith(child.getSession(), "HLQ.TEST.RENAME.NODE", "mem1", "mem2");
            expect(error).toBe(defaultError);
        });
    });
    describe("Copying Data Sets", () => {
        it("Should copy the label of a node to the clipboard", async () => {
            renameDataSet.mockReset();

            const node = new ZoweNode("HLQ.TEST.DELETE.NODE", vscode.TreeItemCollapsibleState.None, sessNode, null);
            node.contextValue = extension.DS_SESSION_CONTEXT;

            await extension.copyDataSet(node);
            expect(clipboard.readText()).toBe(JSON.stringify({ profileName: "sestest", dataSetName: "HLQ.TEST.DELETE.NODE" }));
        });
        it("Should copy the label of a favourited node to the clipboard", async () => {
            renameDataSet.mockReset();

            const node = new ZoweNode("[sestest]: HLQ.TEST.DELETE.NODE", vscode.TreeItemCollapsibleState.None, sessNode, null);
            node.contextValue = "ds_fav";

            await extension.copyDataSet(node);
            expect(clipboard.readText()).toBe(JSON.stringify({ profileName: "sestest", dataSetName: "HLQ.TEST.DELETE.NODE" }));
        });
        it("Should copy the label of a member to the clipboard", async () => {
            renameDataSet.mockReset();

            const parent = new ZoweNode("HLQ.TEST.PARENT.NODE", vscode.TreeItemCollapsibleState.None, sessNode, null);
            const child = new ZoweNode("child", vscode.TreeItemCollapsibleState.None, parent, null);
            parent.contextValue = extension.DS_PDS_CONTEXT;
            child.contextValue = extension.DS_MEMBER_CONTEXT;
            await extension.copyDataSet(child);
            expect(clipboard.readText()).toBe(JSON.stringify({ profileName: "sestest", dataSetName: "HLQ.TEST.PARENT.NODE", memberName: "child" }));
        });
        it("Should copy the label of a favourited member to the clipboard", async () => {
            renameDataSet.mockReset();

            const parent = new ZoweNode("[sestest]: HLQ.TEST.PARENT.NODE", vscode.TreeItemCollapsibleState.None, sessNode, null);
            const child = new ZoweNode("child", vscode.TreeItemCollapsibleState.None, parent, null);
            parent.contextValue = extension.DS_PDS_CONTEXT + extension.FAV_SUFFIX;
            child.contextValue = extension.DS_MEMBER_CONTEXT;
            await extension.copyDataSet(child);
            expect(clipboard.readText()).toBe(JSON.stringify({ profileName: "sestest", dataSetName: "HLQ.TEST.PARENT.NODE", memberName: "child" }));
        });
    });
    describe("Pasting Data Sets", () => {
        it("Should call zowe.Copy.dataSet when pasting to sequential data set", async () => {
            const node = new ZoweNode("HLQ.TEST.TO.NODE", vscode.TreeItemCollapsibleState.None, sessNode, null);
            node.contextValue = extension.DS_SESSION_CONTEXT;

            clipboard.writeText(JSON.stringify({ dataSetName: "HLQ.TEST.BEFORE.NODE", profileName: "sestest" }));
            await extension.pasteDataSet(node, testTree);

            expect(copyDataSet.mock.calls.length).toBe(1);
            expect(copyDataSet).toHaveBeenLastCalledWith(
                node.getSession(),
                { dataSetName: "HLQ.TEST.BEFORE.NODE" },
                { dataSetName: "HLQ.TEST.TO.NODE" },
            );
        });
        it("Should throw an error if invalid clipboard data is supplied when pasting to sequential data set", async () => {
            let error;
            const node = new ZoweNode("HLQ.TEST.TO.NODE", vscode.TreeItemCollapsibleState.None, sessNode, null);
            node.contextValue = extension.DS_SESSION_CONTEXT;
            clipboard.writeText("INVALID");
            try {
                await extension.pasteDataSet(node, testTree);
            } catch(err) {
                error = err;
            }

            expect(error).toBeTruthy();
            expect(error.message).toContain("Invalid clipboard. Copy from data set first");
            expect(copyDataSet.mock.calls.length).toBe(0);
        });
        it("Should not call zowe.Copy.dataSet when pasting to partitioned data set with no member name", async () => {
            dataSetGet.mockImplementation(() => {
                throw Error("Member not found");
            });
            const node = new ZoweNode("HLQ.TEST.TO.NODE", vscode.TreeItemCollapsibleState.None, sessNode, null);
            node.contextValue = extension.DS_PDS_CONTEXT;

            clipboard.writeText(JSON.stringify({ dataSetName: "HLQ.TEST.BEFORE.NODE", profileName: "sestest" }));
            await extension.pasteDataSet(node, testTree);

            expect(copyDataSet.mock.calls.length).toBe(0);
        });
        it("Should call zowe.Copy.dataSet when pasting to partitioned data set", async () => {
            dataSetGet.mockImplementation(() => {
                throw Error("Member not found");
            });
            const node = new ZoweNode("HLQ.TEST.TO.NODE", vscode.TreeItemCollapsibleState.None, sessNode, null);
            node.contextValue = extension.DS_PDS_CONTEXT;
            showInputBox.mockResolvedValueOnce("mem1");

            clipboard.writeText(JSON.stringify({ dataSetName: "HLQ.TEST.BEFORE.NODE", profileName: "sestest" }));
            await extension.pasteDataSet(node, testTree);

            expect(copyDataSet.mock.calls.length).toBe(1);
            expect(findFavoritedNode).toHaveBeenLastCalledWith(
                node,
            );
            expect(copyDataSet).toHaveBeenLastCalledWith(
                node.getSession(),
                { dataSetName: "HLQ.TEST.BEFORE.NODE" },
                { dataSetName: "HLQ.TEST.TO.NODE", memberName: "mem1" },
            );
        });
        it("Should throw an error when pasting to a member that already exists", async () => {
            let error;
            dataSetGet.mockImplementation(() => "DATA");
            const node = new ZoweNode("HLQ.TEST.TO.NODE", vscode.TreeItemCollapsibleState.None, sessNode, null);
            node.contextValue = extension.DS_PDS_CONTEXT;
            showInputBox.mockResolvedValueOnce("mem1");

            clipboard.writeText(JSON.stringify({ dataSetName: "HLQ.TEST.BEFORE.NODE", profileName: "sestest" }));

            try {
                await extension.pasteDataSet(node, testTree);
            } catch(err) {
                error = err;
            }

            expect(error).toBeTruthy();
            expect(error.message).toBe("HLQ.TEST.TO.NODE(mem1) already exists. You cannot replace a member");
            expect(copyDataSet.mock.calls.length).toBe(0);
            dataSetGet.mockReset();
        });
        it("Should call zowe.Copy.dataSet when pasting to a favorited partitioned data set", async () => {
            dataSetGet.mockImplementation(() => {
                throw Error("Member not found");
            });
            const favoritedNode = new ZoweNode("[sestest]: HLQ.TEST.TO.NODE", vscode.TreeItemCollapsibleState.None, sessNode, null);
            favoritedNode.contextValue = extension.DS_PDS_CONTEXT + extension.FAV_SUFFIX;
            const nonFavoritedNode = new ZoweNode("HLQ.TEST.TO.NODE", vscode.TreeItemCollapsibleState.None, sessNode, null);
            findNonFavoritedNode.mockImplementation(() => nonFavoritedNode);

            showInputBox.mockResolvedValueOnce("mem1");
            clipboard.writeText(JSON.stringify({ dataSetName: "HLQ.TEST.BEFORE.NODE", profileName: "sestest" }));
            await extension.pasteDataSet(favoritedNode, testTree);

            expect(copyDataSet.mock.calls.length).toBe(1);
            expect(findNonFavoritedNode).toHaveBeenLastCalledWith(
                favoritedNode,
            );
            expect(mockRefreshElement).toHaveBeenLastCalledWith(
                nonFavoritedNode,
            );
            expect(copyDataSet).toHaveBeenLastCalledWith(
                favoritedNode.getSession(),
                { dataSetName: "HLQ.TEST.BEFORE.NODE" },
                { dataSetName: "HLQ.TEST.TO.NODE", memberName: "mem1" },
            );
        });
    });
});<|MERGE_RESOLUTION|>--- conflicted
+++ resolved
@@ -378,13 +378,10 @@
     Object.defineProperty(Copy, "dataSet", { value: copyDataSet });
     Object.defineProperty(vscode.env, "clipboard", { value: clipboard });
     Object.defineProperty(Rename, "dataSetMember", { value: renameDataSetMember });
-<<<<<<< HEAD
     Object.defineProperty(ZoweNode, "getProfileName", { value: getProfileName });
-=======
     Object.defineProperty(brtimperative, "ImperativeConfig", { value: ImperativeConfig });
     Object.defineProperty(ImperativeConfig, "instance", { value: icInstance });
     Object.defineProperty(icInstance, "cliHome", { value: cliHome });
->>>>>>> 372dd73f
 
     beforeEach(() => {
         mockLoadNamedProfile.mockReturnValue({profile: {name:"aProfile", type:"zosmf"}});
