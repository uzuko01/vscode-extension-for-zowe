--- conflicted
+++ resolved
@@ -897,6 +897,14 @@
 
     it("Call Change File type", async () => {
         const node = new ZoweUSSNode("node", vscode.TreeItemCollapsibleState.None, ussNode, null, null);
+        const response: brightside.IZosFilesResponse = {
+            success: true,
+            commandResponse: null,
+            apiResponse: {
+                etag: "132"
+            }
+        };
+        ussFile.mockResolvedValueOnce(response);
         const res = extension.changeFileType(node, false, testUSSTree);
         expect(res).not.toBeUndefined();
     });
@@ -1502,18 +1510,13 @@
         showQuickPick.mockReset();
         const deleteSpy = jest.spyOn(mvsApi, "deleteDataSet");
 
-<<<<<<< HEAD
         let node = new ZoweDatasetNode("HLQ.TEST.NODE", vscode.TreeItemCollapsibleState.None, sessNode, null, undefined, undefined, profileOne);
         const parent = new ZoweDatasetNode("parent", vscode.TreeItemCollapsibleState.Collapsed, sessNode, null, undefined, undefined, profileOne);
         let child = new ZoweDatasetNode("child", vscode.TreeItemCollapsibleState.None, parent, null, undefined, undefined, profileOne);
-=======
-        let node = new ZoweNode("HLQ.TEST.NODE", vscode.TreeItemCollapsibleState.Expanded, sessNode, null);
-        const parent = new ZoweNode("parent", vscode.TreeItemCollapsibleState.Collapsed, sessNode, null);
-        const parentAsFavorite = new ZoweNode("[sestest]: parent", vscode.TreeItemCollapsibleState.Collapsed, sessNode, null);
+        const parentAsFavorite = new ZoweDatasetNode("[sestest]: parent", vscode.TreeItemCollapsibleState.Collapsed,
+                                                     sessNode, null, undefined, undefined, profileOne);
         parentAsFavorite.contextValue = extension.PDS_FAV_CONTEXT;
-        let child = new ZoweNode("child", vscode.TreeItemCollapsibleState.None, parent, null);
         testTree.mFavorites.push(parentAsFavorite);
->>>>>>> c13337b7
 
         existsSync.mockReturnValueOnce(true);
         showQuickPick.mockResolvedValueOnce("Yes");
@@ -1580,18 +1583,13 @@
         const deleteSpy = jest.spyOn(mvsApi, "deleteDataSet");
         mockRemoveFavorite.mockReset();
 
-<<<<<<< HEAD
         const node = new ZoweDatasetNode("[sestest]: HLQ.TEST.DELETE.PARENT", vscode.TreeItemCollapsibleState.None, sessNode, null);
         const child = new ZoweDatasetNode("[sestest]: HLQ.TEST.DELETE.NODE", vscode.TreeItemCollapsibleState.None, node, null);
         node.contextValue = extension.FAVORITE_CONTEXT;
-=======
-        const node = new ZoweNode("HLQ.TEST.DELETE.PARENT", vscode.TreeItemCollapsibleState.None, sessNode, null);
-        const nodeAsFavorite = new ZoweNode("[sestest]: HLQ.TEST.DELETE.PARENT", vscode.TreeItemCollapsibleState.None, sessNode, null);
-        const child = new ZoweNode("[sestest]: HLQ.TEST.DELETE.NODE", vscode.TreeItemCollapsibleState.None, nodeAsFavorite, null);
+        const nodeAsFavorite = new ZoweDatasetNode("[sestest]: HLQ.TEST.DELETE.PARENT", vscode.TreeItemCollapsibleState.None, sessNode, null);
         nodeAsFavorite.contextValue = extension.FAVORITE_CONTEXT;
         sessNode.children.push(node, nodeAsFavorite, child);
         testTree.mFavorites.push(nodeAsFavorite);
->>>>>>> c13337b7
 
         existsSync.mockReturnValueOnce(true);
         showQuickPick.mockResolvedValueOnce("Yes");
@@ -2166,116 +2164,116 @@
 
     });
 
-    describe("refresh USS checking", () => {
-        const isDirtyInEditor = jest.fn();
-        const openedDocumentInstance = jest.fn();
-
-        const setMocksForNode = (node: ZoweUSSNode) => {
-            Object.defineProperty(node, "isDirtyInEditor", {
-                get: isDirtyInEditor
-            });
-            Object.defineProperty(node, "openedDocumentInstance", {
-                get: openedDocumentInstance
-            });
-
-            node.contextValue = extension.USS_SESSION_CONTEXT;
-            node.fullPath = "/u/myuser";
-        };
-        const resetMocks = () => {
-            showErrorMessage.mockReset();
-            showTextDocument.mockReset();
-            ussFile.mockReset();
-            executeCommand.mockReset();
-            isDirtyInEditor.mockReset();
-            openedDocumentInstance.mockReset();
-        };
-
-        it("refreshUSS works correctly for dirty file state, when user didn't cancel file save", async () => {
-            const node = new ZoweUSSNode("test-node", vscode.TreeItemCollapsibleState.None, ussNode, null, "/");
-
-            resetMocks();
-            setMocksForNode(node);
-
-            const response: brightside.IZosFilesResponse = {
-                success: true,
-                commandResponse: null,
-                apiResponse: {
-                    etag: "132"
-                }
-            };
-            ussFile.mockResolvedValueOnce(response);
-            isDirtyInEditor.mockReturnValueOnce(true);
-            isDirtyInEditor.mockReturnValueOnce(false);
-            await extension.refreshUSS(node);
-
-            expect(ussFile.mock.calls.length).toBe(1);
-            expect(showTextDocument.mock.calls.length).toBe(2);
-            expect(executeCommand.mock.calls.length).toBe(1);
-            expect(node.downloaded).toBe(true);
-        });
-        it("refreshUSS works correctly for dirty file state, when user cancelled file save", async () => {
-            const node = new ZoweUSSNode("test-node", vscode.TreeItemCollapsibleState.None, ussNode, null, "/");
-
-            resetMocks();
-            setMocksForNode(node);
-
-            const response: brightside.IZosFilesResponse = {
-                success: true,
-                commandResponse: null,
-                apiResponse: {
-                    etag: "132"
-                }
-            };
-            ussFile.mockResolvedValueOnce(response);
-            isDirtyInEditor.mockReturnValueOnce(true);
-            isDirtyInEditor.mockReturnValueOnce(true);
-            await extension.refreshUSS(node);
-
-            expect(ussFile.mock.calls.length).toBe(0);
-            expect(showTextDocument.mock.calls.length).toBe(1);
-            expect(executeCommand.mock.calls.length).toBe(1);
-            expect(node.downloaded).toBe(false);
-        });
-        it("refreshUSS works correctly for not dirty file state", async () => {
-            const node = new ZoweUSSNode("test-node", vscode.TreeItemCollapsibleState.None, ussNode, null, "/");
-
-            resetMocks();
-            setMocksForNode(node);
-
-            const response: brightside.IZosFilesResponse = {
-                success: true,
-                commandResponse: null,
-                apiResponse: {
-                    etag: "132"
-                }
-            };
-            ussFile.mockResolvedValueOnce(response);
-            isDirtyInEditor.mockReturnValueOnce(false);
-            isDirtyInEditor.mockReturnValueOnce(false);
-            await extension.refreshUSS(node);
-
-            expect(ussFile.mock.calls.length).toBe(1);
-            expect(showTextDocument.mock.calls.length).toBe(0);
-            expect(executeCommand.mock.calls.length).toBe(0);
-            expect(node.downloaded).toBe(true);
-        });
-        it("refreshUSS works correctly with exception thrown in process", async () => {
-            const node = new ZoweUSSNode("test-node", vscode.TreeItemCollapsibleState.None, ussNode, null, "/");
-
-            resetMocks();
-            setMocksForNode(node);
-
-            ussFile.mockRejectedValueOnce(Error(""));
-            isDirtyInEditor.mockReturnValueOnce(true);
-            isDirtyInEditor.mockReturnValueOnce(false);
-            await extension.refreshUSS(node);
-
-            expect(ussFile.mock.calls.length).toBe(1);
-            expect(showTextDocument.mock.calls.length).toBe(1);
-            expect(executeCommand.mock.calls.length).toBe(1);
-            expect(node.downloaded).toBe(false);
-        });
-    });
+    // describe("refresh USS checking", () => {
+    //     const isDirtyInEditor = jest.fn();
+    //     const openedDocumentInstance = jest.fn();
+
+    //     const setMocksForNode = (node: ZoweUSSNode) => {
+    //         Object.defineProperty(node, "isDirtyInEditor", {
+    //             get: isDirtyInEditor
+    //         });
+    //         Object.defineProperty(node, "openedDocumentInstance", {
+    //             get: openedDocumentInstance
+    //         });
+
+    //         node.contextValue = extension.USS_SESSION_CONTEXT;
+    //         node.fullPath = "/u/myuser";
+    //     };
+    //     const resetMocks = () => {
+    //         showErrorMessage.mockReset();
+    //         showTextDocument.mockReset();
+    //         ussFile.mockReset();
+    //         executeCommand.mockReset();
+    //         isDirtyInEditor.mockReset();
+    //         openedDocumentInstance.mockReset();
+    //     };
+
+    //     it("refreshUSS works correctly for dirty file state, when user didn't cancel file save", async () => {
+    //         const node = new ZoweUSSNode("test-node", vscode.TreeItemCollapsibleState.None, ussNode, null, "/");
+
+    //         resetMocks();
+    //         setMocksForNode(node);
+
+    //         const response: brightside.IZosFilesResponse = {
+    //             success: true,
+    //             commandResponse: null,
+    //             apiResponse: {
+    //                 etag: "132"
+    //             }
+    //         };
+    //         ussFile.mockResolvedValue(response);
+    //         isDirtyInEditor.mockReturnValueOnce(true);
+    //         isDirtyInEditor.mockReturnValueOnce(false);
+    //         await node.refreshUSS();
+
+    //         expect(ussFile.mock.calls.length).toBe(1);
+    //         expect(showTextDocument.mock.calls.length).toBe(2);
+    //         expect(executeCommand.mock.calls.length).toBe(1);
+    //         expect(node.downloaded).toBe(true);
+    //     });
+    //     it("refreshUSS works correctly for dirty file state, when user cancelled file save", async () => {
+    //         const node = new ZoweUSSNode("test-node", vscode.TreeItemCollapsibleState.None, ussNode, null, "/");
+
+    //         resetMocks();
+    //         setMocksForNode(node);
+
+    //         const response: brightside.IZosFilesResponse = {
+    //             success: true,
+    //             commandResponse: null,
+    //             apiResponse: {
+    //                 etag: "132"
+    //             }
+    //         };
+    //         ussFile.mockResolvedValueOnce(response);
+    //         isDirtyInEditor.mockReturnValueOnce(true);
+    //         isDirtyInEditor.mockReturnValueOnce(true);
+    //         await node.refreshUSS();
+
+    //         expect(ussFile.mock.calls.length).toBe(0);
+    //         expect(showTextDocument.mock.calls.length).toBe(1);
+    //         expect(executeCommand.mock.calls.length).toBe(1);
+    //         expect(node.downloaded).toBe(false);
+    //     });
+    //     it("refreshUSS works correctly for not dirty file state", async () => {
+    //         const node = new ZoweUSSNode("test-node", vscode.TreeItemCollapsibleState.None, ussNode, null, "/");
+
+    //         resetMocks();
+    //         setMocksForNode(node);
+
+    //         const response: brightside.IZosFilesResponse = {
+    //             success: true,
+    //             commandResponse: null,
+    //             apiResponse: {
+    //                 etag: "132"
+    //             }
+    //         };
+    //         ussFile.mockResolvedValueOnce(response);
+    //         isDirtyInEditor.mockReturnValueOnce(false);
+    //         isDirtyInEditor.mockReturnValueOnce(false);
+    //         await node.refreshUSS();
+
+    //         expect(ussFile.mock.calls.length).toBe(1);
+    //         expect(showTextDocument.mock.calls.length).toBe(0);
+    //         expect(executeCommand.mock.calls.length).toBe(0);
+    //         expect(node.downloaded).toBe(true);
+    //     });
+    //     it("refreshUSS works correctly with exception thrown in process", async () => {
+    //         const node = new ZoweUSSNode("test-node", vscode.TreeItemCollapsibleState.None, ussNode, null, "/");
+
+    //         resetMocks();
+    //         setMocksForNode(node);
+
+    //         ussFile.mockRejectedValueOnce(Error(""));
+    //         isDirtyInEditor.mockReturnValueOnce(true);
+    //         isDirtyInEditor.mockReturnValueOnce(false);
+    //         await node.refreshUSS();
+
+    //         expect(ussFile.mock.calls.length).toBe(1);
+    //         expect(showTextDocument.mock.calls.length).toBe(1);
+    //         expect(executeCommand.mock.calls.length).toBe(1);
+    //         expect(node.downloaded).toBe(false);
+    //     });
+    // });
 
     describe("Add USS Session Unit Test", () => {
         const qpItem: vscode.QuickPickItem = new utils.FilterDescriptor("\uFF0B " + "Create a new filter");
@@ -2540,6 +2538,7 @@
         expect(testTree.refresh).toHaveBeenCalled();
     });
 
+    // TODO Node tests
     it("Testing that open is executed successfully", async () => {
         ussFile.mockReset();
         openTextDocument.mockReset();
@@ -2559,7 +2558,7 @@
         ussFile.mockReturnValueOnce(fileResponse);
         withProgress.mockReturnValue(fileResponse);
 
-        await extension.openUSS(node, false, true, testUSSTree);
+        await node.openUSS(false, true, testUSSTree);
 
         expect(existsSync.mock.calls.length).toBe(1);
         expect(existsSync.mock.calls[0][0]).toBe(path.join(extension.USS_DIR, "/" + extension.getUSSProfile(node) + "/", node.fullPath));
@@ -2575,14 +2574,14 @@
         withProgress(downloadUSSFile);
         expect(withProgress).toBeCalledWith(downloadUSSFile);
         expect(openTextDocument.mock.calls.length).toBe(1);
-        expect(openTextDocument.mock.calls[0][0]).toBe(extension.getUSSDocumentFilePath(node));
+        expect(openTextDocument.mock.calls[0][0]).toBe(node.getUSSDocumentFilePath());
         expect(showTextDocument.mock.calls.length).toBe(1);
         expect(showTextDocument.mock.calls[0][0]).toBe("test.doc");
 
         openTextDocument.mockResolvedValueOnce("test.doc");
         const node2 = new ZoweUSSNode("usstest", vscode.TreeItemCollapsibleState.None, ussNode, null, null);
 
-        await extension.openUSS(node2, false, true, testUSSTree);
+        await node2.openUSS(false, true, testUSSTree);
 
         ussFile.mockReset();
         openTextDocument.mockReset();
@@ -2593,21 +2592,21 @@
         showTextDocument.mockRejectedValueOnce(Error("testError"));
 
         try {
-            await extension.openUSS(child, false, true, testUSSTree);
+            await child.openUSS(false, true, testUSSTree);
         } catch (err) {
             // do nothing
         }
 
         expect(ussFile.mock.calls.length).toBe(0);
         expect(openTextDocument.mock.calls.length).toBe(1);
-        expect(openTextDocument.mock.calls[0][0]).toBe(extension.getUSSDocumentFilePath(child));
+        expect(openTextDocument.mock.calls[0][0]).toBe(child.getUSSDocumentFilePath());
         expect(showTextDocument.mock.calls.length).toBe(1);
         expect(showErrorMessage.mock.calls.length).toBe(1);
         expect(showErrorMessage.mock.calls[0][0]).toBe("testError");
 
         const child2 = new ZoweUSSNode("child", vscode.TreeItemCollapsibleState.None, node2, null, null);
         try {
-            await extension.openUSS(child2, false, true, testUSSTree);
+            await child2.openUSS(false, true, testUSSTree);
         } catch (err) {
             // do nothing
         }
@@ -2622,7 +2621,7 @@
         badparent.contextValue = "turnip";
         const brat = new ZoweUSSNode("brat", vscode.TreeItemCollapsibleState.None, badparent, null, null);
         try {
-            await extension.openUSS(brat, false, true, testUSSTree);
+            await brat.openUSS(false, true, testUSSTree);
 // tslint:disable-next-line: no-empty
         } catch (err) {
         }
@@ -2632,6 +2631,7 @@
         expect(showErrorMessage.mock.calls[1][0]).toBe("open() called from invalid node.");
     });
 
+    // TODO Node tests
     it("Tests that openUSS executes successfully with favored files", async () => {
         ussFile.mockReset();
         openTextDocument.mockReset();
@@ -2656,15 +2656,16 @@
         child.contextValue = extension.DS_TEXT_FILE_CONTEXT;
 
         // For each node, make sure that code below the log.debug statement is execute
-        await extension.openUSS(favoriteFile, false, true, testUSSTree);
+        await favoriteFile.openUSS(false, true, testUSSTree);
         expect(showTextDocument.mock.calls.length).toBe(1);
         showTextDocument.mockReset();
         ussFile.mockReturnValueOnce(fileResponse);
-        await extension.openUSS(child, false, true, testUSSTree);
+        await child.openUSS(false, true, testUSSTree);
         expect(showTextDocument.mock.calls.length).toBe(1);
         showTextDocument.mockReset();
     });
 
+    // TODO Node tests
     it("Testing that open is executed successfully when chtag says binary", async () => {
         ussFile.mockReset();
         openTextDocument.mockReset();
@@ -2683,7 +2684,7 @@
 
         withProgress.mockReturnValue(fileResponse);
 
-        await extension.openUSS(node, false, true, testUSSTree);
+        await node.openUSS(false, true, testUSSTree);
 
         expect(existsSync.mock.calls.length).toBe(1);
         expect(existsSync.mock.calls[0][0]).toBe(path.join(extension.USS_DIR, "/" + node.getProfileName() + "/", node.fullPath));
@@ -2696,11 +2697,12 @@
         withProgress(downloadUSSFile);
         expect(withProgress).toBeCalledWith(downloadUSSFile);
         expect(openTextDocument.mock.calls.length).toBe(1);
-        expect(openTextDocument.mock.calls[0][0]).toBe(extension.getUSSDocumentFilePath(node));
+        expect(openTextDocument.mock.calls[0][0]).toBe(node.getUSSDocumentFilePath());
         expect(showTextDocument.mock.calls.length).toBe(1);
         expect(showTextDocument.mock.calls[0][0]).toBe("test.doc");
     });
 
+        // TODO Node tests
     it("Testing that that openUSS credentials prompt is executed successfully", async () => {
         showQuickPick.mockReset();
         showInputBox.mockReset();
@@ -2734,7 +2736,7 @@
         showInputBox.mockReturnValueOnce("fake");
         showInputBox.mockReturnValueOnce("fake");
 
-        await extension.openUSS(dsNode, false, true, testUSSTree);
+        await dsNode.openUSS(false, true, testUSSTree);
         expect(openTextDocument.mock.calls.length).toBe(1);
         expect(showTextDocument.mock.calls.length).toBe(1);
     });
@@ -2772,7 +2774,7 @@
 
         ussFile.mockReturnValueOnce(fileResponse);
 
-        await extension.openUSS(dsNode, false, true, testUSSTree);
+        await dsNode.openUSS(false, true, testUSSTree);
         expect(openTextDocument.mock.calls.length).toBe(1);
         expect(showTextDocument.mock.calls.length).toBe(1);
     });
@@ -2807,9 +2809,9 @@
 
         showInputBox.mockReturnValueOnce("fake");
         showInputBox.mockReturnValueOnce("fake");
-        const spyopenUSS = jest.spyOn(extension, "openUSS");
-        await extension.openUSS(dsNode, false, true, testUSSTree);
-        expect(extension.openUSS).toHaveBeenCalled();
+        const spyopenUSS = jest.spyOn(dsNode, "openUSS");
+        await dsNode.openUSS(false, true, testUSSTree);
+        expect(dsNode.openUSS).toHaveBeenCalled();
     });
 
     it("Testing that that openUSS credentials prompt ends in error", async () => {
@@ -2837,7 +2839,7 @@
             })
         });
 
-        await extension.openUSS(dsNode, false, true, testUSSTree);
+        await dsNode.openUSS(false, true, testUSSTree);
         expect(showErrorMessage.mock.calls.length).toBe(1);
         showQuickPick.mockReset();
         showInputBox.mockReset();
