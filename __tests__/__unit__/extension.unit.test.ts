--- conflicted
+++ resolved
@@ -439,8 +439,8 @@
     Object.defineProperty(vscode.env, "clipboard", { value: clipboard });
     Object.defineProperty(Rename, "dataSetMember", { value: renameDataSetMember });
     Object.defineProperty(CliProfileManager, "initialize", { value: initialize });
-    Object.defineProperty(brightside, "getImperativeConfig", { value: getImperativeConfig });
-    Object.defineProperty(brtimperative, "ImperativeConfig", { value: ImperativeConfig });
+    Object.defineProperty(zowe, "getImperativeConfig", { value: getImperativeConfig });
+    Object.defineProperty(imperative, "ImperativeConfig", { value: ImperativeConfig });
     Object.defineProperty(ImperativeConfig, "instance", { value: icInstance });
     Object.defineProperty(icInstance, "cliHome", { get: cliHome });
 
@@ -678,29 +678,20 @@
         expect(actualCommands).toEqual(expectedCommands);
         expect(onDidSaveTextDocument.mock.calls.length).toBe(1);
         // tslint:disable-next-line: no-magic-numbers
-<<<<<<< HEAD
-        expect(existsSync.mock.calls.length).toBe(3);
+        expect(existsSync.mock.calls.length).toBe(4);
         expect(existsSync.mock.calls[0][0]).toBe(extension.ZOWETEMPFOLDER);
-=======
-        expect(existsSync.mock.calls.length).toBe(4);
-        expect(existsSync.mock.calls[0][0]).toBe(extension.BRIGHTTEMPFOLDER);
->>>>>>> 4eb7b9aa
         expect(readdirSync.mock.calls.length).toBe(1);
         expect(readdirSync.mock.calls[0][0]).toBe(extension.ZOWETEMPFOLDER);
         expect(unlinkSync.mock.calls.length).toBe(2);
         expect(unlinkSync.mock.calls[0][0]).toBe(path.join(extension.ZOWETEMPFOLDER + "/firstFile.txt"));
         expect(unlinkSync.mock.calls[1][0]).toBe(path.join(extension.ZOWETEMPFOLDER + "/secondFile.txt"));
         expect(rmdirSync.mock.calls.length).toBe(1);
-<<<<<<< HEAD
         expect(rmdirSync.mock.calls[0][0]).toBe(extension.ZOWETEMPFOLDER);
-=======
-        expect(rmdirSync.mock.calls[0][0]).toBe(extension.BRIGHTTEMPFOLDER);
         expect(initialize.mock.calls.length).toBe(1);
         expect(initialize.mock.calls[0][0]).toStrictEqual({
             configuration: [],
             profileRootDirectory: path.join(cliHome(), "profiles")
         });
->>>>>>> 4eb7b9aa
 
         existsSync.mockReset();
         readdirSync.mockReset();
