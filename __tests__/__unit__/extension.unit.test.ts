/*
* This program and the accompanying materials are made available under the terms of the *
* Eclipse Public License v2.0 which accompanies this distribution, and is available at *
* https://www.eclipse.org/legal/epl-v20.html                                      *
*                                                                                 *
* SPDX-License-Identifier: EPL-2.0                                                *
*                                                                                 *
* Copyright Contributors to the Zowe Project.                                     *
*                                                                                 *
*/

import * as vscode from "vscode";
import * as treeMock from "../../src/DatasetTree";
import * as treeUSSMock from "../../src/USSTree";
import { ZoweUSSNode } from "../../src/ZoweUSSNode";
import { ZoweDatasetNode } from "../../src/ZoweDatasetNode";
import * as brtimperative from "@brightside/imperative";
import * as extension from "../../src/extension";
import * as path from "path";
import * as brightside from "@brightside/core";
import * as os from "os";
import * as fs from "fs";
import * as fsextra from "fs-extra";
import * as profileLoader from "../../src/Profiles";
import * as ussNodeActions from "../../src/uss/ussNodeActions";
import { Job } from "../../src/ZoweJobNode";
import * as utils from "../../src/utils";
import { ZoweExplorerApiRegister } from "../../src/api/ZoweExplorerApiRegister";

jest.mock("vscode");
jest.mock("Session");
jest.mock("@brightside/core");
jest.mock("@brightside/imperative");
jest.mock("fs");
jest.mock("fs-extra");
jest.mock("util");
jest.mock("isbinaryfile");
jest.mock("DatasetTree");
jest.mock("USSTree");

describe("Extension Unit Tests", () => {
    // Globals
    const session = new brtimperative.Session({
        user: "fake",
        password: "fake",
        hostname: "fake",
        protocol: "https",
        type: "basic",
    });

    const iJob: brightside.IJob = {
        "jobid": "JOB1234",
        "jobname": "TESTJOB",
        "files-url": "fake/files",
        "job-correlator": "correlator",
        "phase-name": "PHASE",
        "reason-not-running": "",
        "step-data": [{
            "proc-step-name": "",
            "program-name": "",
            "step-name": "",
            "step-number": 1,
            "active": "",
            "smfid": ""

        }],
        "class": "A",
        "owner": "USER",
        "phase": 0,
        "retcode": "",
        "status": "ACTIVE",
        "subsystem": "SYS",
        "type": "JOB",
        "url": "fake/url"
    };

    const iJobFile: brightside.IJobFile = {
        "byte-count": 128,
        "job-correlator": "",
        "record-count": 1,
        "records-url": "fake/records",
        "class": "A",
        "ddname": "STDOUT",
        "id": 100,
        "jobid": "100",
        "jobname": "TESTJOB",
        "lrecl": 80,
        "procstep": "",
        "recfm": "FB",
        "stepname": "",
        "subsystem": ""
    };

    const profileOne: brtimperative.IProfileLoaded = {
        name: "sestest",
        profile: {
            user:undefined,
            password: undefined
        },
        type: "zosmf",
        message: "",
        failNotFound: false
    };
    let mockLoadNamedProfile = jest.fn();
    mockLoadNamedProfile.mockReturnValue(profileOne);
    const profileOps = {
        allProfiles: [profileOne, {name: "secondName"}],
        defaultProfile: profileOne,
        loadNamedProfile: mockLoadNamedProfile
    };
    Object.defineProperty(profileLoader.Profiles, "createInstance", {
        value: jest.fn(() => {
            return profileOps;
        })
    });
    Object.defineProperty(profileLoader.Profiles, "getInstance", {
        value: jest.fn(() => {
            return profileOps;
        })
    });

    const mvsApi = ZoweExplorerApiRegister.getMvsApi(profileOne);
    const getMvsApiMock = jest.fn();
    getMvsApiMock.mockReturnValue(mvsApi);
    ZoweExplorerApiRegister.getMvsApi = getMvsApiMock.bind(ZoweExplorerApiRegister);

    const ussApi = ZoweExplorerApiRegister.getUssApi(profileOne);
    const getUssApiMock = jest.fn();
    getUssApiMock.mockReturnValue(ussApi);
    ZoweExplorerApiRegister.getUssApi = getUssApiMock.bind(ZoweExplorerApiRegister);

    const jesApi = ZoweExplorerApiRegister.getJesApi(profileOne);
    const getJesApiMock = jest.fn();
    getJesApiMock.mockReturnValue(jesApi);
    ZoweExplorerApiRegister.getJesApi = getJesApiMock.bind(ZoweExplorerApiRegister);

    const sessNode = new ZoweDatasetNode("sestest", vscode.TreeItemCollapsibleState.Expanded, null, session, undefined, undefined, profileOne);
    sessNode.contextValue = extension.DS_SESSION_CONTEXT;
    sessNode.pattern = "test hlq";

    const ussNode = new ZoweUSSNode("usstest", vscode.TreeItemCollapsibleState.Expanded, null, session, null, null, profileOne.name, "123");
    ussNode.contextValue = extension.USS_SESSION_CONTEXT;
    ussNode.fullPath = "/u/myuser";

    const jobNode = new Job("jobtest", vscode.TreeItemCollapsibleState.Expanded, null, session, iJob, profileOne);

    const mkdirSync = jest.fn();
    const moveSync = jest.fn();
    const getAllProfileNames = jest.fn();
    const mockReveal = jest.fn();
    const createWebviewPanel = jest.fn();
    const createTreeView = jest.fn();
    const pathMock = jest.fn();
    const registerCommand = jest.fn();
    const onDidSaveTextDocument = jest.fn();
    const onDidChangeSelection = jest.fn();
    const onDidChangeVisibility = jest.fn();
    const onDidCollapseElement = jest.fn();
    const onDidExpandElement = jest.fn();
    const existsSync = jest.fn();
    const createReadStream = jest.fn();
    const readdirSync = jest.fn();
    const unlinkSync = jest.fn();
    const rmdirSync = jest.fn();
    const readFileSync = jest.fn();
    const showErrorMessage = jest.fn();
    const showWarningMessage = jest.fn();
    const showInputBox = jest.fn();
    const showOpenDialog = jest.fn();
    const showQuickBox = jest.fn();
    const ZosmfSession = jest.fn();
    const createBasicZosmfSession = jest.fn();
    const Upload = jest.fn();
    const Delete = jest.fn();
    const bufferToDataSet = jest.fn();
    const pathToDataSet = jest.fn();
    const delDataset = jest.fn();
    const Create = jest.fn();
    const dataSetCreate = jest.fn();
    const Download = jest.fn();
    const Utilities = jest.fn();
    const isFileTagBinOrAscii = jest.fn();
    const dataSet = jest.fn();
    const ussFile = jest.fn();
    const List = jest.fn();
    const Get = jest.fn();
    const dataSetGet = jest.fn();
    const fileToUSSFile = jest.fn();
    const dataSetList = jest.fn();
    const fileList = jest.fn();
    const allMembers = jest.fn();
    const openTextDocument = jest.fn();
    const showTextDocument = jest.fn();
    const showInformationMessage = jest.fn();
    const showQuickPick = jest.fn();
    const createQuickPick = jest.fn();
    const mockAddZoweSession = jest.fn();
    const mockAddHistory = jest.fn();
    const mockGetHistory = jest.fn();
    const mockRefresh = jest.fn();
    const mockRefreshElement = jest.fn();
    const mockUSSRefresh = jest.fn();
    const mockUSSRefreshElement = jest.fn();
    const mockGetChildren = jest.fn();
    const mockGetUSSChildren = jest.fn();
    const mockRemoveFavorite = jest.fn();
    const getConfiguration = jest.fn();
    const onDidChangeConfiguration = jest.fn();
    const executeCommand = jest.fn();
    const activeTextEditor = jest.fn();
    const document = jest.fn();
    const getText = jest.fn();
    const save = jest.fn();
    const isFile = jest.fn();
    const load = jest.fn();
    const GetJobs = jest.fn();
    const getTreeView = jest.fn();
    const getSpoolContentById = jest.fn();
    const getJclForJob = jest.fn();
    const DownloadJobs = jest.fn();
    const downloadAllSpoolContentCommon = jest.fn();
    const SubmitJobs = jest.fn();
    const submitJcl = jest.fn();
    const submitJob = jest.fn();
    const IssueCommand = jest.fn();
    const issueSimple = jest.fn();
    const registerTextDocumentContentProvider = jest.fn();
    const from = jest.fn();
    const Uri = jest.fn();
    const parse = jest.fn();
    const withProgress = jest.fn();
    const downloadDataset = jest.fn();
    const downloadUSSFile = jest.fn();
    const mockInitialize = jest.fn();
    const mockInitializeUSS = jest.fn();
    const ussPattern = jest.fn();
    const mockPattern = jest.fn();
    const Rename = jest.fn();
    const renameDataSet = jest.fn();
    const renameDataSetMember = jest.fn();
    const mockRenameFavorite = jest.fn();
    const mockUpdateFavorites = jest.fn();
    const mockRenameNode = jest.fn();
    const Copy = jest.fn();
    const copyDataSet = jest.fn();
    const findFavoritedNode = jest.fn();
    const findNonFavoritedNode = jest.fn();
    const concatChildNodes = jest.fn();
<<<<<<< HEAD
    const concatUSSChildNodes = jest.fn();
    const ImperativeError  = jest.fn();
    const getProfileName = jest.fn();
    const HMigrate = jest.fn();
    const hMigrateDataSet = jest.fn();
=======
>>>>>>> 438e7636
    let mockClipboardData: string;
    const fileResponse: brightside.IZosFilesResponse = {
        success: true,
        commandResponse: null,
        apiResponse: {
            etag: "123"
        }
    };
    const cliHome = jest.fn().mockReturnValue(path.join(os.homedir(), ".zowe"));
    const icInstance = jest.fn();
    const ImperativeConfig =jest.fn();
    const clipboard = {
        writeText: jest.fn().mockImplementation((value) => mockClipboardData = value),
        readText: jest.fn().mockImplementation(() => mockClipboardData),
    };

    const ProgressLocation = jest.fn().mockImplementation(() => {
        return {
            Notification: 15
        };
    });
    const CliProfileManager = jest.fn().mockImplementation(() => {
        return { getAllProfileNames, load };
    });
    const TreeView = jest.fn().mockImplementation(() => {
        return {
            reveal: mockReveal,
            onDidExpandElement,
            onDidCollapseElement,
            selection: [],
            onDidChangeSelection,
            visible: true,
            onDidChangeVisibility
        };
    });
    const DatasetTree = jest.fn().mockImplementation(() => {
        return {
            mSessionNodes: [],
            mFavorites: [],
            treeView: new TreeView(),
            addSession: mockAddZoweSession,
            addHistory: mockAddHistory,
            getHistory: mockGetHistory,
            refresh: mockRefresh,
            refreshElement: mockRefreshElement,
            getChildren: mockGetChildren,
            getTreeView,
            removeFavorite: mockRemoveFavorite,
            enterPattern: mockPattern,
            initializeFavorites: mockInitialize,
            renameFavorite: mockRenameFavorite,
            updateFavorites: mockUpdateFavorites,
            renameNode: mockRenameNode,
            findFavoritedNode,
            findNonFavoritedNode,
            getProfileName: jest.fn()
        };
    });
    const USSTree = jest.fn().mockImplementation(() => {
        return {
            mSessionNodes: [],
            addSession: mockAddZoweSession,
            refresh: mockUSSRefresh,
            addHistory: mockAddHistory,
            getHistory: mockGetHistory,
            getTreeView,
            treeView: new TreeView(),
            refreshElement: mockUSSRefreshElement,
            getChildren: mockGetUSSChildren,
            initializeUSSFavorites: mockInitializeUSS,
            ussFilterPrompt: ussPattern,
        };
    });
    const JobsTree = jest.fn().mockImplementation(() => {
        return {
            mSessionNodes: [],
            getChildren: jest.fn(),
            addSession: jest.fn(),
            refresh: jest.fn(),
            getTreeView,
            treeView: new TreeView(),
            refreshElement: jest.fn(),
            getProfileName: jest.fn()
        };
    });

    enum CreateDataSetTypeEnum {
        DATA_SET_BINARY = 0,
        DATA_SET_C = 1,
        DATA_SET_CLASSIC = 2,
        DATA_SET_PARTITIONED = 3,
        DATA_SET_SEQUENTIAL = 4,
    }

    const testTree = DatasetTree();
    testTree.mSessionNodes = [];
    testTree.mSessionNodes.push(sessNode);
    Object.defineProperty(testTree, "onDidExpandElement", {value: jest.fn()});
    Object.defineProperty(testTree, "onDidCollapseElement", {value: jest.fn()});
    Object.defineProperty(vscode.window, "createQuickPick", {value: createQuickPick});

    const testUSSTree = USSTree();
    testUSSTree.mSessionNodes = [];
    testUSSTree.mSessionNodes.push(ussNode);

    const testJobsTree = JobsTree();
    testJobsTree.mSessionNodes = [];
    testJobsTree.mSessionNodes.push(jobNode);

    mockLoadNamedProfile = jest.fn();
    Object.defineProperty(profileLoader.Profiles, "createInstance", {
        value: jest.fn(() => {
            return {
                allProfiles: [{name: "firstName"}, {name: "secondName"}],
                defaultProfile: {name: "firstName"},
                usesSecurity: jest.fn().mockReturnValue(true)
            };
        })
    });
    Object.defineProperty(utils, "concatChildNodes", {value: concatChildNodes});
    Object.defineProperty(fs, "mkdirSync", {value: mkdirSync});
    Object.defineProperty(brtimperative, "CliProfileManager", {value: CliProfileManager});
    Object.defineProperty(vscode.window, "createTreeView", {value: createTreeView});
    Object.defineProperty(vscode.window, "createWebviewPanel", {value: createWebviewPanel});
    Object.defineProperty(vscode, "Uri", {value: Uri});
    Object.defineProperty(vscode, "ProgressLocation", {value: ProgressLocation});
    Object.defineProperty(vscode.commands, "registerCommand", {value: registerCommand});
    Object.defineProperty(vscode.workspace, "onDidSaveTextDocument", {value: onDidSaveTextDocument});
    Object.defineProperty(vscode.window, "onDidCollapseElement", {value: onDidCollapseElement});
    Object.defineProperty(vscode.window, "onDidExpandElement", {value: onDidExpandElement});
    Object.defineProperty(vscode.workspace, "getConfiguration", {value: getConfiguration});
    Object.defineProperty(vscode.workspace, "onDidChangeConfiguration", {value: onDidChangeConfiguration});
    Object.defineProperty(fs, "readdirSync", {value: readdirSync});
    Object.defineProperty(fs, "createReadStream", {value: createReadStream});
    Object.defineProperty(fs, "existsSync", {value: existsSync});
    Object.defineProperty(fs, "unlinkSync", {value: unlinkSync});
    Object.defineProperty(fs, "rmdirSync", {value: rmdirSync});
    Object.defineProperty(fs, "readFileSync", {value: readFileSync});
    Object.defineProperty(fsextra, "moveSync", {value: moveSync});
    Object.defineProperty(vscode.window, "showErrorMessage", {value: showErrorMessage});
    Object.defineProperty(vscode.window, "showWarningMessage", {value: showWarningMessage});
    Object.defineProperty(vscode.window, "showInputBox", {value: showInputBox});
    Object.defineProperty(vscode.window, "showQuickBox", {value: showQuickBox});
    Object.defineProperty(vscode.window, "activeTextEditor", {value: activeTextEditor});
    Object.defineProperty(activeTextEditor, "document", {value: document});
    Object.defineProperty(document, "save", {value: save});
    Object.defineProperty(document, "getText", {value: getText});
    Object.defineProperty(vscode.commands, "executeCommand", {value: executeCommand});
    Object.defineProperty(brightside, "ZosmfSession", {value: ZosmfSession});
    Object.defineProperty(ZosmfSession, "createBasicZosmfSession", {value: createBasicZosmfSession});
    Object.defineProperty(brightside, "Upload", {value: Upload});
    Object.defineProperty(Upload, "bufferToDataSet", {value: bufferToDataSet});
    Object.defineProperty(Upload, "pathToDataSet", {value: pathToDataSet});
    Object.defineProperty(Upload, "fileToUSSFile", {value: fileToUSSFile});
    Object.defineProperty(brightside, "Create", {value: Create});
    Object.defineProperty(Create, "dataSet", {value: dataSetCreate});
    Object.defineProperty(brightside, "Get", {value: Get});
    Object.defineProperty(Get, "dataSet", {value: dataSetGet});
    Object.defineProperty(brightside, "List", {value: List});
    Object.defineProperty(List, "dataSet", {value: dataSetList});
    Object.defineProperty(List, "fileList", {value: fileList});
    Object.defineProperty(List, "allMembers", {value: allMembers});
    Object.defineProperty(vscode.workspace, "openTextDocument", {value: openTextDocument});
    Object.defineProperty(vscode.window, "showInformationMessage", {value: showInformationMessage});
    Object.defineProperty(vscode.window, "showTextDocument", {value: showTextDocument});
    Object.defineProperty(vscode.window, "showOpenDialog", {value: showOpenDialog});
    Object.defineProperty(vscode.window, "showQuickPick", {value: showQuickPick});
    Object.defineProperty(vscode.window, "withProgress", {value: withProgress});
    Object.defineProperty(brightside, "Download", {value: Download});
    Object.defineProperty(Download, "dataSet", {value: dataSet});
    Object.defineProperty(treeMock, "DatasetTree", {value: DatasetTree});
    Object.defineProperty(treeUSSMock, "USSTree", {value: USSTree});
    Object.defineProperty(brightside, "Delete", {value: Delete});
    Object.defineProperty(Delete, "dataSet", {value: delDataset});
    Object.defineProperty(brightside, "CreateDataSetTypeEnum", {value: CreateDataSetTypeEnum});
    Object.defineProperty(brightside, "Utilities", {value: Utilities});
    Object.defineProperty(Download, "ussFile", {value: ussFile});
    Object.defineProperty(Utilities, "isFileTagBinOrAscii", {value: isFileTagBinOrAscii});
    Object.defineProperty(brightside, "GetJobs", {value: GetJobs});
    Object.defineProperty(GetJobs, "getSpoolContentById", {value: getSpoolContentById});
    Object.defineProperty(GetJobs, "getJclForJob", {value: getJclForJob});
    Object.defineProperty(brightside, "DownloadJobs", {value: DownloadJobs});
    Object.defineProperty(DownloadJobs, "downloadAllSpoolContentCommon", {value: downloadAllSpoolContentCommon});
    Object.defineProperty(brightside, "SubmitJobs", {value: SubmitJobs});
    Object.defineProperty(SubmitJobs, "submitJcl", {value: submitJcl});
    Object.defineProperty(SubmitJobs, "submitJob", {value: submitJob});
    Object.defineProperty(brightside, "IssueCommand", {value: IssueCommand});
    Object.defineProperty(IssueCommand, "issueSimple", {value: issueSimple});
    Object.defineProperty(vscode.workspace, "registerTextDocumentContentProvider", { value: registerTextDocumentContentProvider});
    Object.defineProperty(vscode.Disposable, "from", {value: from});
    Object.defineProperty(vscode.Uri, "parse", {value: parse});
    Object.defineProperty(brightside, "Rename", {value: Rename});
    Object.defineProperty(Rename, "dataSet", { value: renameDataSet });
    Object.defineProperty(brightside, "Copy", {value: Copy});
    Object.defineProperty(Copy, "dataSet", { value: copyDataSet });
    Object.defineProperty(vscode.env, "clipboard", { value: clipboard });
    Object.defineProperty(Rename, "dataSetMember", { value: renameDataSetMember });
<<<<<<< HEAD
    Object.defineProperty(ZoweNode, "getProfileName", { value: getProfileName });
    Object.defineProperty(brtimperative, "ImperativeConfig", { value: ImperativeConfig });
    Object.defineProperty(ImperativeConfig, "instance", { value: icInstance });
    Object.defineProperty(icInstance, "cliHome", { value: cliHome });
    Object.defineProperty(brightside, "HMigrate", { value: HMigrate });
    Object.defineProperty(HMigrate, "dataSet", { value: hMigrateDataSet });
=======
>>>>>>> 438e7636

    beforeEach(() => {
        mockLoadNamedProfile.mockReturnValue(profileOne);
        Object.defineProperty(profileLoader.Profiles, "getInstance", {
            value: jest.fn(() => {
                return {
                    allProfiles: [{name: "firstName"}, {name: "secondName"}],
                    defaultProfile: {name: "firstName"},
                    getDefaultProfile: mockLoadNamedProfile,
                    loadNamedProfile: mockLoadNamedProfile,
                    usesSecurity: true

                };
            })
        });
        withProgress.mockImplementation((progLocation, callback) => {
            return callback();
        });
    });

    afterEach(() => {
        jest.clearAllMocks();
    });

    it("Testing that activate correctly executes", async () => {
        createTreeView.mockReturnValue(new TreeView());

        existsSync.mockReturnValueOnce(true);
        existsSync.mockReturnValueOnce(true);
        existsSync.mockReturnValueOnce(false);
        readdirSync.mockReturnValueOnce(["firstFile.txt", "secondFile.txt", "firstDir"]);
        isFile.mockReturnValueOnce(true);
        readdirSync.mockReturnValueOnce(["thirdFile.txt"]);
        readdirSync.mockReturnValue([]);
        isFile.mockReturnValueOnce(false);
        createBasicZosmfSession.mockReturnValue(session);
        getConfiguration.mockReturnValueOnce({
            persistence: true,
            get: () => "folderpath",
            update: jest.fn(()=>{
                return {};
            })
        });
        getConfiguration.mockReturnValueOnce({
            persistence: true,
            get: (setting: string) => "vscode",
            update: jest.fn(()=>{
                return {};
            })
        });

        getConfiguration.mockReturnValueOnce({
            persistence: true,
            get: () => "",
            update: jest.fn(()=>{
                return {};
            })
        });

        getConfiguration.mockReturnValueOnce({
            persistence: true,
            get: (setting: string) => [
                "[test]: brtvs99.public.test{pds}",
                "[test]: brtvs99.test{ds}",
                "[test]: brtvs99.fail{fail}",
                "[test]: brtvs99.test.search{session}",
            ],
            update: jest.fn(()=>{
                return {};
            })
        });
        getConfiguration.mockReturnValueOnce({
            persistence: true,
            get: (setting: string) => [
                "[test]: brtvs99.public.test{pds}",
                "[test]: brtvs99.test{ds}",
                "[test]: brtvs99.fail{fail}",
                "[test]: brtvs99.test.search{session}",
            ],
            update: jest.fn(()=>{
                return {};
            })
        });
        getConfiguration.mockReturnValueOnce({
            persistence: true,
            get: (setting: string) => [
                "[test]: brtvs99.public.test{pds}",
                "[test]: brtvs99.test{ds}",
                "[test]: brtvs99.fail{fail}",
                "[test]: brtvs99.test.search{session}",
            ],
            update: jest.fn(()=>{
                return {};
            })
        });
        getConfiguration.mockReturnValueOnce({
            persistence: true,
            get: (setting: string) => [
                "[test]: /u/myUser{directory}",
                "[test]: /u/myUser{directory}",
                "[test]: /u/myUser/file.txt{file}",
                "[test]: /u{session}",
            ],
            update: jest.fn(()=>{
                return {};
            })
        });
        getConfiguration.mockReturnValue({
            persistence: true,
            get: (setting: string) => [
                "[test]: /u/myUser{directory}",
                "[test]: /u/myUser{directory}",
                "[test]: /u/myUser/file.txt{file}",
                "[test]: /u{session}",
            ],
            update: jest.fn(()=>{
                return {};
            })
        });
        const enums = jest.fn().mockImplementation(() => {
            return {
                Global: 1,
                Workspace: 2,
                WorkspaceFolder: 3
            };
        });
        Object.defineProperty(vscode, "ConfigurationTarget", {value: enums});
// tslint:disable-next-line: no-object-literal-type-assertion
        const extensionMock = jest.fn(() => ({
            subscriptions: [],
            extensionPath: path.join(__dirname, "..")
        } as vscode.ExtensionContext));
        const mock = new extensionMock();
        readFileSync.mockReturnValueOnce('{ "overrides": { "CredentialManager": "Managed by ANO" }}');

        await extension.activate(mock);

        const sampleFavorites = [
            new ZoweDatasetNode("[test]: brtvs99.public.test", vscode.TreeItemCollapsibleState.Collapsed,
                undefined, undefined, undefined, undefined, profileOne),
            new ZoweDatasetNode("[test]: brtvs99.test", vscode.TreeItemCollapsibleState.None,
                undefined, undefined, undefined, undefined, profileOne),
            new ZoweDatasetNode("[test]: brtvs99.test.search", vscode.TreeItemCollapsibleState.None,
                undefined, null, undefined, undefined, profileOne)
        ];
        sampleFavorites[0].contextValue = extension.DS_PDS_CONTEXT + extension.FAV_SUFFIX;
        sampleFavorites[1].contextValue = extension.DS_PDS_CONTEXT + extension.FAV_SUFFIX;
        sampleFavorites[2].contextValue = extension.DS_SESSION_CONTEXT + extension.FAV_SUFFIX;
        sampleFavorites[1].command = {
            command: "zowe.ZoweNode.openPS",
            title: "",
            arguments: [sampleFavorites[1]]
        };
        sampleFavorites[0].iconPath = utils.applyIcons(sampleFavorites[0]);
        sampleFavorites[1].iconPath = utils.applyIcons(sampleFavorites[1]);
        sampleFavorites[2].iconPath = utils.applyIcons(sampleFavorites[2]);
        sampleFavorites[2].command = {command: "zowe.pattern", title: "", arguments: [sampleFavorites[2]]};
        sampleFavorites[2].iconPath = {
            dark: path.join(__dirname, "..", "..", "..", "resources", "dark", "pattern.svg"),
            light: path.join(__dirname, "..", "..", "..", "resources", "light", "pattern.svg")
        };
        // tslint:disable-next-line: no-magic-numbers
        expect(mkdirSync.mock.calls.length).toBe(3);
        // tslint:disable-next-line: no-magic-numbers
        expect(createTreeView.mock.calls.length).toBe(3);
        expect(createTreeView.mock.calls[0][0]).toBe("zowe.explorer");
        expect(createTreeView.mock.calls[1][0]).toBe("zowe.uss.explorer");
        // tslint:disable-next-line: no-magic-numbers
        expect(registerCommand.mock.calls.length).toBe(66);
        registerCommand.mock.calls.forEach((call, i ) => {
            expect(registerCommand.mock.calls[i][1]).toBeInstanceOf(Function);
        });
        const actualCommands = [];
        registerCommand.mock.calls.forEach((call) => {
            actualCommands.push(call[0]);
        });
        const expectedCommands = [
            "zowe.addSession",
            "zowe.addFavorite",
            "zowe.refreshAll",
            "zowe.refreshNode",
            "zowe.pattern",
            "zowe.ZoweNode.openPS",
            "zowe.createDataset",
            "zowe.createMember",
            "zowe.deleteDataset",
            "zowe.deletePDS",
            "zowe.uploadDialog",
            "zowe.deleteMember",
            "zowe.editMember",
            "zowe.removeSession",
            "zowe.removeFavorite",
            "zowe.saveSearch",
            "zowe.removeSavedSearch",
            "zowe.submitJcl",
            "zowe.submitMember",
            "zowe.showDSAttributes",
            "zowe.renameDataSet",
            "zowe.copyDataSet",
            "zowe.pasteDataSet",
            "zowe.renameDataSetMember",
            "zowe.hMigrateDataSet",
            "zowe.uss.addFavorite",
            "zowe.uss.removeFavorite",
            "zowe.uss.addSession",
            "zowe.uss.refreshAll",
            "zowe.uss.refreshUSS",
            "zowe.uss.refreshUSSInTree",
            "zowe.uss.fullPath",
            "zowe.uss.ZoweUSSNode.open",
            "zowe.uss.removeSession",
            "zowe.uss.createFile",
            "zowe.uss.createFolder",
            "zowe.uss.deleteNode",
            "zowe.uss.binary",
            "zowe.uss.text",
            "zowe.uss.renameNode",
            "zowe.uss.uploadDialog",
            "zowe.uss.createNode",
            "zowe.uss.copyPath",
            "zowe.uss.editFile",
            "zowe.uss.saveSearch",
            "zowe.uss.removeSavedSearch",
            "zowe.zosJobsOpenspool",
            "zowe.deleteJob",
            "zowe.runModifyCommand",
            "zowe.runStopCommand",
            "zowe.refreshJobsServer",
            "zowe.refreshAllJobs",
            "zowe.addJobsSession",
            "zowe.setOwner",
            "zowe.setPrefix",
            "zowe.removeJobsSession",
            "zowe.downloadSpool",
            "zowe.getJobJcl",
            "zowe.setJobSpool",
            "zowe.jobs.search",
            "zowe.issueTsoCmd",
            "zowe.issueMvsCmd",
            "zowe.jobs.addFavorite",
            "zowe.jobs.removeFavorite",
            "zowe.jobs.saveSearch",
            "zowe.jobs.removeSearchFavorite"
        ];
        expect(actualCommands).toEqual(expectedCommands);
        expect(onDidSaveTextDocument.mock.calls.length).toBe(1);
        // tslint:disable-next-line: no-magic-numbers
        expect(existsSync.mock.calls.length).toBe(3);
        expect(existsSync.mock.calls[0][0]).toBe(extension.BRIGHTTEMPFOLDER);
        expect(readdirSync.mock.calls.length).toBe(1);
        expect(readdirSync.mock.calls[0][0]).toBe(extension.BRIGHTTEMPFOLDER);
        expect(unlinkSync.mock.calls.length).toBe(2);
        expect(unlinkSync.mock.calls[0][0]).toBe(path.join(extension.BRIGHTTEMPFOLDER + "/firstFile.txt"));
        expect(unlinkSync.mock.calls[1][0]).toBe(path.join(extension.BRIGHTTEMPFOLDER + "/secondFile.txt"));
        expect(rmdirSync.mock.calls.length).toBe(1);
        expect(rmdirSync.mock.calls[0][0]).toBe(extension.BRIGHTTEMPFOLDER);

        existsSync.mockReset();
        readdirSync.mockReset();
        existsSync.mockReturnValueOnce(false);
        // tslint:disable-next-line: no-empty
        rmdirSync.mockImplementationOnce(() => {
        });
        readFileSync.mockReturnValue("");
        // .get("Zowe-Temp-Folder-Location")["folderPath"];
        getConfiguration.mockReturnValueOnce({
            get: () => "",
            update: jest.fn(()=>{
                return {};
            })
        });
        // getConfiguration("Zowe-Environment").get("framework");
        getConfiguration.mockReturnValueOnce({
            get: (setting: string) => undefined,
            update: jest.fn(()=>{
                return {};
            })
        });
        getConfiguration.mockReturnValueOnce({
            get: (setting: string) => [
                "[test]: brtvs99.public.test{pds}",
                "[test]: brtvs99.test{ds}",
                "[test]: brtvs99.fail{fail}",
                "[test]: brtvs99.test.search{session}",
            ],
            update: jest.fn(()=>{
                return {};
            })
        });

        getConfiguration.mockReturnValueOnce({
            get: (setting: string) => [
                "",
            ],
            update: jest.fn(()=>{
                return {};
            })
        });
        existsSync.mockReturnValueOnce(true);

        await extension.activate(mock);

        expect(existsSync.mock.calls.length).toBe(1);
        expect(readdirSync.mock.calls.length).toBe(0);

        existsSync.mockReset();
        readdirSync.mockReset();
        existsSync.mockReturnValueOnce(true);
        existsSync.mockReturnValueOnce(true);
        readdirSync.mockReturnValueOnce(["firstFile", "secondFile"]);
        getConfiguration.mockReturnValueOnce({
            get: () => {
                return [""];
            },
            update: jest.fn(()=>{
                return {};
            })
        });
        unlinkSync.mockImplementationOnce(() => {
            return;
        });
        unlinkSync.mockImplementationOnce(() => {
            return;
        });
        unlinkSync.mockImplementationOnce(() => {
            throw (Error("testError"));
        });
        // getConfiguration("Zowe-Environment").get("framework");
        getConfiguration.mockReturnValueOnce({
            get: (setting: string) => "theia",
            update: jest.fn(()=>{
                return {};
            })
        });
        await extension.activate(mock);
    });

    it("should not change the existing context menus", async () => {
        const packageJsonContent = require("../../package.json");
        expect(packageJsonContent.contributes.menus["view/item/context"]).toMatchSnapshot();
    });

    it("Testing that createMember correctly executes", async () => {
        const parent = new ZoweDatasetNode("parent", vscode.TreeItemCollapsibleState.Collapsed, sessNode, null);

        showInputBox.mockResolvedValue("testMember");

        await extension.createMember(parent, testTree);

        expect(showInputBox.mock.calls.length).toBe(1);
        expect(showInputBox.mock.calls[0][0]).toEqual({placeHolder: "Name of Member"});
        expect(bufferToDataSet.mock.calls.length).toBe(1);
        expect(bufferToDataSet.mock.calls[0][0]).toBe(session);
        expect(bufferToDataSet.mock.calls[0][1]).toEqual(Buffer.from(""));
        expect(bufferToDataSet.mock.calls[0][2]).toBe(parent.label + "(testMember)");

        bufferToDataSet.mockRejectedValueOnce(Error("test"));
        showErrorMessage.mockReset();
        try {
            await extension.createMember(parent, testTree);
            // tslint:disable-next-line:no-empty
        } catch (err) {
        }

        expect(showErrorMessage.mock.calls.length).toBe(1);
        expect(showErrorMessage.mock.calls[0][0]).toBe("Unable to create member: test");

        bufferToDataSet.mockReset();


        showInputBox.mockResolvedValue("");

        await extension.createMember(parent, testTree);

        expect(bufferToDataSet.mock.calls.length).toBe(0);

        parent.contextValue = extension.DS_PDS_CONTEXT + extension.FAV_SUFFIX;
        await extension.createMember(parent, testTree);
    });

    it("Testing that refreshPS correctly executes with and without error", async () => {
        const node = new ZoweDatasetNode("HLQ.TEST.AFILE7", vscode.TreeItemCollapsibleState.None, sessNode, null);
        const parent = new ZoweDatasetNode("parent", vscode.TreeItemCollapsibleState.Collapsed, sessNode, null);
        const child = new ZoweDatasetNode("child", vscode.TreeItemCollapsibleState.None, parent, null);

        showErrorMessage.mockReset();
        openTextDocument.mockReset();
        openTextDocument.mockResolvedValueOnce({isDirty: true});
        dataSet.mockReset();
        showTextDocument.mockReset();

        dataSet.mockReturnValueOnce(fileResponse);
        await extension.refreshPS(node);

        expect(dataSet.mock.calls.length).toBe(1);
        expect(dataSet.mock.calls[0][0]).toBe(node.getSession());
        expect(dataSet.mock.calls[0][1]).toBe(node.label);
        expect(dataSet.mock.calls[0][2]).toEqual({
            file: path.join(extension.DS_DIR, node.getSessionNode().label, node.label),
            returnEtag: true
        });
        expect(openTextDocument.mock.calls.length).toBe(1);
        expect(openTextDocument.mock.calls[0][0]).toBe(path.join(extension.DS_DIR,
            node.getSessionNode().label, node.label ));
        expect(showTextDocument.mock.calls.length).toBe(2);
        expect(executeCommand.mock.calls.length).toBe(1);


        showInformationMessage.mockReset();
        openTextDocument.mockResolvedValueOnce({isDirty: false});
        executeCommand.mockReset();

        await extension.refreshPS(node);

        expect(executeCommand.mock.calls.length).toBe(0);

        dataSet.mockRejectedValueOnce(Error("not found"));
        showInformationMessage.mockReset();

        await extension.refreshPS(node);

        expect(showInformationMessage.mock.calls.length).toBe(1);
        expect(showInformationMessage.mock.calls[0][0]).toBe("Unable to find file: " + node.label + " was probably deleted.");

        showErrorMessage.mockReset();
        dataSet.mockReset();
        dataSet.mockRejectedValueOnce(Error(""));

        await extension.refreshPS(child);

        expect(dataSet.mock.calls[0][1]).toBe(child.getParent().getLabel() + "(" + child.label + ")");
        expect(showErrorMessage.mock.calls.length).toBe(1);
        expect(showErrorMessage.mock.calls[0][0]).toEqual("");

        showErrorMessage.mockReset();
        openTextDocument.mockReset();
        openTextDocument.mockResolvedValueOnce({isDirty: true});
        openTextDocument.mockResolvedValueOnce({isDirty: true});
        dataSet.mockReset();
        showTextDocument.mockReset();
        dataSet.mockReturnValueOnce(fileResponse);

        node.contextValue = extension.DS_PDS_CONTEXT + extension.FAV_SUFFIX;
        await extension.refreshPS(node);
        expect(openTextDocument.mock.calls.length).toBe(1);
        expect(dataSet.mock.calls.length).toBe(1);

        dataSet.mockReset();
        openTextDocument.mockReset();
        dataSet.mockReturnValueOnce(fileResponse);

        parent.contextValue = extension.DS_PDS_CONTEXT + extension.FAV_SUFFIX;
        await extension.refreshPS(child);
        expect(openTextDocument.mock.calls.length).toBe(1);
        expect(dataSet.mock.calls.length).toBe(1);

        dataSet.mockReset();
        openTextDocument.mockReset();
        dataSet.mockReturnValueOnce(fileResponse);

        parent.contextValue = extension.FAVORITE_CONTEXT;
        await extension.refreshPS(child);
        expect(openTextDocument.mock.calls.length).toBe(1);
        expect(dataSet.mock.calls.length).toBe(1);

        showErrorMessage.mockReset();
        dataSet.mockReset();
        openTextDocument.mockReset();

    });

    it("Call Change File type", async () => {
        const node = new ZoweUSSNode("node", vscode.TreeItemCollapsibleState.None, ussNode, null, null);
        const response: brightside.IZosFilesResponse = {
            success: true,
            commandResponse: null,
            apiResponse: {
                etag: "132"
            }
        };
        ussFile.mockResolvedValueOnce(response);
        const res = extension.changeFileType(node, false, testUSSTree);
        expect(res).not.toBeUndefined();
    });

    it("Test Get Profile", async () => {
        const ProfNode = new ZoweDatasetNode("[sestest1,sestest2]", vscode.TreeItemCollapsibleState.Expanded, null, session);
        await extension.getProfile(ProfNode);
        expect(ProfNode).not.toBeUndefined();
    });

    describe("Add Session Unit Test", () => {
        const qpItem: vscode.QuickPickItem = new utils.FilterDescriptor("\uFF0B " + "Create a new filter");

        beforeEach(() => {
            Object.defineProperty(profileLoader.Profiles, "getInstance", {
                value: jest.fn(() => {
                    return {
                        allProfiles: [profileOne, {name: "secondName"}],
                        defaultProfile: profileOne,
                        createNewConnection: jest.fn(()=>{
                            return {newprofile: "fake"};
                        }),
                        listProfile: jest.fn(()=>{
                            return {};
                        }),
                        loadNamedProfile: mockLoadNamedProfile
                    };
                })
            });
            const resolveQuickPickHelper = jest.spyOn(utils, "resolveQuickPickHelper").mockImplementation(
                () => Promise.resolve(qpItem)
            );
        });

        afterEach(() => {
            showQuickPick.mockReset();
            showInputBox.mockReset();
            showInformationMessage.mockReset();
        });

        it("Testing that addSession will cancel if there is no profile name", async () => {
            const entered = undefined;

            // Assert edge condition user cancels the input path box
            createQuickPick.mockReturnValue({
                placeholder: "Choose \"Create new...\" to define a new profile or select an existing profile to Add to the Data Set Explorer",
                activeItems: [qpItem],
                ignoreFocusOut: true,
                items: [qpItem],
                value: entered,
                show: jest.fn(()=>{
                    return {};
                }),
                hide: jest.fn(()=>{
                    return {};
                }),
                onDidAccept: jest.fn(()=>{
                    return {};
                })
            });

            await extension.addZoweSession(testTree);
            expect(showInformationMessage.mock.calls[0][0]).toEqual("Profile Name was not supplied. Operation Cancelled");
        });

        it("Testing that addSession with supplied profile name", async () => {
            const entered = undefined;
            const addSession = jest.spyOn(extension, "addZoweSession");

            // Assert edge condition user cancels the input path box
            createQuickPick.mockReturnValue({
                placeholder: "Choose \"Create new...\" to define a new profile or select an existing profile to Add to the Data Set Explorer",
                activeItems: [qpItem],
                ignoreFocusOut: true,
                items: [qpItem],
                value: entered,
                show: jest.fn(()=>{
                    return {};
                }),
                hide: jest.fn(()=>{
                    return {};
                }),
                onDidAccept: jest.fn(()=>{
                    return {};
                })
            });

            showInputBox.mockReturnValueOnce("fake");
            await extension.addZoweSession(testTree);
            expect(extension.addZoweSession).toHaveBeenCalled();

        });

        it("Testing that addSession with existing profile", async () => {
            const entered = "";
            const addSession = jest.spyOn(extension, "addZoweSession");

            // Assert edge condition user cancels the input path box
            createQuickPick.mockReturnValue({
                placeholder: "Choose \"Create new...\" to define a new profile or select an existing profile to Add to the Data Set Explorer",
                activeItems: [qpItem],
                ignoreFocusOut: true,
                items: [qpItem],
                value: entered,
                label: "firstName",
                show: jest.fn(()=>{
                    return {};
                }),
                hide: jest.fn(()=>{
                    return {};
                }),
                onDidAccept: jest.fn(()=>{
                    return {};
                })
            });

            const resolveQuickPickHelper = jest.spyOn(utils, "resolveQuickPickHelper").mockImplementation(
                () => Promise.resolve(createQuickPick())
            );

            await extension.addZoweSession(testTree);
            expect(extension.addZoweSession).toHaveBeenCalled();
        });

        it("Testing that addSession with supplied resolveQuickPickHelper", async () => {
            const entered = "fake";
            const addSession = jest.spyOn(extension, "addZoweSession");

            // Assert edge condition user cancels the input path box
            createQuickPick.mockReturnValue({
                placeholder: "Choose \"Create new...\" to define a new profile or select an existing profile to Add to the Data Set Explorer",
                activeItems: [qpItem],
                ignoreFocusOut: true,
                items: [qpItem],
                value: entered,
                show: jest.fn(()=>{
                    return {};
                }),
                hide: jest.fn(()=>{
                    return {};
                }),
                onDidAccept: jest.fn(()=>{
                    return {};
                })
            });

            await extension.addZoweSession(testTree);
            expect(extension.addZoweSession).toHaveBeenCalled();

        });

        it("Testing that addSession with undefined profile", async () => {
            const entered = "";
            const addSession = jest.spyOn(extension, "addZoweSession");

            // Assert edge condition user cancels the input path box
            createQuickPick.mockReturnValue({
                placeholder: "Choose \"Create new...\" to define a new profile or select an existing profile to Add to the Data Set Explorer",
                activeItems: [qpItem],
                ignoreFocusOut: true,
                items: [qpItem],
                value: entered,
                label: undefined,
                show: jest.fn(()=>{
                    return {};
                }),
                hide: jest.fn(()=>{
                    return {};
                }),
                onDidAccept: jest.fn(()=>{
                    return {};
                })
            });

            const resolveQuickPickHelper = jest.spyOn(utils, "resolveQuickPickHelper").mockImplementation(
                () => Promise.resolve(createQuickPick())
            );

            await extension.addZoweSession(testTree);
            expect(extension.addZoweSession).toHaveBeenCalled();

        });


        it("Testing that addSession if createNewConnection is invalid", async () => {
            const entered = "fake";
            const addSession = jest.spyOn(extension, "addZoweSession");

            Object.defineProperty(profileLoader.Profiles, "getInstance", {
                value: jest.fn(() => {
                    return {
                        allProfiles: [{name: "firstName"}, {name: "secondName"}],
                        defaultProfile: {name: "firstName"},
                        listProfile: jest.fn(()=>{
                            return {};
                        }),
                        loadNamedProfile: mockLoadNamedProfile
                    };
                })
            });

            // Assert edge condition user cancels the input path box
            createQuickPick.mockReturnValue({
                placeholder: "Choose \"Create new...\" to define a new profile or select an existing profile to Add to the Data Set Explorer",
                activeItems: [qpItem],
                ignoreFocusOut: true,
                items: [qpItem],
                value: entered,
                show: jest.fn(()=>{
                    return {};
                }),
                hide: jest.fn(()=>{
                    return {};
                }),
                onDidAccept: jest.fn(()=>{
                    return {};
                })
            });

            await extension.addZoweSession(testTree);
            expect(extension.addZoweSession).toHaveBeenCalled();

        });

        it("Testing that addSession if listProfile is invalid", async () => {
            const entered = "fake";
            const addSession = jest.spyOn(extension, "addZoweSession");

            Object.defineProperty(profileLoader.Profiles, "getInstance", {
                value: jest.fn(() => {
                    return {
                        allProfiles: [{name: "firstName"}, {name: "secondName"}],
                        defaultProfile: {name: "firstName"},
                        createNewConnection: jest.fn(()=>{
                            return {};
                        }),
                        loadNamedProfile: mockLoadNamedProfile
                    };
                })
            });

            // Assert edge condition user cancels the input path box
            createQuickPick.mockReturnValue({
                placeholder: "Choose \"Create new...\" to define a new profile or select an existing profile to Add to the Data Set Explorer",
                activeItems: [qpItem],
                ignoreFocusOut: true,
                items: [qpItem],
                value: entered,
                show: jest.fn(()=>{
                    return {};
                }),
                hide: jest.fn(()=>{
                    return {};
                }),
                onDidAccept: jest.fn(()=>{
                    return {};
                })
            });

            await extension.addZoweSession(testTree);
            expect(extension.addZoweSession).toHaveBeenCalled();

        });
    });

    it("Testing that createFile is executed successfully", async () => {
        const sessNode2 = new ZoweDatasetNode("sestest", vscode.TreeItemCollapsibleState.Expanded, null, session, undefined, undefined, profileOne);
        sessNode2.contextValue = extension.DS_SESSION_CONTEXT;
        sessNode2.pattern = "test hlq";
        const childNode = new ZoweDatasetNode("NODE", vscode.TreeItemCollapsibleState.None, sessNode2, null, undefined, undefined, profileOne);
        sessNode2.children.push(childNode);

        const uploadResponse: brightside.IZosFilesResponse = {
            success: true,
            commandResponse: "success",
            apiResponse: {
                items: [{name: "NODE", dsname: "NODE"}]
            }
        };

        showQuickPick.mockReset();
        getConfiguration.mockReset();
        showInputBox.mockReset();
        dataSetCreate.mockReset();
        allMembers.mockReset();
        dataSetList.mockReset();
        mockGetHistory.mockReset();

        getConfiguration.mockReturnValue("FakeConfig");
        createTreeView.mockReturnValue(new TreeView());
        showInputBox.mockReturnValue("node");
        allMembers.mockReturnValue(uploadResponse);
        dataSetList.mockReturnValue(uploadResponse);
        mockGetHistory.mockReturnValue([]);
        testTree.getTreeView.mockReturnValue(new TreeView());

        showQuickPick.mockResolvedValueOnce("Data Set Binary");
        await extension.createFile(sessNode2, testTree);
        showQuickPick.mockResolvedValueOnce("Data Set C");
        await extension.createFile(sessNode2, testTree);
        showQuickPick.mockResolvedValueOnce("Data Set Classic");
        await extension.createFile(sessNode2, testTree);
        showQuickPick.mockResolvedValueOnce("Data Set Partitioned");
        await extension.createFile(sessNode2, testTree);
        showQuickPick.mockResolvedValueOnce("Data Set Sequential");
        await extension.createFile(sessNode2, testTree);

        // tslint:disable-next-line: no-magic-numbers
        expect(showQuickPick.mock.calls.length).toBe(5);
        // tslint:disable-next-line: no-magic-numbers
        expect(getConfiguration.mock.calls.length).toBe(5);
        expect(getConfiguration.mock.calls[0][0]).toBe("Zowe-Default-Datasets-Binary");
        expect(getConfiguration.mock.calls[1][0]).toBe("Zowe-Default-Datasets-C");
        expect(getConfiguration.mock.calls[2][0]).toBe("Zowe-Default-Datasets-Classic");
        // tslint:disable-next-line: no-magic-numbers
        expect(getConfiguration.mock.calls[3][0]).toBe("Zowe-Default-Datasets-PDS");
        // tslint:disable-next-line: no-magic-numbers
        expect(getConfiguration.mock.calls[4][0]).toBe("Zowe-Default-Datasets-PS");
        // tslint:disable-next-line: no-magic-numbers
        expect(showInputBox.mock.calls.length).toBe(5);
        // tslint:disable-next-line: no-magic-numbers
        expect(dataSetCreate.mock.calls.length).toBe(5);
        expect(dataSetCreate.mock.calls[0][0]).toEqual(session);

        showInformationMessage.mockReset();
        showErrorMessage.mockReset();

        showQuickPick.mockResolvedValueOnce("Data Set Sequential");
        await extension.createFile(sessNode2, testTree);

        showQuickPick.mockResolvedValueOnce("Data Set Sequential");
        dataSetCreate.mockRejectedValueOnce(Error("Generic Error"));
        try {
            await extension.createFile(sessNode2, testTree);
        } catch (err) {
            // do nothing
        }
        expect(showErrorMessage.mock.calls.length).toBe(1);
        expect(showErrorMessage.mock.calls[0][0]).toBe("Error encountered when creating data set! Generic Error");

        showQuickPick.mockReset();
        showErrorMessage.mockReset();

        showQuickPick.mockReturnValueOnce(undefined);
        try {
            await extension.createFile(sessNode, testTree);
            // tslint:disable-next-line:no-empty
        } catch (err) {
        }

        expect(showQuickPick.mock.calls.length).toBe(1);
        expect(showErrorMessage.mock.calls.length).toBe(0);

        mockGetHistory.mockReset();
        testTree.treeView.reveal.mockReset();

        // Testing the addition of new node to tree view
        mockGetHistory.mockReturnValueOnce(["NODE1"]);
        showQuickPick.mockResolvedValueOnce("Data Set Sequential");
        await extension.createFile(sessNode2, testTree);
        expect(testTree.addHistory).toHaveBeenCalledWith("NODE1,NODE.*");
        expect(testTree.treeView.reveal.mock.calls.length).toBe(1);

        testTree.addHistory.mockReset();

        mockGetHistory.mockReturnValueOnce(["NODE"]);
        showQuickPick.mockResolvedValueOnce("Data Set Sequential");
        await extension.createFile(sessNode2, testTree);
        expect(testTree.addHistory.mock.calls.length).toBe(0);

        mockGetHistory.mockReturnValueOnce([null]);
        showQuickPick.mockResolvedValueOnce("Data Set Sequential");
        await extension.createFile(sessNode2, testTree);
        expect(testTree.addHistory).toHaveBeenCalledWith("NODE");

        allMembers.mockReset();
        dataSetList.mockReset();
        getConfiguration.mockReset();
        showInputBox.mockReset();
    });

    it("tests the createFile for prompt credentials", async () => {
        Object.defineProperty(profileLoader.Profiles, "getInstance", {
            value: jest.fn(() => {
                return {
                    allProfiles: [profileOne, {name: "secondName"}],
                    defaultProfile: profileOne,
                    promptCredentials: jest.fn(()=> {
                        return ["fake", "fake", "fake"];
                    }),
                    loadNamedProfile: mockLoadNamedProfile
                };

            })
        });
        const sessionwocred = new brtimperative.Session({
            user: "",
            password: "",
            hostname: "fake",
            protocol: "https",
            type: "basic",
        });
        const uploadResponse: brightside.IZosFilesResponse = {
            success: true,
            commandResponse: "success",
            apiResponse: {
                items: []
            }
        };

        createBasicZosmfSession.mockReturnValue(sessionwocred);
        const newsessNode = new ZoweDatasetNode("sestest", vscode.TreeItemCollapsibleState.Expanded,
                                                null, sessionwocred, undefined, undefined, profileOne);
        newsessNode.contextValue = extension.DS_SESSION_CONTEXT;

        showQuickPick.mockReset();
        getConfiguration.mockReset();
        showInputBox.mockReset();
        dataSetCreate.mockReset();
        dataSetList.mockReset();
        mockGetHistory.mockReset();
        allMembers.mockReset();

        getConfiguration.mockReturnValue("FakeConfig");
        createTreeView.mockReturnValue(new TreeView());
        showInputBox.mockReturnValue("FakeName");
        mockGetHistory.mockReturnValue(["mockHistory"]);
        dataSetList.mockReturnValue(uploadResponse);
        allMembers.mockReturnValue(uploadResponse);
        testTree.getTreeView.mockReturnValue(new TreeView());

        showQuickPick.mockResolvedValueOnce("Data Set Binary");
        await extension.createFile(newsessNode, testTree);
        showQuickPick.mockResolvedValueOnce("Data Set C");
        await extension.createFile(newsessNode, testTree);
        showQuickPick.mockResolvedValueOnce("Data Set Classic");
        await extension.createFile(newsessNode, testTree);
        showQuickPick.mockResolvedValueOnce("Data Set Partitioned");
        await extension.createFile(newsessNode, testTree);
        showQuickPick.mockResolvedValueOnce("Data Set Sequential");
        await extension.createFile(newsessNode, testTree);

        // tslint:disable-next-line: no-magic-numbers
        expect(showQuickPick.mock.calls.length).toBe(5);
        // tslint:disable-next-line: no-magic-numbers
        expect(getConfiguration.mock.calls.length).toBe(5);
        expect(getConfiguration.mock.calls[0][0]).toBe("Zowe-Default-Datasets-Binary");
        expect(getConfiguration.mock.calls[1][0]).toBe("Zowe-Default-Datasets-C");
        expect(getConfiguration.mock.calls[2][0]).toBe("Zowe-Default-Datasets-Classic");
        // tslint:disable-next-line: no-magic-numbers
        expect(getConfiguration.mock.calls[3][0]).toBe("Zowe-Default-Datasets-PDS");
        // tslint:disable-next-line: no-magic-numbers
        expect(getConfiguration.mock.calls[4][0]).toBe("Zowe-Default-Datasets-PS");
        // tslint:disable-next-line: no-magic-numbers
        expect(showInputBox.mock.calls.length).toBe(5);
        // tslint:disable-next-line: no-magic-numbers
        expect(dataSetCreate.mock.calls.length).toBe(5);

        getConfiguration.mockReset();
        showInputBox.mockReset();
        dataSetCreate.mockReset();
        dataSetList.mockReset();
        mockGetHistory.mockReset();
        allMembers.mockReset();
    });

    it("tests the createFile for prompt credentials, favorite route", async () => {
        Object.defineProperty(profileLoader.Profiles, "getInstance", {
            value: jest.fn(() => {
                return {
                    allProfiles: [profileOne, {name: "secondName"}],
                    defaultProfile: profileOne,
                    promptCredentials: jest.fn(()=> {
                        return ["fake", "fake", "fake"];
                    }),
                    loadNamedProfile: mockLoadNamedProfile
                };
            })
        });
        const sessionwocred = new brtimperative.Session({
            user: "",
            password: "",
            hostname: "fake",
            protocol: "https",
            type: "basic",
        });
        const uploadResponse: brightside.IZosFilesResponse = {
            success: true,
            commandResponse: "success",
            apiResponse: {
                items: []
            }
        };

        createBasicZosmfSession.mockReturnValue(sessionwocred);
        const newsessNode = new ZoweDatasetNode("sestest", vscode.TreeItemCollapsibleState.Expanded,
                                                null, sessionwocred, undefined, undefined, profileOne);
        newsessNode.contextValue = extension.DS_SESSION_CONTEXT + extension.FAV_SUFFIX;

        showQuickPick.mockReset();
        getConfiguration.mockReset();
        showInputBox.mockReset();
        dataSetCreate.mockReset();
        testTree.getChildren.mockReset();
        allMembers.mockReset();
        dataSet.mockReset();
        mockGetHistory.mockReset();

        getConfiguration.mockReturnValue("FakeConfig");
        showInputBox.mockReturnValue("FakeName");
        createTreeView.mockReturnValue(new TreeView());
        testTree.getChildren.mockReturnValue([new ZoweDatasetNode("node", vscode.TreeItemCollapsibleState.None, sessNode,
                                                                  null, undefined, undefined, profileOne), sessNode]);
        allMembers.mockReturnValue(uploadResponse);
        dataSet.mockReturnValue(uploadResponse);
        mockGetHistory.mockReturnValue(["mockHistory1"]);
        testTree.getTreeView.mockReturnValue(new TreeView());

        showQuickPick.mockResolvedValueOnce("Data Set Binary");
        await extension.createFile(newsessNode, testTree);
        showQuickPick.mockResolvedValueOnce("Data Set C");
        await extension.createFile(newsessNode, testTree);
        showQuickPick.mockResolvedValueOnce("Data Set Classic");
        await extension.createFile(newsessNode, testTree);
        showQuickPick.mockResolvedValueOnce("Data Set Partitioned");
        await extension.createFile(newsessNode, testTree);
        showQuickPick.mockResolvedValueOnce("Data Set Sequential");
        await extension.createFile(newsessNode, testTree);

        // tslint:disable-next-line: no-magic-numbers
        expect(showQuickPick.mock.calls.length).toBe(5);
        // tslint:disable-next-line: no-magic-numbers
        expect(getConfiguration.mock.calls.length).toBe(5);
        expect(getConfiguration.mock.calls[0][0]).toBe("Zowe-Default-Datasets-Binary");
        expect(getConfiguration.mock.calls[1][0]).toBe("Zowe-Default-Datasets-C");
        expect(getConfiguration.mock.calls[2][0]).toBe("Zowe-Default-Datasets-Classic");
        // tslint:disable-next-line: no-magic-numbers
        expect(getConfiguration.mock.calls[3][0]).toBe("Zowe-Default-Datasets-PDS");
        // tslint:disable-next-line: no-magic-numbers
        expect(getConfiguration.mock.calls[4][0]).toBe("Zowe-Default-Datasets-PS");
        // tslint:disable-next-line: no-magic-numbers
        expect(showInputBox.mock.calls.length).toBe(5);
        // tslint:disable-next-line: no-magic-numbers
        expect(dataSetCreate.mock.calls.length).toBe(5);

        getConfiguration.mockReset();
        showInputBox.mockReset();
        testTree.getChildren.mockReset();
        allMembers.mockReset();
        dataSet.mockReset();
        mockGetHistory.mockReset();
    });

    it("tests the createFile for prompt credentials error", async () => {
        Object.defineProperty(profileLoader.Profiles, "getInstance", {
            value: jest.fn(() => {
                return {
                    allProfiles: [profileOne, {name: "secondName"}],
                    defaultProfile: profileOne,
                    loadNamedProfile: mockLoadNamedProfile
                };
            })
        });
        const uploadResponse: brightside.IZosFilesResponse = {
            success: true,
            commandResponse: "success",
            apiResponse: {
                items: []
            }
        };
        const sessionwocred = new brtimperative.Session({
            user: "",
            password: "",
            hostname: "fake",
            protocol: "https",
            type: "basic",
        });
        const createFile = jest.spyOn(extension, "createFile");
        createBasicZosmfSession.mockReturnValue(sessionwocred);
        const newsessNode = new ZoweDatasetNode("sestest", vscode.TreeItemCollapsibleState.Expanded,
                                                null, sessionwocred, undefined, undefined, profileOne);
        newsessNode.contextValue = extension.DS_SESSION_CONTEXT;
        newsessNode.pattern = "sestest";

        showQuickPick.mockReset();
        getConfiguration.mockReset();
        showInputBox.mockReset();
        dataSetCreate.mockReset();
        mockGetHistory.mockReset();
        allMembers.mockReset();
        dataSetList.mockReset();

        getConfiguration.mockReturnValueOnce("FakeConfig");
        showInputBox.mockReturnValueOnce("sestest");
        mockGetHistory.mockReturnValueOnce(["mockHistory"]);
        allMembers.mockReturnValueOnce(uploadResponse);
        dataSetList.mockReturnValue(uploadResponse);
        testTree.getTreeView.mockReturnValue(new TreeView());

        showQuickPick.mockResolvedValueOnce("Data Set Binary");
        await extension.createFile(newsessNode, testTree);
        expect(extension.createFile).toHaveBeenCalled();

        dataSetList.mockReset();
    });

    it("Testing that deleteDataset is executed successfully", async () => {
        existsSync.mockReset();
        unlinkSync.mockReset();
        showQuickPick.mockReset();
        const deleteSpy = jest.spyOn(mvsApi, "deleteDataSet");

        let node = new ZoweDatasetNode("HLQ.TEST.NODE", vscode.TreeItemCollapsibleState.None, sessNode, null, undefined, undefined, profileOne);
        const parent = new ZoweDatasetNode("parent", vscode.TreeItemCollapsibleState.Collapsed, sessNode, null, undefined, undefined, profileOne);
        let child = new ZoweDatasetNode("child", vscode.TreeItemCollapsibleState.None, parent, null, undefined, undefined, profileOne);
        const parentAsFavorite = new ZoweDatasetNode("[sestest]: parent", vscode.TreeItemCollapsibleState.Collapsed,
                                                     sessNode, null, undefined, undefined, profileOne);
        parentAsFavorite.contextValue = extension.PDS_FAV_CONTEXT;
        testTree.mFavorites.push(parentAsFavorite);

        existsSync.mockReturnValueOnce(true);
        showQuickPick.mockResolvedValueOnce("Yes");
        findFavoritedNode.mockReturnValue(parentAsFavorite);
        await extension.deleteDataset(node, testTree);
        expect(deleteSpy.mock.calls.length).toBe(1);
        expect(deleteSpy.mock.calls[0][0]).toBe(node.label);
        expect(existsSync.mock.calls.length).toBe(1);
        expect(existsSync.mock.calls[0][0]).toBe(path.join(extension.DS_DIR,
            node.getSessionNode().label, node.label ));
        expect(unlinkSync.mock.calls.length).toBe(1);
        expect(unlinkSync.mock.calls[0][0]).toBe(path.join(extension.DS_DIR,
            node.getSessionNode().label, node.label ));

        unlinkSync.mockReset();
        deleteSpy.mockReset();
        existsSync.mockReturnValueOnce(false);
        showQuickPick.mockResolvedValueOnce("Yes");
        await extension.deleteDataset(child, testTree);

        expect(unlinkSync.mock.calls.length).toBe(0);
        expect(deleteSpy.mock.calls[0][0]).toBe(child.getParent().getLabel() + "(" + child.label + ")");

        deleteSpy.mockReset();
        deleteSpy.mockRejectedValueOnce(Error("not found"));
        showQuickPick.mockResolvedValueOnce("Yes");

        await expect(extension.deleteDataset(node, testTree)).rejects.toEqual(Error("not found"));

        expect(showInformationMessage.mock.calls.length).toBe(1);
        expect(showInformationMessage.mock.calls[0][0]).toBe("Unable to find file: " + node.label + " was probably already deleted.");

        deleteSpy.mockReset();
        showErrorMessage.mockReset();
        deleteSpy.mockRejectedValueOnce(Error(""));
        showQuickPick.mockResolvedValueOnce("Yes");

        await expect(extension.deleteDataset(node, testTree)).rejects.toEqual(Error(""));

        expect(showErrorMessage.mock.calls.length).toBe(1);
        expect(showErrorMessage.mock.calls[0][0]).toEqual("");

        showQuickPick.mockResolvedValueOnce("No");

        await extension.deleteDataset(child, testTree);

        existsSync.mockReturnValueOnce(true);
        node = new ZoweDatasetNode("HLQ.TEST.NODE", vscode.TreeItemCollapsibleState.None, sessNode, null, undefined, undefined, profileOne);
        node.contextValue = extension.DS_PDS_CONTEXT + extension.FAV_SUFFIX;
        await extension.deleteDataset(node, testTree);

        existsSync.mockReturnValueOnce(true);
        node.contextValue = extension.DS_PDS_CONTEXT + extension.FAV_SUFFIX;
        child = new ZoweDatasetNode("child", vscode.TreeItemCollapsibleState.None, node, null, undefined, undefined, profileOne);
        await extension.deleteDataset(child, testTree);
        expect(mockRefreshElement).toHaveBeenCalledWith(parent);
        expect(mockRefreshElement).toHaveBeenCalledWith(parentAsFavorite);
    });

    it("Testing that deleteDataset is executed successfully for favorite", async () => {
        existsSync.mockReset();
        unlinkSync.mockReset();
        showQuickPick.mockReset();
        const deleteSpy = jest.spyOn(mvsApi, "deleteDataSet");
        mockRemoveFavorite.mockReset();

        const node = new ZoweDatasetNode("[sestest]: HLQ.TEST.DELETE.PARENT", vscode.TreeItemCollapsibleState.None, sessNode, null);
        const child = new ZoweDatasetNode("[sestest]: HLQ.TEST.DELETE.NODE", vscode.TreeItemCollapsibleState.None, node, null);
        node.contextValue = extension.FAVORITE_CONTEXT;
        const nodeAsFavorite = new ZoweDatasetNode("[sestest]: HLQ.TEST.DELETE.PARENT", vscode.TreeItemCollapsibleState.None, sessNode, null);
        nodeAsFavorite.contextValue = extension.FAVORITE_CONTEXT;
        sessNode.children.push(node, nodeAsFavorite, child);
        testTree.mFavorites.push(nodeAsFavorite);

        existsSync.mockReturnValueOnce(true);
        showQuickPick.mockResolvedValueOnce("Yes");
        findNonFavoritedNode.mockReturnValue(node);

        await extension.deleteDataset(child, testTree);

        expect(deleteSpy.mock.calls.length).toBe(1);
        expect(deleteSpy.mock.calls[0][0]).toBe("HLQ.TEST.DELETE.NODE");
        expect(mockRemoveFavorite.mock.calls.length).toBe(1);
        expect(mockRemoveFavorite.mock.calls[0][0].label).toBe( "[sestest]: HLQ.TEST.DELETE.NODE" );
        expect(existsSync.mock.calls.length).toBe(1);
        expect(existsSync.mock.calls[0][0]).toBe(path.join(extension.DS_DIR,
            nodeAsFavorite.getSessionNode().label, "HLQ.TEST.DELETE.NODE" ));
        expect(unlinkSync.mock.calls.length).toBe(1);
        expect(unlinkSync.mock.calls[0][0]).toBe(path.join(extension.DS_DIR,
            nodeAsFavorite.getSessionNode().label, "HLQ.TEST.DELETE.NODE" ));
        expect(findNonFavoritedNode).toBeCalledWith(nodeAsFavorite);

        sessNode.children = [];
    });

    it("Testing that deleteDataset is executed successfully for pdsf", async () => {
        existsSync.mockReset();
        unlinkSync.mockReset();
        showQuickPick.mockReset();
        const deleteSpy = jest.spyOn(mvsApi, "deleteDataSet");
        mockRemoveFavorite.mockReset();

        const node = new ZoweDatasetNode("[sestest]: HLQ.TEST.DELETE.PDS", vscode.TreeItemCollapsibleState.None, sessNode, null);
        const child = new ZoweDatasetNode("[sestest]: HLQ.TEST.DELETE.PDS(MEMBER)", vscode.TreeItemCollapsibleState.None, node, null);
        node.contextValue = extension.DS_PDS_CONTEXT + extension.FAV_SUFFIX;

        existsSync.mockReturnValueOnce(true);
        showQuickPick.mockResolvedValueOnce("Yes");
        await extension.deleteDataset(child, testTree);

        expect(deleteSpy.mock.calls.length).toBe(1);
        expect(deleteSpy.mock.calls[0][0]).toBe("HLQ.TEST.DELETE.PDS([sestest]: HLQ.TEST.DELETE.PDS(MEMBER))");
        expect(mockRemoveFavorite.mock.calls.length).toBe(1);
        expect(mockRemoveFavorite.mock.calls[0][0].label).toBe( "[sestest]: HLQ.TEST.DELETE.PDS(MEMBER)" );
        expect(existsSync.mock.calls.length).toBe(1);
        expect(existsSync.mock.calls[0][0]).toBe(path.join(extension.DS_DIR,
            node.getSessionNode().label, "HLQ.TEST.DELETE.PDS([sestest]: HLQ.TEST.DELETE.PDS(MEMBER))" ));
        expect(unlinkSync.mock.calls.length).toBe(1);
        expect(unlinkSync.mock.calls[0][0]).toBe(path.join(extension.DS_DIR,
            node.getSessionNode().label, "HLQ.TEST.DELETE.PDS([sestest]: HLQ.TEST.DELETE.PDS(MEMBER))" ));
    });

    it("Testing that deleteDataset fails if junk passed", async () => {
        existsSync.mockReset();
        unlinkSync.mockReset();
        showQuickPick.mockReset();
        delDataset.mockReset();
        mockRemoveFavorite.mockReset();
        showErrorMessage.mockReset();

        const node = new ZoweDatasetNode("[sestest]: HLQ.TEST.DELETE.PARENT", vscode.TreeItemCollapsibleState.None, sessNode, null);
        const parent = new ZoweDatasetNode("sestest", vscode.TreeItemCollapsibleState.Collapsed, sessNode, null);
        const child = new ZoweDatasetNode("[sestest]: HLQ.TEST.DELETE.NODE", vscode.TreeItemCollapsibleState.None, node, null);
        node.contextValue = "junk";

        existsSync.mockReturnValueOnce(true);
        showQuickPick.mockResolvedValueOnce("Yes");
        await expect(extension.deleteDataset(child, testTree)).rejects.toEqual(Error("deleteDataSet() called from invalid node."));
    });

    it("Testing that enterPattern is executed successfully", async () => {
        showInformationMessage.mockReset();
        showInputBox.mockReset();

        const node = new ZoweDatasetNode("node", vscode.TreeItemCollapsibleState.None, sessNode, null);
        node.pattern = "TEST";
        node.contextValue = extension.DS_SESSION_CONTEXT;

        showInputBox.mockReturnValueOnce("test");
        await extension.enterPattern(node, testTree);

        expect(showInputBox.mock.calls.length).toBe(1);
        expect(showInputBox.mock.calls[0][0]).toEqual({
            prompt: "Search data sets by entering patterns: use a comma to separate multiple patterns",
            value: node.pattern
        });
        expect(showInformationMessage.mock.calls.length).toBe(0);

        showInputBox.mockReturnValueOnce("");
        showInputBox.mockReset();
        showInformationMessage.mockReset();
        await extension.enterPattern(node, testTree);

        expect(showInformationMessage.mock.calls.length).toBe(1);
        expect(showInformationMessage.mock.calls[0][0]).toBe("You must enter a pattern.");
    });

    it("Testing that enterPattern is executed successfully for search favorite", async () => {
        mockAddZoweSession.mockReset();
        const favoriteSample = new ZoweDatasetNode("[sestest]: HLQ.TEST", vscode.TreeItemCollapsibleState.None, undefined, null);

        await extension.enterPattern(favoriteSample, testTree);

        expect(mockAddZoweSession.mock.calls.length).toBe(1);
        expect(mockAddZoweSession.mock.calls[0][0]).toEqual("sestest");
    });

    it("Testing that saveFile is executed successfully", async () => {
        const testDoc: vscode.TextDocument = {
            fileName: path.join(extension.DS_DIR, "/sestest/HLQ.TEST.AFILE"),
            uri: null,
            isUntitled: null,
            languageId: null,
            version: null,
            isDirty: null,
            isClosed: null,
            save: null,
            eol: null,
            lineCount: null,
            lineAt: null,
            offsetAt: null,
            positionAt: null,
            getText: null,
            getWordRangeAtPosition: null,
            validateRange: null,
            validatePosition: null
        };
        const testDoc0: vscode.TextDocument = {
            fileName: path.join(extension.DS_DIR, "HLQ.TEST.AFILE"),
            uri: null,
            isUntitled: null,
            languageId: null,
            version: null,
            isDirty: null,
            isClosed: null,
            save: null,
            eol: null,
            lineCount: null,
            lineAt: null,
            offsetAt: null,
            positionAt: null,
            getText: null,
            getWordRangeAtPosition: null,
            validateRange: null,
            validatePosition: null
        };

        const testResponse = {
            success: true,
            commandResponse: "",
            apiResponse: {
                items: []
            }
        };

        // If session node is not defined, it should take the session from Profile
        const sessionwocred = new brtimperative.Session({
            user: "",
            password: "",
            hostname: "fake",
            protocol: "https",
            type: "basic",
        });
        // testing if no session is defined (can happen while saving from favorites)
        const nodeWitoutSession = new ZoweDatasetNode("HLQ.TEST.AFILE", vscode.TreeItemCollapsibleState.None,
                                                        null, null, undefined, undefined, profileOne);
        testTree.getChildren.mockReturnValueOnce([nodeWitoutSession]);
        concatChildNodes.mockReturnValueOnce([nodeWitoutSession]);
        const getSessionSpy = jest.spyOn(mvsApi, "getSession").mockReturnValueOnce(sessionwocred);
        await extension.saveFile(testDoc0, testTree);
        // tslint:disable-next-line: no-magic-numbers
        expect(getSessionSpy.mock.calls.length).toBe(3);
        expect(getSessionSpy.mock.results[0].value).toEqual(sessionwocred);

        // testing if no documentSession is found (no session + no profile)
        Object.defineProperty(profileLoader.Profiles, "getInstance", {
            value: jest.fn(() => {
                return {
                    allProfiles: [{name: "firstName", profile: {user:undefined, password: undefined}}, {name: "secondName"}],
                    loadNamedProfile: () => undefined
                };
            })
        });
        createBasicZosmfSession.mockReset();
        testTree.getChildren.mockReset();
        showErrorMessage.mockReset();
        testTree.getChildren.mockReturnValueOnce([nodeWitoutSession]);
        await extension.saveFile(testDoc0, testTree);
        expect(showErrorMessage.mock.calls.length).toBe(1);
        expect(showErrorMessage.mock.calls[0][0]).toBe("Couldn't locate session when saving data set!");

        testTree.getChildren.mockReset();
        createBasicZosmfSession.mockReset();
        Object.defineProperty(profileLoader.Profiles, "getInstance", {
            value: jest.fn(() => {
                return {
                    allProfiles: [profileOne, {name: "secondName"}],
                    loadNamedProfile: mockLoadNamedProfile
                };
            })
        });

        testTree.getChildren.mockReturnValueOnce([new ZoweDatasetNode("node", vscode.TreeItemCollapsibleState.None,
            sessNode, null, undefined, undefined, profileOne), sessNode]);
        showErrorMessage.mockReset();
        const dataSetSpy = jest.spyOn(mvsApi, "dataSet").mockImplementationOnce(
            async () => testResponse as brightside.IZosFilesResponse);
        await extension.saveFile(testDoc, testTree);
        expect(dataSetSpy.mock.calls.length).toBe(1);
        expect(dataSetSpy.mock.calls[0][0]).toBe("HLQ.TEST.AFILE");
        expect(showErrorMessage.mock.calls.length).toBe(1);
        expect(showErrorMessage.mock.calls[0][0]).toBe("Data set failed to save. Data set may have been deleted on mainframe.");

        const node = new ZoweDatasetNode("HLQ.TEST.AFILE", vscode.TreeItemCollapsibleState.None, sessNode, null, undefined, undefined, profileOne);
        sessNode.children.push(node);
        testResponse.apiResponse.items = [{dsname: "HLQ.TEST.AFILE"}, {dsname: "HLQ.TEST.AFILE(mem)"}];
        dataSetList.mockReset();
        pathToDataSet.mockReset();
        showErrorMessage.mockReset();
        concatChildNodes.mockReset();
        const mockSetEtag = jest.spyOn(node, "setEtag").mockImplementation(() => null);
        mockSetEtag.mockReset();
        const uploadResponse: brightside.IZosFilesResponse = {
            success: true,
            commandResponse: "success",
            apiResponse: [{
                etag: "123"
            }]
        };
        concatChildNodes.mockReturnValueOnce([sessNode.children[0]]);
        testTree.getChildren.mockReturnValueOnce([sessNode]);
        dataSetList.mockResolvedValueOnce(testResponse);
        dataSetList.mockResolvedValueOnce(testResponse);
        withProgress.mockResolvedValueOnce(uploadResponse);
        testResponse.success = true;
        pathToDataSet.mockResolvedValueOnce(testResponse);

        await extension.saveFile(testDoc, testTree);

        expect(concatChildNodes.mock.calls.length).toBe(1);
        expect(showInformationMessage.mock.calls.length).toBe(1);
        expect(showInformationMessage.mock.calls[0][0]).toBe("success");
        expect(mockSetEtag).toHaveBeenCalledTimes(1);
        expect(mockSetEtag).toHaveBeenCalledWith("123");

        concatChildNodes.mockReturnValueOnce([sessNode.children[0]]);
        testTree.getChildren.mockReturnValueOnce([sessNode]);
        dataSetList.mockResolvedValueOnce(testResponse);
        testResponse.success = false;
        testResponse.commandResponse = "Save failed";
        pathToDataSet.mockResolvedValueOnce(testResponse);

        await extension.saveFile(testDoc, testTree);

        const testDoc2: vscode.TextDocument = {
            fileName: path.normalize("/sestest/HLQ.TEST.AFILE"),
            uri: null,
            isUntitled: null,
            languageId: null,
            version: null,
            isDirty: null,
            isClosed: null,
            save: null,
            eol: null,
            lineCount: null,
            lineAt: null,
            offsetAt: null,
            positionAt: null,
            getText: null,
            getWordRangeAtPosition: null,
            validateRange: null,
            validatePosition: null
        };

        testTree.getChildren.mockReturnValueOnce([sessNode]);
        dataSetList.mockReset();

        await extension.saveFile(testDoc2, testTree);

        expect(dataSetList.mock.calls.length).toBe(0);

        const testDoc3: vscode.TextDocument = {
            fileName: path.join(extension.DS_DIR, "/sestest/HLQ.TEST.AFILE(mem)"),
            uri: null,
            isUntitled: null,
            languageId: null,
            version: null,
            isDirty: null,
            isClosed: null,
            save: null,
            eol: null,
            lineCount: null,
            lineAt: null,
            offsetAt: null,
            positionAt: null,
            getText: null,
            getWordRangeAtPosition: null,
            validateRange: null,
            validatePosition: null
        };

        dataSetList.mockReset();
        showErrorMessage.mockReset();

        sessNode.children.push(new ZoweDatasetNode(
            "HLQ.TEST.AFILE(mem)", vscode.TreeItemCollapsibleState.None, sessNode, null, undefined, undefined, profileOne));
        testTree.getChildren.mockReturnValueOnce([sessNode]);
        dataSetList.mockResolvedValueOnce(testResponse);
        testResponse.success = true;
        concatChildNodes.mockReset();
        concatChildNodes.mockReturnValueOnce(sessNode.children);

        await extension.saveFile(testDoc3, testTree);
        expect(concatChildNodes.mock.calls.length).toBe(1);

        testTree.getChildren.mockReturnValueOnce([new ZoweDatasetNode("node", vscode.TreeItemCollapsibleState.None, sessNode, null,
            undefined, undefined, profileOne), sessNode]);
        dataSetList.mockReset();
        showErrorMessage.mockReset();

        testTree.getChildren.mockReturnValueOnce([sessNode]);
        dataSetList.mockResolvedValueOnce(testResponse);
        concatChildNodes.mockReset();
        concatChildNodes.mockReturnValueOnce(sessNode.children);
        testResponse.success = false;
        testResponse.commandResponse = "Rest API failure with HTTP(S) status 412";
        withProgress.mockResolvedValueOnce(testResponse);
        dataSet.mockReset();
        const downloadResponse = {
            success: true,
            commandResponse: "",
            apiResponse: {
                etag: ""
            }
        };
        dataSet.mockResolvedValue(downloadResponse);

        await extension.saveFile(testDoc, testTree);
        expect(showWarningMessage.mock.calls[0][0]).toBe("Remote file has been modified in the meantime.\nSelect 'Compare' to resolve the conflict.");
        expect(concatChildNodes.mock.calls.length).toBe(1);
    });

    it("Testing that refreshAll is executed successfully", async () => {
        extension.refreshAll(testTree);
    });

    it("Testing that openPS is executed successfully", async () => {
        dataSet.mockReset();
        openTextDocument.mockReset();
        showTextDocument.mockReset();
        showErrorMessage.mockReset();
        existsSync.mockReset();
        withProgress.mockReset();

        const node = new ZoweDatasetNode("node", vscode.TreeItemCollapsibleState.None, sessNode, null);
        const parent = new ZoweDatasetNode("parent", vscode.TreeItemCollapsibleState.Collapsed, sessNode, null);
        const child = new ZoweDatasetNode("child", vscode.TreeItemCollapsibleState.None, parent, null);

        existsSync.mockReturnValue(null);

        withProgress.mockReturnValue(fileResponse);
        openTextDocument.mockResolvedValueOnce("test doc");

        await extension.openPS(node, true);

        expect(existsSync.mock.calls.length).toBe(1);
        expect(existsSync.mock.calls[0][0]).toBe(path.join(extension.DS_DIR,
            node.getSessionNode().label.trim(), node.label));
        expect(withProgress).toBeCalledWith(
            {
                location: vscode.ProgressLocation.Notification,
                title: "Opening data set..."
            }, expect.any(Function)
        );
        withProgress(downloadDataset);
        expect(withProgress).toBeCalledWith(downloadDataset);
        // expect(dataSet.mock.calls.length).toBe(1);
        // expect(dataSet.mock.calls[0][0]).toBe(session);
        // expect(dataSet.mock.calls[0][1]).toBe(node.label);
        // expect(dataSet.mock.calls[0][2]).toEqual({file: extension.getDocumentFilePath(node.label, node)});
        expect(openTextDocument.mock.calls.length).toBe(1);
        expect(openTextDocument.mock.calls[0][0]).toBe(extension.getDocumentFilePath(node.label, node));
        expect(showTextDocument.mock.calls.length).toBe(1);
        expect(showTextDocument.mock.calls[0][0]).toBe("test doc");

        openTextDocument.mockResolvedValueOnce("test doc");
        const node2 = new ZoweDatasetNode("HLQ.TEST.NODE", vscode.TreeItemCollapsibleState.None, sessNode, null);

        await extension.openPS(node2, true);

        dataSet.mockReset();
        openTextDocument.mockReset();
        showTextDocument.mockReset();
        existsSync.mockReset();

        existsSync.mockReturnValue("exists");
        showTextDocument.mockRejectedValueOnce(Error("testError"));

        try {
            await extension.openPS(child, true);
        } catch (err) {
            // do nothing
        }

        expect(dataSet.mock.calls.length).toBe(0);
        expect(openTextDocument.mock.calls.length).toBe(1);
        expect(openTextDocument.mock.calls[0][0]).toBe(extension.getDocumentFilePath(parent.label + "(" + child.label + ")", node));
        expect(showTextDocument.mock.calls.length).toBe(1);
        expect(showErrorMessage.mock.calls.length).toBe(1);
        expect(showErrorMessage.mock.calls[0][0]).toBe("testError");

        const child2 = new ZoweDatasetNode("child", vscode.TreeItemCollapsibleState.None, node2, null);
        try {
            await extension.openPS(child2, true);
        } catch (err) {
            // do nothing
        }

        openTextDocument.mockReset();
        showTextDocument.mockReset();
        parent.contextValue = extension.DS_PDS_CONTEXT + extension.FAV_SUFFIX;
        await extension.openPS(child, true);
        expect(openTextDocument.mock.calls.length).toBe(1);
        expect(showTextDocument.mock.calls.length).toBe(1);

        showTextDocument.mockReset();
        openTextDocument.mockReset();

        parent.contextValue = extension.FAVORITE_CONTEXT;
        await extension.openPS(child, true);
        expect(openTextDocument.mock.calls.length).toBe(1);
        expect(showTextDocument.mock.calls.length).toBe(1);

        showErrorMessage.mockReset();
    });

    it("Testing that that openPS credentials prompt is executed successfully", async () => {
        showQuickPick.mockReset();
        showInputBox.mockReset();
        showTextDocument.mockReset();
        openTextDocument.mockReset();
        const sessionwocred = new brtimperative.Session({
            user: "",
            password: "",
            hostname: "fake",
            port: 443,
            protocol: "https",
            type: "basic",
        });
        const dsNode = new ZoweDatasetNode("testSess", vscode.TreeItemCollapsibleState.Expanded, sessNode, sessionwocred);
        dsNode.contextValue = extension.DS_SESSION_CONTEXT;
        Object.defineProperty(profileLoader.Profiles, "getInstance", {
            value: jest.fn(() => {
                return {
                    allProfiles: [{name: "firstName", profile: {user:undefined, password: undefined}}, {name: "secondName"}],
                    defaultProfile: {name: "firstName"},
                    promptCredentials: jest.fn(()=> {
                        return ["fake", "fake", "fake"];
                    }),
                    loadNamedProfile: mockLoadNamedProfile
                };
            })
        });

        showInputBox.mockReturnValueOnce("fake");
        showInputBox.mockReturnValueOnce("fake");

        await extension.openPS(dsNode, true, testTree);
        expect(openTextDocument.mock.calls.length).toBe(1);
        expect(showTextDocument.mock.calls.length).toBe(1);
    });

    it("Testing that that openPS credentials prompt works with favorites", async () => {
        showTextDocument.mockReset();
        openTextDocument.mockReset();
        showQuickPick.mockReset();
        showInputBox.mockReset();
        const sessionwocred = new brtimperative.Session({
            user: "",
            password: "",
            hostname: "fake",
            port: 443,
            protocol: "https",
            type: "basic",
        });
        const dsNode = new ZoweDatasetNode("[test]: TEST.JCL", vscode.TreeItemCollapsibleState.Expanded, sessNode, sessionwocred);
        dsNode.contextValue = extension.DS_PDS_CONTEXT + extension.FAV_SUFFIX;
        Object.defineProperty(profileLoader.Profiles, "getInstance", {
            value: jest.fn(() => {
                return {
                    allProfiles: [{name: "firstName", profile: {user:undefined, password: undefined}}, {name: "secondName"}],
                    defaultProfile: {name: "firstName"},
                    promptCredentials: jest.fn(()=> {
                        return ["fake", "fake", "fake"];
                    }),
                    loadNamedProfile: mockLoadNamedProfile
                };
            })
        });

        showInputBox.mockReturnValueOnce("fake");
        showInputBox.mockReturnValueOnce("fake");

        await extension.openPS(dsNode, true, testTree);
        expect(openTextDocument.mock.calls.length).toBe(1);
        expect(showTextDocument.mock.calls.length).toBe(1);
    });

    it("Testing that that openPS credentials prompt ends in error", async () => {
        showTextDocument.mockReset();
        openTextDocument.mockReset();
        showQuickPick.mockReset();
        showInputBox.mockReset();
        const sessionwocred = new brtimperative.Session({
            user: "",
            password: "",
            hostname: "fake",
            port: 443,
            protocol: "https",
            type: "basic",
        });
        const dsNode = new ZoweDatasetNode("testSess", vscode.TreeItemCollapsibleState.Expanded, sessNode, sessionwocred);
        dsNode.contextValue = extension.DS_SESSION_CONTEXT;
        Object.defineProperty(profileLoader.Profiles, "getInstance", {
            value: jest.fn(() => {
                return {
                    allProfiles: [{name: "firstName", profile: {user:undefined, password: undefined}}, {name: "secondName"}],
                    defaultProfile: {name: "firstName"},
                    loadNamedProfile: mockLoadNamedProfile
                };
            })
        });

        await extension.openPS(dsNode, true, testTree);
        expect(showErrorMessage.mock.calls.length).toBe(1);
        showQuickPick.mockReset();
        showInputBox.mockReset();
        showInformationMessage.mockReset();
        showErrorMessage.mockReset();
    });

    it("Testing that that openPS credentials with favorites ends in error", async () => {
        showTextDocument.mockReset();
        openTextDocument.mockReset();
        showQuickPick.mockReset();
        showInputBox.mockReset();
        const sessionwocred = new brtimperative.Session({
            user: "",
            password: "",
            hostname: "fake",
            port: 443,
            protocol: "https",
            type: "basic",
        });
        const dsNode = new ZoweDatasetNode("[test]: TEST.JCL", vscode.TreeItemCollapsibleState.Expanded, sessNode, sessionwocred);
        dsNode.contextValue = extension.DS_PDS_CONTEXT + extension.FAV_SUFFIX;
        Object.defineProperty(profileLoader.Profiles, "getInstance", {
            value: jest.fn(() => {
                return {
                    allProfiles: [{name: "firstName", profile: {user:undefined, password: undefined}}, {name: "secondName"}],
                    defaultProfile: {name: "firstName"},
                    promptCredentials: jest.fn(()=> {
                        return [undefined, undefined, undefined];
                    }),
                    loadNamedProfile: mockLoadNamedProfile
                };
            })
        });

        showInputBox.mockReturnValueOnce("fake");
        showInputBox.mockReturnValueOnce("fake");
        const spyopenPS = jest.spyOn(extension, "openPS");
        await extension.openPS(dsNode, true, testTree);
        expect(extension.openPS).toHaveBeenCalled();

    });

    describe("refresh USS checking", () => {
        const isDirtyInEditor = jest.fn();
        const openedDocumentInstance = jest.fn();

        const setMocksForNode = (node: ZoweUSSNode) => {
            Object.defineProperty(node, "isDirtyInEditor", {
                get: isDirtyInEditor
            });
            Object.defineProperty(node, "openedDocumentInstance", {
                get: openedDocumentInstance
            });

            node.contextValue = extension.USS_SESSION_CONTEXT;
            node.fullPath = "/u/myuser";
        };
        const resetMocks = () => {
            showErrorMessage.mockReset();
            showTextDocument.mockReset();
            ussFile.mockReset();
            executeCommand.mockReset();
            isDirtyInEditor.mockReset();
            openedDocumentInstance.mockReset();
        };

        it("refreshUSS works correctly for dirty file state, when user didn't cancel file save", async () => {
            const node = new ZoweUSSNode("test-node", vscode.TreeItemCollapsibleState.None, ussNode, null, "/");

            resetMocks();
            setMocksForNode(node);

            const response: brightside.IZosFilesResponse = {
                success: true,
                commandResponse: null,
                apiResponse: {
                    etag: "132"
                }
            };
            ussFile.mockResolvedValue(response);
            isDirtyInEditor.mockReturnValueOnce(true);
            isDirtyInEditor.mockReturnValueOnce(false);
            await node.refreshUSS();

            expect(ussFile.mock.calls.length).toBe(1);
            expect(showTextDocument.mock.calls.length).toBe(2);
            expect(executeCommand.mock.calls.length).toBe(1);
            expect(node.downloaded).toBe(true);
        });
        it("refreshUSS works correctly for dirty file state, when user cancelled file save", async () => {
            const node = new ZoweUSSNode("test-node", vscode.TreeItemCollapsibleState.None, ussNode, null, "/");

            resetMocks();
            setMocksForNode(node);

            const response: brightside.IZosFilesResponse = {
                success: true,
                commandResponse: null,
                apiResponse: {
                    etag: "132"
                }
            };
            ussFile.mockResolvedValueOnce(response);
            isDirtyInEditor.mockReturnValueOnce(true);
            isDirtyInEditor.mockReturnValueOnce(true);
            await node.refreshUSS();

            expect(ussFile.mock.calls.length).toBe(0);
            expect(showTextDocument.mock.calls.length).toBe(1);
            expect(executeCommand.mock.calls.length).toBe(1);
            expect(node.downloaded).toBe(false);
        });
        it("refreshUSS works correctly for not dirty file state", async () => {
            const node = new ZoweUSSNode("test-node", vscode.TreeItemCollapsibleState.None, ussNode, null, "/");

            resetMocks();
            setMocksForNode(node);

            const response: brightside.IZosFilesResponse = {
                success: true,
                commandResponse: null,
                apiResponse: {
                    etag: "132"
                }
            };
            ussFile.mockResolvedValueOnce(response);
            isDirtyInEditor.mockReturnValueOnce(false);
            isDirtyInEditor.mockReturnValueOnce(false);
            await node.refreshUSS();

            expect(ussFile.mock.calls.length).toBe(1);
            expect(showTextDocument.mock.calls.length).toBe(0);
            expect(executeCommand.mock.calls.length).toBe(0);
            expect(node.downloaded).toBe(true);
        });
        it("refreshUSS works correctly with exception thrown in process", async () => {
            const node = new ZoweUSSNode("test-node", vscode.TreeItemCollapsibleState.None, ussNode, null, "/");

            resetMocks();
            setMocksForNode(node);

            ussFile.mockRejectedValueOnce(Error(""));
            isDirtyInEditor.mockReturnValueOnce(true);
            isDirtyInEditor.mockReturnValueOnce(false);
            await node.refreshUSS();

            expect(ussFile.mock.calls.length).toBe(1);
            expect(showTextDocument.mock.calls.length).toBe(1);
            expect(executeCommand.mock.calls.length).toBe(1);
            expect(node.downloaded).toBe(false);
        });
    });

    describe("Add USS Session Unit Test", () => {
        const qpItem: vscode.QuickPickItem = new utils.FilterDescriptor("\uFF0B " + "Create a new filter");

        beforeEach(() => {
            Object.defineProperty(profileLoader.Profiles, "getInstance", {
                value: jest.fn(() => {
                    return {
                        allProfiles: [{name: "firstName"}, {name: "secondName"}],
                        defaultProfile: {name: "firstName"},
                        createNewConnection: jest.fn(()=>{
                            return {newprofile: "fake"};
                        }),
                        listProfile: jest.fn(()=>{
                            return {};
                        }),
                        loadNamedProfile: mockLoadNamedProfile
                    };
                })
            });
            const resolveQuickPickHelper = jest.spyOn(utils, "resolveQuickPickHelper").mockImplementation(
                () => Promise.resolve(qpItem)
            );
        });

        afterEach(() => {
            showQuickPick.mockReset();
            showInputBox.mockReset();
            showInformationMessage.mockReset();
        });

        it("Testing that addZoweSession will cancel if there is no profile name", async () => {
            showQuickPick.mockReset();
            showInputBox.mockReset();
            showInformationMessage.mockReset();
            const entered = undefined;
            // Assert edge condition user cancels the input path box
            createQuickPick.mockReturnValue({
                placeholder: "Choose \"Create new...\" to define a new profile or select an existing profile to Add to the Data Set Explorer",
                activeItems: [qpItem],
                ignoreFocusOut: true,
                items: [qpItem],
                value: entered,
                show: jest.fn(()=>{
                    return {};
                }),
                hide: jest.fn(()=>{
                    return {};
                }),
                onDidAccept: jest.fn(()=>{
                    return {};
                })
            });

            await extension.addZoweSession(testTree);
            expect(showInformationMessage.mock.calls[0][0]).toEqual("Profile Name was not supplied. Operation Cancelled");
        });

        it("Testing that addZoweSession with supplied profile name", async () => {
            const entered = undefined;
            const addZoweSession = jest.spyOn(extension, "addZoweSession");

            // Assert edge condition user cancels the input path box
            createQuickPick.mockReturnValue({
                placeholder: "Choose \"Create new...\" to define a new profile or select an existing profile to Add to the Data Set Explorer",
                activeItems: [qpItem],
                ignoreFocusOut: true,
                items: [qpItem],
                value: entered,
                show: jest.fn(()=>{
                    return {};
                }),
                hide: jest.fn(()=>{
                    return {};
                }),
                onDidAccept: jest.fn(()=>{
                    return {};
                })
            });

            showInputBox.mockReturnValueOnce("fake");
            await extension.addZoweSession(testUSSTree);
            expect(extension.addZoweSession).toHaveBeenCalled();

        });

        it("Testing that addZoweSession with existing profile", async () => {
            const entered = "";
            const addZoweSession = jest.spyOn(extension, "addZoweSession");

            // Assert edge condition user cancels the input path box
            createQuickPick.mockReturnValue({
                placeholder: "Choose \"Create new...\" to define a new profile or select an existing profile to Add to the Data Set Explorer",
                activeItems: [qpItem],
                ignoreFocusOut: true,
                items: [qpItem],
                value: entered,
                label: "firstName",
                show: jest.fn(()=>{
                    return {};
                }),
                hide: jest.fn(()=>{
                    return {};
                }),
                onDidAccept: jest.fn(()=>{
                    return {};
                })
            });

            const resolveQuickPickHelper = jest.spyOn(utils, "resolveQuickPickHelper").mockImplementation(
                () => Promise.resolve(createQuickPick())
            );

            await extension.addZoweSession(testUSSTree);
            expect(extension.addZoweSession).toHaveBeenCalled();
        });

        it("Testing that addZoweSession with supplied resolveQuickPickHelper", async () => {
            const entered = "fake";
            const addZoweSession = jest.spyOn(extension, "addZoweSession");

            // Assert edge condition user cancels the input path box
            createQuickPick.mockReturnValue({
                placeholder: "Choose \"Create new...\" to define a new profile or select an existing profile to Add to the Data Set Explorer",
                activeItems: [qpItem],
                ignoreFocusOut: true,
                items: [qpItem],
                value: entered,
                show: jest.fn(()=>{
                    return {};
                }),
                hide: jest.fn(()=>{
                    return {};
                }),
                onDidAccept: jest.fn(()=>{
                    return {};
                })
            });

            await extension.addZoweSession(testUSSTree);
            expect(extension.addZoweSession).toHaveBeenCalled();

        });

        it("Testing that addZoweSession with undefined profile", async () => {
            const entered = "";
            const addZoweSession = jest.spyOn(extension, "addZoweSession");

            // Assert edge condition user cancels the input path box
            createQuickPick.mockReturnValue({
                placeholder: "Choose \"Create new...\" to define a new profile or select an existing profile to Add to the Data Set Explorer",
                activeItems: [qpItem],
                ignoreFocusOut: true,
                items: [qpItem],
                value: entered,
                label: undefined,
                show: jest.fn(()=>{
                    return {};
                }),
                hide: jest.fn(()=>{
                    return {};
                }),
                onDidAccept: jest.fn(()=>{
                    return {};
                })
            });

            const resolveQuickPickHelper = jest.spyOn(utils, "resolveQuickPickHelper").mockImplementation(
                () => Promise.resolve(createQuickPick())
            );

            await extension.addZoweSession(testUSSTree);
            expect(extension.addZoweSession).toHaveBeenCalled();

        });


        it("Testing that addZoweSession if createNewConnection is invalid", async () => {
            const entered = "fake";
            const addZoweSession = jest.spyOn(extension, "addZoweSession");

            Object.defineProperty(profileLoader.Profiles, "getInstance", {
                value: jest.fn(() => {
                    return {
                        allProfiles: [{name: "firstName"}, {name: "secondName"}],
                        defaultProfile: {name: "firstName"},
                        listProfile: jest.fn(()=>{
                            return {};
                        }),
                        loadNamedProfile: mockLoadNamedProfile
                    };
                })
            });

            // Assert edge condition user cancels the input path box
            createQuickPick.mockReturnValue({
                placeholder: "Choose \"Create new...\" to define a new profile or select an existing profile to Add to the Data Set Explorer",
                activeItems: [qpItem],
                ignoreFocusOut: true,
                items: [qpItem],
                value: entered,
                show: jest.fn(()=>{
                    return {};
                }),
                hide: jest.fn(()=>{
                    return {};
                }),
                onDidAccept: jest.fn(()=>{
                    return {};
                })
            });

            await extension.addZoweSession(testUSSTree);
            expect(extension.addZoweSession).toHaveBeenCalled();

        });

        it("Testing that addZoweSession if listProfile is invalid", async () => {
            const entered = "fake";
            const addZoweSession = jest.spyOn(extension, "addZoweSession");

            Object.defineProperty(profileLoader.Profiles, "getInstance", {
                value: jest.fn(() => {
                    return {
                        allProfiles: [{name: "firstName"}, {name: "secondName"}],
                        defaultProfile: {name: "firstName"},
                        createNewConnection: jest.fn(()=>{
                            return {};
                        }),
                        loadNamedProfile: mockLoadNamedProfile
                    };
                })
            });

            // Assert edge condition user cancels the input path box
            createQuickPick.mockReturnValue({
                placeholder: "Choose \"Create new...\" to define a new profile or select an existing profile to Add to the Data Set Explorer",
                activeItems: [qpItem],
                ignoreFocusOut: true,
                items: [qpItem],
                value: entered,
                show: jest.fn(()=>{
                    return {};
                }),
                hide: jest.fn(()=>{
                    return {};
                }),
                onDidAccept: jest.fn(()=>{
                    return {};
                })
            });

            await extension.addZoweSession(testUSSTree);
            expect(extension.addZoweSession).toHaveBeenCalled();

        });
    });

    it("Testing that refreshAllUSS is executed successfully", async () => {
        const spy = jest.fn(testTree.refresh);
        ussNodeActions.refreshAllUSS(testTree);
        expect(testTree.refresh).toHaveBeenCalled();
    });

    // TODO Node tests
    it("Testing that open is executed successfully", async () => {
        ussFile.mockReset();
        openTextDocument.mockReset();
        showTextDocument.mockReset();
        showErrorMessage.mockReset();
        existsSync.mockReset();
        withProgress.mockReset();

        const node = new ZoweUSSNode("node", vscode.TreeItemCollapsibleState.None, ussNode, null, "/", false, profileOne.name);
        const parent = new ZoweUSSNode("parent", vscode.TreeItemCollapsibleState.Collapsed, ussNode, null, "/", false, profileOne.name);
        const child = new ZoweUSSNode("child", vscode.TreeItemCollapsibleState.None, parent, null, "/parent", false, profileOne.name);

        const isBinSpy = jest.spyOn(ussApi, "isFileTagBinOrAscii");
        existsSync.mockReturnValue(null);
        openTextDocument.mockResolvedValueOnce("test.doc");

        ussFile.mockReturnValueOnce(fileResponse);
        withProgress.mockReturnValue(fileResponse);

        await node.openUSS(false, true, testUSSTree);

        expect(existsSync.mock.calls.length).toBe(1);
        expect(existsSync.mock.calls[0][0]).toBe(path.join(extension.USS_DIR, "/" + extension.getUSSProfile(node) + "/", node.fullPath));
        expect(isFileTagBinOrAscii.mock.calls.length).toBe(1);
        expect(isFileTagBinOrAscii.mock.calls[0][0]).toBe(session);
        expect(isFileTagBinOrAscii.mock.calls[0][1]).toBe(node.fullPath);
        expect(withProgress).toBeCalledWith(
            {
                location: vscode.ProgressLocation.Notification,
                title: "Opening USS file..."
            }, expect.any(Function)
        );
        withProgress(downloadUSSFile);
        expect(withProgress).toBeCalledWith(downloadUSSFile);
        expect(openTextDocument.mock.calls.length).toBe(1);
        expect(openTextDocument.mock.calls[0][0]).toBe(node.getUSSDocumentFilePath());
        expect(showTextDocument.mock.calls.length).toBe(1);
        expect(showTextDocument.mock.calls[0][0]).toBe("test.doc");

        openTextDocument.mockResolvedValueOnce("test.doc");
        const node2 = new ZoweUSSNode("usstest", vscode.TreeItemCollapsibleState.None, ussNode, null, null);

        await node2.openUSS(false, true, testUSSTree);

        ussFile.mockReset();
        openTextDocument.mockReset();
        showTextDocument.mockReset();
        existsSync.mockReset();

        existsSync.mockReturnValue("exists");
        showTextDocument.mockRejectedValueOnce(Error("testError"));

        try {
            await child.openUSS(false, true, testUSSTree);
        } catch (err) {
            // do nothing
        }

        expect(ussFile.mock.calls.length).toBe(0);
        expect(openTextDocument.mock.calls.length).toBe(1);
        expect(openTextDocument.mock.calls[0][0]).toBe(child.getUSSDocumentFilePath());
        expect(showTextDocument.mock.calls.length).toBe(1);
        expect(showErrorMessage.mock.calls.length).toBe(1);
        expect(showErrorMessage.mock.calls[0][0]).toBe("testError");

        const child2 = new ZoweUSSNode("child", vscode.TreeItemCollapsibleState.None, node2, null, null);
        try {
            await child2.openUSS(false, true, testUSSTree);
        } catch (err) {
            // do nothing
        }

        ussFile.mockReset();
        openTextDocument.mockReset();
        showTextDocument.mockReset();
        existsSync.mockReset();
        showErrorMessage.mockReset();

        const badparent = new ZoweUSSNode("parent", vscode.TreeItemCollapsibleState.Collapsed, ussNode, null, null);
        badparent.contextValue = "turnip";
        const brat = new ZoweUSSNode("brat", vscode.TreeItemCollapsibleState.None, badparent, null, null);
        try {
            await brat.openUSS(false, true, testUSSTree);
// tslint:disable-next-line: no-empty
        } catch (err) {
        }
        expect(ussFile.mock.calls.length).toBe(0);
        expect(showErrorMessage.mock.calls.length).toBe(2);
        expect(showErrorMessage.mock.calls[0][0]).toBe("open() called from invalid node.");
        expect(showErrorMessage.mock.calls[1][0]).toBe("open() called from invalid node.");
    });

    // TODO Node tests
    it("Tests that openUSS executes successfully with favored files", async () => {
        ussFile.mockReset();
        openTextDocument.mockReset();
        showTextDocument.mockReset();

        ussFile.mockReturnValueOnce(fileResponse);

        openTextDocument.mockResolvedValueOnce("test.doc");

        // Set up mock favorite session
        const favoriteSession = new ZoweUSSNode("Favorites", vscode.TreeItemCollapsibleState.Collapsed, null, session, null, false, profileOne.name);
        favoriteSession.contextValue = extension.FAVORITE_CONTEXT;

        // Set up favorited nodes (directly under Favorites)
        const favoriteFile = new ZoweUSSNode("favFile", vscode.TreeItemCollapsibleState.None, favoriteSession, null, "/", false, profileOne.name);
        favoriteFile.contextValue = extension.DS_TEXT_FILE_CONTEXT + extension.FAV_SUFFIX;
        const favoriteParent = new ZoweUSSNode("favParent", vscode.TreeItemCollapsibleState.Collapsed, favoriteSession, null, "/",
            false, profileOne.name);
        favoriteParent.contextValue = extension.USS_DIR_CONTEXT + extension.FAV_SUFFIX;
        // Set up child of favoriteDir - make sure we can open the child of a favored directory
        const child = new ZoweUSSNode("favChild", vscode.TreeItemCollapsibleState.Collapsed, favoriteParent, null, "/favDir", false, profileOne.name);
        child.contextValue = extension.DS_TEXT_FILE_CONTEXT;

        // For each node, make sure that code below the log.debug statement is execute
        await favoriteFile.openUSS(false, true, testUSSTree);
        expect(showTextDocument.mock.calls.length).toBe(1);
        showTextDocument.mockReset();
        ussFile.mockReturnValueOnce(fileResponse);
        await child.openUSS(false, true, testUSSTree);
        expect(showTextDocument.mock.calls.length).toBe(1);
        showTextDocument.mockReset();
    });

    // TODO Node tests
    it("Testing that open is executed successfully when chtag says binary", async () => {
        ussFile.mockReset();
        openTextDocument.mockReset();
        showTextDocument.mockReset();
        showErrorMessage.mockReset();
        existsSync.mockReset();
        withProgress.mockReset();

        const node = new ZoweUSSNode("node", vscode.TreeItemCollapsibleState.None, ussNode, null, "/", false, ussNode.getProfileName());
        const parent = new ZoweUSSNode("parent", vscode.TreeItemCollapsibleState.Collapsed, ussNode, null, "/");
        const child = new ZoweUSSNode("child", vscode.TreeItemCollapsibleState.None, parent, null, "/parent");

        isFileTagBinOrAscii.mockReturnValue(true);
        existsSync.mockReturnValue(null);
        openTextDocument.mockResolvedValueOnce("test.doc");

        withProgress.mockReturnValue(fileResponse);

        await node.openUSS(false, true, testUSSTree);

        expect(existsSync.mock.calls.length).toBe(1);
        expect(existsSync.mock.calls[0][0]).toBe(path.join(extension.USS_DIR, "/" + node.getProfileName() + "/", node.fullPath));
        expect(withProgress).toBeCalledWith(
            {
                location: vscode.ProgressLocation.Notification,
                title: "Opening USS file..."
            }, expect.any(Function)
        );
        withProgress(downloadUSSFile);
        expect(withProgress).toBeCalledWith(downloadUSSFile);
        expect(openTextDocument.mock.calls.length).toBe(1);
        expect(openTextDocument.mock.calls[0][0]).toBe(node.getUSSDocumentFilePath());
        expect(showTextDocument.mock.calls.length).toBe(1);
        expect(showTextDocument.mock.calls[0][0]).toBe("test.doc");
    });

        // TODO Node tests
    it("Testing that that openUSS credentials prompt is executed successfully", async () => {
        showQuickPick.mockReset();
        showInputBox.mockReset();
        showTextDocument.mockReset();
        openTextDocument.mockReset();
        const sessionwocred = new brtimperative.Session({
            user: "",
            password: "",
            hostname: "fake",
            port: 443,
            protocol: "https",
            type: "basic",
        });

        ussFile.mockReturnValueOnce(fileResponse);
        const dsNode = new ZoweUSSNode("testSess", vscode.TreeItemCollapsibleState.Expanded, ussNode, sessionwocred, null);
        dsNode.contextValue = extension.USS_SESSION_CONTEXT;
        Object.defineProperty(profileLoader.Profiles, "getInstance", {
            value: jest.fn(() => {
                return {
                    allProfiles: [{name: "firstName", profile: {user:undefined, password: undefined}}, {name: "secondName"}],
                    defaultProfile: {name: "firstName"},
                    promptCredentials: jest.fn(()=> {
                        return ["fake", "fake", "fake"];
                    }),
                    loadNamedProfile: mockLoadNamedProfile
                };
            })
        });

        showInputBox.mockReturnValueOnce("fake");
        showInputBox.mockReturnValueOnce("fake");

        await dsNode.openUSS(false, true, testUSSTree);
        expect(openTextDocument.mock.calls.length).toBe(1);
        expect(showTextDocument.mock.calls.length).toBe(1);
    });

    it("Testing that that openUSS credentials prompt works with favorites", async () => {
        showTextDocument.mockReset();
        openTextDocument.mockReset();
        showQuickPick.mockReset();
        showInputBox.mockReset();
        const sessionwocred = new brtimperative.Session({
            user: "",
            password: "",
            hostname: "fake",
            port: 443,
            protocol: "https",
            type: "basic",
        });
        const dsNode = new ZoweUSSNode("testSess", vscode.TreeItemCollapsibleState.Expanded, ussNode, sessionwocred, null);
        dsNode.contextValue = extension.USS_DIR_CONTEXT + extension.FAV_SUFFIX;
        Object.defineProperty(profileLoader.Profiles, "getInstance", {
            value: jest.fn(() => {
                return {
                    allProfiles: [{name: "firstName", profile: {user:undefined, password: undefined}}, {name: "secondName"}],
                    defaultProfile: {name: "firstName"},
                    promptCredentials: jest.fn(()=> {
                        return ["fake", "fake", "fake"];
                    }),
                    loadNamedProfile: mockLoadNamedProfile
                };
            })
        });

        showInputBox.mockReturnValueOnce("fake");
        showInputBox.mockReturnValueOnce("fake");

        ussFile.mockReturnValueOnce(fileResponse);

        await dsNode.openUSS(false, true, testUSSTree);
        expect(openTextDocument.mock.calls.length).toBe(1);
        expect(showTextDocument.mock.calls.length).toBe(1);
    });

    it("Testing that that openUSS credentials prompt with favorites ends in error", async () => {
        showTextDocument.mockReset();
        openTextDocument.mockReset();
        showQuickPick.mockReset();
        showInputBox.mockReset();
        const sessionwocred = new brtimperative.Session({
            user: "",
            password: "",
            hostname: "fake",
            port: 443,
            protocol: "https",
            type: "basic",
        });
        const dsNode = new ZoweUSSNode("testSess", vscode.TreeItemCollapsibleState.Expanded, ussNode, sessionwocred, null);
        dsNode.contextValue = extension.USS_DIR_CONTEXT + extension.FAV_SUFFIX;
        Object.defineProperty(profileLoader.Profiles, "getInstance", {
            value: jest.fn(() => {
                return {
                    allProfiles: [{name: "firstName", profile: {user:undefined, password: undefined}}, {name: "secondName"}],
                    defaultProfile: {name: "firstName"},
                    promptCredentials: jest.fn(()=> {
                        return [undefined, undefined, undefined];
                    }),
                    loadNamedProfile: mockLoadNamedProfile
                };
            })
        });

        showInputBox.mockReturnValueOnce("fake");
        showInputBox.mockReturnValueOnce("fake");
        const spyopenUSS = jest.spyOn(dsNode, "openUSS");
        await dsNode.openUSS(false, true, testUSSTree);
        expect(dsNode.openUSS).toHaveBeenCalled();
    });

    it("Testing that that openUSS credentials prompt ends in error", async () => {
        showTextDocument.mockReset();
        openTextDocument.mockReset();
        showQuickPick.mockReset();
        showInputBox.mockReset();
        const sessionwocred = new brtimperative.Session({
            user: "",
            password: "",
            hostname: "fake",
            port: 443,
            protocol: "https",
            type: "basic",
        });
        const dsNode = new ZoweUSSNode("testSess", vscode.TreeItemCollapsibleState.Expanded, ussNode, sessionwocred, null);
        dsNode.contextValue = extension.USS_SESSION_CONTEXT;
        Object.defineProperty(profileLoader.Profiles, "getInstance", {
            value: jest.fn(() => {
                return {
                    allProfiles: [{name: "firstName", profile: {user:undefined, password: undefined}}, {name: "secondName"}],
                    defaultProfile: {name: "firstName"},
                    loadNamedProfile: mockLoadNamedProfile
                };
            })
        });

        await dsNode.openUSS(false, true, testUSSTree);
        expect(showErrorMessage.mock.calls.length).toBe(1);
        showQuickPick.mockReset();
        showInputBox.mockReset();
        showInformationMessage.mockReset();
        showErrorMessage.mockReset();
    });


    it("Testing that saveUSSFile is executed successfully", async () => {
        withProgress.mockReset();

        const testDoc: vscode.TextDocument = {
            fileName: path.join(extension.USS_DIR, "usstest", "/u/myuser/testFile"),
            uri: null,
            isUntitled: null,
            languageId: null,
            version: null,
            isDirty: null,
            isClosed: null,
            save: null,
            eol: null,
            lineCount: null,
            lineAt: null,
            offsetAt: null,
            positionAt: null,
            getText: null,
            getWordRangeAtPosition: null,
            validateRange: null,
            validatePosition: null
        };

        const testResponse = {
            success: true,
            commandResponse: "",
            apiResponse: {
                items: []
            }
        };

        fileList.mockResolvedValueOnce(testResponse);
        ussNode.mProfileName = "usstest";
        ussNode.dirty = true;
        const node = new ZoweUSSNode("u/myuser/testFile", vscode.TreeItemCollapsibleState.None, ussNode, null, "/");
        ussNode.children.push(node);
        testUSSTree.getChildren.mockReturnValueOnce([
            new ZoweUSSNode("testFile", vscode.TreeItemCollapsibleState.None, ussNode, null, "/"), sessNode]);
        testResponse.apiResponse.items = [{name: "testFile", mode: "-rwxrwx"}];
        fileToUSSFile.mockReset();
        showErrorMessage.mockReset();
        concatChildNodes.mockReset();
        const mockGetEtag = jest.spyOn(node, "getEtag").mockImplementation(() => "123");
        testResponse.success = true;
        fileToUSSFile.mockResolvedValue(testResponse);
        withProgress.mockReturnValueOnce(testResponse);
        concatChildNodes.mockReturnValueOnce([ussNode.children[0]]);
        await extension.saveUSSFile(testDoc, testUSSTree);

        expect(concatChildNodes.mock.calls.length).toBe(1);
        expect(mockGetEtag).toBeCalledTimes(1);
        expect(mockGetEtag).toReturnWith("123");

        concatChildNodes.mockReset();
        concatChildNodes.mockReturnValueOnce([ussNode.children[0]]);
        testResponse.success = false;
        testResponse.commandResponse = "Save failed";
        fileToUSSFile.mockResolvedValueOnce(testResponse);
        withProgress.mockReturnValueOnce(testResponse);

        await extension.saveUSSFile(testDoc, testUSSTree);

        expect(showErrorMessage.mock.calls.length).toBe(1);
        expect(showErrorMessage.mock.calls[0][0]).toBe("Save failed");

        concatChildNodes.mockReset();
        concatChildNodes.mockReturnValueOnce([ussNode.children[0]]);
        showErrorMessage.mockReset();
        withProgress.mockRejectedValueOnce(Error("Test Error"));

        await extension.saveUSSFile(testDoc, testUSSTree);
        expect(showErrorMessage.mock.calls.length).toBe(1);
        expect(showErrorMessage.mock.calls[0][0]).toBe("Test Error");

        concatChildNodes.mockReset();
        concatChildNodes.mockReturnValueOnce([ussNode.children[0]]);
        showWarningMessage.mockReset();
        testResponse.success = false;
        testResponse.commandResponse = "Rest API failure with HTTP(S) status 412";
        testDoc.getText = jest.fn();
        ussFile.mockReset();
        withProgress.mockRejectedValueOnce(Error("Rest API failure with HTTP(S) status 412"));
        const downloadResponse = {
            success: true,
            commandResponse: "",
            apiResponse: {
                etag: ""
            }
        };
        ussFile.mockResolvedValueOnce(downloadResponse);
        try {
            await extension.saveUSSFile(testDoc, testUSSTree);
        } catch (e) {
            // this is OK. We are interested in the next expect (showWarninMessage) to fullfil
            expect(e.message).toBe("vscode.Position is not a constructor");
        }
        expect(showWarningMessage.mock.calls[0][0]).toBe("Remote file has been modified in the meantime.\nSelect 'Compare' to resolve the conflict.");
    });

    describe("Add Jobs Session Unit Test", () => {
        const qpItem: vscode.QuickPickItem = new utils.FilterDescriptor("\uFF0B " + "Create a new filter");

        beforeEach(() => {
            Object.defineProperty(profileLoader.Profiles, "getInstance", {
                value: jest.fn(() => {
                    return {
                        allProfiles: [{name: "firstName"}, {name: "secondName"}],
                        defaultProfile: {name: "firstName"},
                        createNewConnection: jest.fn(()=>{
                            return {newprofile: "fake"};
                        }),
                        listProfile: jest.fn(()=>{
                            return {};
                        }),
                        loadNamedProfile: mockLoadNamedProfile
                    };
                })
            });
            const resolveQuickPickHelper = jest.spyOn(utils, "resolveQuickPickHelper").mockImplementation(
                () => Promise.resolve(qpItem)
            );
        });

        afterEach(() => {
            showQuickPick.mockReset();
            showInputBox.mockReset();
            showInformationMessage.mockReset();
        });

        it("tests the refresh Jobs Server for prompt credentials", async () => {
            showQuickPick.mockReset();
            showInputBox.mockReset();
            const addJobsSession = jest.spyOn(extension, "refreshJobsServer");
            Object.defineProperty(profileLoader.Profiles, "getInstance", {
                value: jest.fn(() => {
                    return {
                        allProfiles: [{name: "firstName", profile: {user:undefined, password: undefined}}, {name: "secondName"}],
                        defaultProfile: {name: "firstName"},
                        promptCredentials: jest.fn(()=> {
                            return ["fake", "fake", "fake"];
                        }),
                    };
                })
            });
            const sessionwocred = new brtimperative.Session({
                user: "",
                password: "",
                hostname: "fake",
                protocol: "https",
                type: "basic",
            });
            createBasicZosmfSession.mockReturnValue(sessionwocred);
            const newjobNode = new Job("jobtest", vscode.TreeItemCollapsibleState.Expanded, jobNode, sessionwocred, iJob, jobNode.getProfile());
            newjobNode.contextValue = "server";
            newjobNode.contextValue = "server";
            await extension.refreshJobsServer(newjobNode, testJobsTree);
            expect(extension.refreshJobsServer).toHaveBeenCalled();
        });

        it("tests the refresh Jobs Server for prompt credentials, favorites route", async () => {
            showQuickPick.mockReset();
            showInputBox.mockReset();
            const addJobsSession = jest.spyOn(extension, "refreshJobsServer");
            Object.defineProperty(profileLoader.Profiles, "getInstance", {
                value: jest.fn(() => {
                    return {
                        allProfiles: [{name: "firstName", profile: {user:undefined, password: undefined}}, {name: "secondName"}],
                        defaultProfile: {name: "firstName"},
                        promptCredentials: jest.fn(()=> {
                            return ["fake", "fake", "fake"];
                        }),
                    };
                })
            });
            const sessionwocred = new brtimperative.Session({
                user: "",
                password: "",
                hostname: "fake",
                protocol: "https",
                type: "basic",
            });
            createBasicZosmfSession.mockReturnValue(sessionwocred);
            const newjobNode = new Job("jobtest", vscode.TreeItemCollapsibleState.Expanded, jobNode, sessionwocred, iJob, jobNode.getProfile());
            newjobNode.contextValue = extension.JOBS_SESSION_CONTEXT + extension.FAV_SUFFIX;
            await extension.refreshJobsServer(newjobNode, testJobsTree);
            expect(extension.refreshJobsServer).toHaveBeenCalled();
        });

        it("tests the refresh Jobs Server for prompt credentials with favorites that ends in error", async () => {
            showQuickPick.mockReset();
            showInputBox.mockReset();
            const addJobsSession = jest.spyOn(extension, "refreshJobsServer");
            Object.defineProperty(profileLoader.Profiles, "getInstance", {
                value: jest.fn(() => {
                    return {
                        allProfiles: [{name: "firstName", profile: {user:undefined, password: undefined}}, {name: "secondName"}],
                        defaultProfile: {name: "firstName"},
                        promptCredentials: jest.fn(()=> {
                            return [undefined, undefined, undefined];
                        }),
                    };
                })
            });
            const sessionwocred = new brtimperative.Session({
                user: "",
                password: "",
                hostname: "fake",
                protocol: "https",
                type: "basic",
            });
            createBasicZosmfSession.mockReturnValue(sessionwocred);
            const newjobNode = new Job("jobtest", vscode.TreeItemCollapsibleState.Expanded, jobNode, sessionwocred, iJob, jobNode.getProfile());
            newjobNode.contextValue = extension.JOBS_SESSION_CONTEXT + extension.FAV_SUFFIX;
            const spyopenPS = jest.spyOn(extension, "refreshJobsServer");
            await extension.refreshJobsServer(newjobNode, testJobsTree);
            expect(extension.refreshJobsServer).toHaveBeenCalled();
        });

        it("tests the refresh Jobs Server", async () => {
            showQuickPick.mockReset();
            showInputBox.mockReset();
            const addJobsSession = jest.spyOn(extension, "refreshJobsServer");
            Object.defineProperty(profileLoader.Profiles, "getInstance", {
                value: jest.fn(() => {
                    return {
                        allProfiles: [{name: "firstName", profile: {user:undefined, password: undefined}}, {name: "secondName"}],
                        defaultProfile: {name: "firstName"},
                        promptCredentials: jest.fn(()=> {
                            return ["fake", "fake", "fake"];
                        }),
                    };
                })
            });

            createBasicZosmfSession.mockReturnValue(session);
            const newjobNode = new Job("jobtest", vscode.TreeItemCollapsibleState.Expanded, jobNode, session, iJob, jobNode.getProfile());
            newjobNode.contextValue = "server";
            newjobNode.contextValue = "server";
            await extension.refreshJobsServer(newjobNode, testJobsTree);
            expect(extension.refreshJobsServer).toHaveBeenCalled();
        });

        it("tests the refresh Jobs Server with invalid prompt credentials", async () => {
            showQuickPick.mockReset();
            showInputBox.mockReset();
            const addJobsSession = jest.spyOn(extension, "refreshJobsServer");
            Object.defineProperty(profileLoader.Profiles, "getInstance", {
                value: jest.fn(() => {
                    return {
                        allProfiles: [{name: "firstName", profile: {user:undefined, password: undefined}}, {name: "secondName"}],
                        defaultProfile: {name: "firstName"},
                    };
                })
            });

            const sessionwocred = new brtimperative.Session({
                user: "",
                password: "",
                hostname: "fake",
                protocol: "https",
                type: "basic",
            });
            createBasicZosmfSession.mockReturnValue(sessionwocred);
            const newjobNode = new Job("jobtest", vscode.TreeItemCollapsibleState.Expanded, jobNode, sessionwocred, iJob, jobNode.getProfile());
            newjobNode.contextValue = "server";
            newjobNode.contextValue = "server";
            await extension.refreshJobsServer(newjobNode, testJobsTree);
            expect(extension.refreshJobsServer).toHaveBeenCalled();
        });

        it("Testing that addJobsSession will cancel if there is no profile name", async () => {
            const entered = undefined;

            // Assert edge condition user cancels the input path box
            createQuickPick.mockReturnValue({
                placeholder: "Choose \"Create new...\" to define a new profile or select an existing profile to Add to the Data Set Explorer",
                activeItems: [qpItem],
                ignoreFocusOut: true,
                items: [qpItem],
                value: entered,
                show: jest.fn(()=>{
                    return {};
                }),
                hide: jest.fn(()=>{
                    return {};
                }),
                onDidAccept: jest.fn(()=>{
                    return {};
                })
            });

            await extension.addZoweSession(testJobsTree);
            expect(showInformationMessage.mock.calls[0][0]).toEqual("Profile Name was not supplied. Operation Cancelled");
        });

        it("Testing that addJobsSession with supplied profile name", async () => {
            const entered = undefined;
            const addJobsSession = jest.spyOn(extension, "addZoweSession");

            // Assert edge condition user cancels the input path box
            createQuickPick.mockReturnValue({
                placeholder: "Choose \"Create new...\" to define a new profile or select an existing profile to Add to the Data Set Explorer",
                activeItems: [qpItem],
                ignoreFocusOut: true,
                items: [qpItem],
                value: entered,
                show: jest.fn(()=>{
                    return {};
                }),
                hide: jest.fn(()=>{
                    return {};
                }),
                onDidAccept: jest.fn(()=>{
                    return {};
                })
            });

            showInputBox.mockReturnValueOnce("fake");
            await extension.addZoweSession(testJobsTree);
            expect(extension.addZoweSession).toHaveBeenCalled();

        });

        it("Testing that addJobsSession with existing profile", async () => {
            const entered = "";
            const addJobsSession = jest.spyOn(extension, "addZoweSession");

            // Assert edge condition user cancels the input path box
            createQuickPick.mockReturnValue({
                placeholder: "Choose \"Create new...\" to define a new profile or select an existing profile to Add to the Data Set Explorer",
                activeItems: [qpItem],
                ignoreFocusOut: true,
                items: [qpItem],
                value: entered,
                label: "firstName",
                show: jest.fn(()=>{
                    return {};
                }),
                hide: jest.fn(()=>{
                    return {};
                }),
                onDidAccept: jest.fn(()=>{
                    return {};
                })
            });

            const resolveQuickPickHelper = jest.spyOn(utils, "resolveQuickPickHelper").mockImplementation(
                () => Promise.resolve(createQuickPick())
            );

            await extension.addZoweSession(testJobsTree);
            expect(extension.addZoweSession).toHaveBeenCalled();
        });

        it("Testing that addJobsSession with supplied resolveQuickPickHelper", async () => {
            const entered = "fake";
            const addJobsSession = jest.spyOn(extension, "addZoweSession");

            // Assert edge condition user cancels the input path box
            createQuickPick.mockReturnValue({
                placeholder: "Choose \"Create new...\" to define a new profile or select an existing profile to Add to the Data Set Explorer",
                activeItems: [qpItem],
                ignoreFocusOut: true,
                items: [qpItem],
                value: entered,
                show: jest.fn(()=>{
                    return {};
                }),
                hide: jest.fn(()=>{
                    return {};
                }),
                onDidAccept: jest.fn(()=>{
                    return {};
                })
            });

            await extension.addZoweSession(testJobsTree);
            expect(extension.addZoweSession).toHaveBeenCalled();

        });

        it("Testing that addJobsSession with undefined profile", async () => {
            const entered = "";
            const addJobsSession = jest.spyOn(extension, "addZoweSession");

            // Assert edge condition user cancels the input path box
            createQuickPick.mockReturnValue({
                placeholder: "Choose \"Create new...\" to define a new profile or select an existing profile to Add to the Data Set Explorer",
                activeItems: [qpItem],
                ignoreFocusOut: true,
                items: [qpItem],
                value: entered,
                label: undefined,
                show: jest.fn(()=>{
                    return {};
                }),
                hide: jest.fn(()=>{
                    return {};
                }),
                onDidAccept: jest.fn(()=>{
                    return {};
                })
            });

            const resolveQuickPickHelper = jest.spyOn(utils, "resolveQuickPickHelper").mockImplementation(
                () => Promise.resolve(createQuickPick())
            );

            await extension.addZoweSession(testJobsTree);
            expect(extension.addZoweSession).toHaveBeenCalled();

        });


        it("Testing that addJobsSession if createNewConnection is invalid", async () => {
            const entered = "fake";
            const addJobsSession = jest.spyOn(extension, "addZoweSession");

            Object.defineProperty(profileLoader.Profiles, "getInstance", {
                value: jest.fn(() => {
                    return {
                        allProfiles: [{name: "firstName"}, {name: "secondName"}],
                        defaultProfile: {name: "firstName"},
                        listProfile: jest.fn(()=>{
                            return {};
                        }),
                        loadNamedProfile: mockLoadNamedProfile
                    };
                })
            });

            // Assert edge condition user cancels the input path box
            createQuickPick.mockReturnValue({
                placeholder: "Choose \"Create new...\" to define a new profile or select an existing profile to Add to the Data Set Explorer",
                activeItems: [qpItem],
                ignoreFocusOut: true,
                items: [qpItem],
                value: entered,
                show: jest.fn(()=>{
                    return {};
                }),
                hide: jest.fn(()=>{
                    return {};
                }),
                onDidAccept: jest.fn(()=>{
                    return {};
                })
            });

            await extension.addZoweSession(testJobsTree);
            expect(extension.addZoweSession).toHaveBeenCalled();

        });

        it("Testing that addJobsSession if listProfile is invalid", async () => {
            const entered = "fake";
            const addJobsSession = jest.spyOn(extension, "addZoweSession");

            Object.defineProperty(profileLoader.Profiles, "getInstance", {
                value: jest.fn(() => {
                    return {
                        allProfiles: [{name: "firstName"}, {name: "secondName"}],
                        defaultProfile: {name: "firstName"},
                        createNewConnection: jest.fn(()=>{
                            return {};
                        }),
                        loadNamedProfile: mockLoadNamedProfile
                    };
                })
            });

            // Assert edge condition user cancels the input path box
            createQuickPick.mockReturnValue({
                placeholder: "Choose \"Create new...\" to define a new profile or select an existing profile to Add to the Data Set Explorer",
                activeItems: [qpItem],
                ignoreFocusOut: true,
                items: [qpItem],
                value: entered,
                show: jest.fn(()=>{
                    return {};
                }),
                hide: jest.fn(()=>{
                    return {};
                }),
                onDidAccept: jest.fn(()=>{
                    return {};
                })
            });

            await extension.addZoweSession(testJobsTree);
            expect(extension.addZoweSession).toHaveBeenCalled();

        });
    });

    it("tests that the prefix is set correctly on the job", async () => {
        showInformationMessage.mockReset();
        showInputBox.mockReset();

        const node = new Job("job", vscode.TreeItemCollapsibleState.None, null, session, null, null);

        showInputBox.mockReturnValueOnce("*");
        await extension.setPrefix(node, testJobsTree);

        expect(showInputBox.mock.calls.length).toBe(1);
        expect(showInputBox.mock.calls[0][0]).toEqual({
            prompt: "Prefix"
        });
        expect(showInformationMessage.mock.calls.length).toBe(0);
    });

    it("tests that the owner is set correctly on the job", async () => {
        showInformationMessage.mockReset();
        showInputBox.mockReset();

        const node = new Job("job", vscode.TreeItemCollapsibleState.None, null, session, iJob, profileOne);

        showInputBox.mockReturnValueOnce("OWNER");
        await extension.setOwner(node, testJobsTree);

        expect(showInputBox.mock.calls.length).toBe(1);
        expect(showInputBox.mock.calls[0][0]).toEqual({
            prompt: "Owner",
        });
        expect(showInformationMessage.mock.calls.length).toBe(0);
    });

    it("tests that the spool content is opened in a new document", async () => {
        showTextDocument.mockReset();
        openTextDocument.mockReset();
        await extension.getSpoolContent("sessionName", iJobFile);
        expect(showTextDocument.mock.calls.length).toBe(1);
    });

    it("tests that the spool content is not opened in a new document", async () => {
        Object.defineProperty(profileLoader.Profiles, "getInstance", {
            value: jest.fn(() => {
                return {
                    allProfiles: [{name: "firstName", profile: {user:undefined, password: undefined}}, {name: "secondName"}],
                    defaultProfile: {name: "firstName"},
                    loadNamedProfile: mockLoadNamedProfile,
                    promptCredentials: jest.fn(()=> {
                        return ["fake", "fake", "fake"];
                    }),
                };
            })
        });
        showErrorMessage.mockReset();
        showTextDocument.mockReset();
        openTextDocument.mockReset();
        await extension.getSpoolContent(undefined, undefined);
        expect(showErrorMessage.mock.calls.length).toBe(1);
    });

    it("tests that the spool content credentials prompt is executed successfully", async () => {
        showTextDocument.mockReset();
        openTextDocument.mockReset();
        const sessionwocred = new brtimperative.Session({
            user: "",
            password: "",
            hostname: "fake",
            port: 443,
            protocol: "https",
            type: "basic",
        });
        createBasicZosmfSession.mockReturnValue(sessionwocred);
        const newjobNode = new Job("jobtest", vscode.TreeItemCollapsibleState.Expanded, jobNode, sessionwocred, iJob, jobNode.getProfile());
        newjobNode.contextValue = extension.JOBS_SESSION_CONTEXT;
        Object.defineProperty(profileLoader.Profiles, "getInstance", {
            value: jest.fn(() => {
                return {
                    allProfiles: [{name: "firstName", profile: {user:undefined, password: undefined}}, {name: "secondName"}],
                    defaultProfile: {name: "firstName"},
                    loadNamedProfile: mockLoadNamedProfile,
                    promptCredentials: jest.fn(()=> {
                        return ["fake", "fake", "fake"];
                    }),
                };
            })
        });

        showInputBox.mockReturnValueOnce("fake");
        showInputBox.mockReturnValueOnce("fake");

        await extension.getSpoolContent(newjobNode.label, iJobFile);
        expect(showTextDocument.mock.calls.length).toBe(1);
    });

    it("tests that the spool content credentials prompt ends in error", async () => {
        showTextDocument.mockReset();
        openTextDocument.mockReset();
        const sessionwocred = new brtimperative.Session({
            user: "",
            password: "",
            hostname: "fake",
            port: 443,
            protocol: "https",
            type: "basic",
        });
        createBasicZosmfSession.mockReturnValue(sessionwocred);
        const newjobNode = new Job("jobtest", vscode.TreeItemCollapsibleState.Expanded, jobNode, sessionwocred, iJob, jobNode.getProfile());
        newjobNode.contextValue = extension.JOBS_SESSION_CONTEXT;
        Object.defineProperty(profileLoader.Profiles, "getInstance", {
            value: jest.fn(() => {
                return {
                    allProfiles: [{name: "firstName", profile: {user:undefined, password: undefined}}, {name: "secondName"}],
                    defaultProfile: {name: "firstName"},
                    loadNamedProfile: mockLoadNamedProfile
                };
            })
        });

        await extension.getSpoolContent(newjobNode.label, iJobFile);
        expect(showErrorMessage.mock.calls.length).toBe(1);
        showErrorMessage.mockReset();
    });

    it("tests that a stop command is issued", async () => {
        showInformationMessage.mockReset();
        issueSimple.mockReturnValueOnce({commandResponse: "fake response"});
        await extension.stopCommand(jobNode);
        expect(showInformationMessage.mock.calls.length).toBe(1);
        expect(showInformationMessage.mock.calls[0][0]).toEqual(
            "Command response: fake response"
        );
    });

    it("tests that a stop command is not issued", async () => {
        showInformationMessage.mockReset();
        issueSimple.mockReturnValueOnce({commandResponse: "fake response"});
        await extension.stopCommand(undefined);
        expect(showErrorMessage.mock.calls.length).toBe(1);
    });

    it("tests that a modify command is issued", async () => {
        showInformationMessage.mockReset();
        showInputBox.mockReset();
        showInputBox.mockReturnValue("modify");
        issueSimple.mockReturnValueOnce({commandResponse: "fake response"});
        await extension.modifyCommand(jobNode);
        expect(showInformationMessage.mock.calls.length).toBe(1);
        expect(showInformationMessage.mock.calls[0][0]).toEqual(
            "Command response: fake response"
        );
    });

    it("tests that a modify command is not issued", async () => {
        showInformationMessage.mockReset();
        showInputBox.mockReset();
        showInputBox.mockReturnValue("modify");
        issueSimple.mockReturnValueOnce({commandResponse: "fake response"});
        await extension.modifyCommand(undefined);
        expect(showErrorMessage.mock.calls.length).toBe(1);
    });

    it("tests that the spool is downloaded", async () => {
        const fileUri = {fsPath: "/tmp/foo"};
        showOpenDialog.mockReturnValue([fileUri]);
        const downloadFileSpy = jest.spyOn(jesApi, "downloadSpoolContent");
        await extension.downloadSpool(jobNode);
        expect(showOpenDialog).toBeCalled();
        expect(downloadFileSpy).toBeCalled();
        expect(downloadFileSpy.mock.calls[0][0]).toEqual(
            {
                jobid: jobNode.job.jobid,
                jobname: jobNode.job.jobname,
                outDir: fileUri.fsPath
            }
        );
    });

    it("tests that the spool is not downloaded", async () => {
        const fileUri = {fsPath: "/tmp/foo"};
        showOpenDialog.mockReturnValue([fileUri]);
        await extension.downloadSpool(undefined);
        expect(showErrorMessage.mock.calls.length).toBe(1);
    });

    it("tests that the jcl is downloaded", async () => {
        getJclForJob.mockReset();
        openTextDocument.mockReset();
        showTextDocument.mockReset();
        await extension.downloadJcl(jobNode);
        expect(getJclForJob).toBeCalled();
        expect(openTextDocument).toBeCalled();
        expect(showTextDocument).toBeCalled();
    });

    it("tests that the jcl is not downloaded", async () => {
        getJclForJob.mockReset();
        openTextDocument.mockReset();
        showTextDocument.mockReset();
        await extension.downloadJcl(undefined);
        expect(showErrorMessage.mock.calls.length).toBe(1);
    });

    it("tests that the jcl is submitted", async () => {
        showInformationMessage.mockReset();
        createBasicZosmfSession.mockReturnValue(session);
        submitJcl.mockReturnValue(iJob);
        testTree.getChildren.mockReturnValueOnce([new ZoweDatasetNode("node", vscode.TreeItemCollapsibleState.None, sessNode, null), sessNode]);
        await extension.submitJcl(testTree);
        expect(submitJcl).toBeCalled();
        expect(showInformationMessage).toBeCalled();
        expect(showInformationMessage.mock.calls.length).toBe(1);
        expect(showInformationMessage.mock.calls[0][0]).toEqual("Job submitted [JOB1234](command:zowe.setJobSpool?%5Bnull%2C%22JOB1234%22%5D)");
    });

    it("tests that a pds member is submitted", async () => {
        showErrorMessage.mockReset();
        const rootNode = new ZoweDatasetNode("sessionRoot", vscode.TreeItemCollapsibleState.Collapsed, null, session);
        rootNode.contextValue = extension.DS_SESSION_CONTEXT;
        const file = new ZoweDatasetNode("file", vscode.TreeItemCollapsibleState.Collapsed, rootNode, null);
        file.contextValue = "file";
        const subNode = new ZoweDatasetNode(extension.DS_PDS_CONTEXT, vscode.TreeItemCollapsibleState.Collapsed, rootNode, null);
        const member = new ZoweDatasetNode(extension.DS_MEMBER_CONTEXT, vscode.TreeItemCollapsibleState.None, subNode, null);
        const favorite = new ZoweDatasetNode("Favorites", vscode.TreeItemCollapsibleState.Collapsed, rootNode, null);
        favorite.contextValue = extension.FAVORITE_CONTEXT;
        const favoriteSubNode = new ZoweDatasetNode("[test]: TEST.JCL", vscode.TreeItemCollapsibleState.Collapsed, favorite, null);
        favoriteSubNode.contextValue = extension.DS_PDS_CONTEXT + extension.FAV_SUFFIX;
        const favoritemember = new ZoweDatasetNode(extension.DS_PDS_CONTEXT, vscode.TreeItemCollapsibleState.Collapsed, favoriteSubNode, null);
        favoritemember.contextValue = extension.DS_MEMBER_CONTEXT;
        const gibberish = new ZoweDatasetNode("gibberish", vscode.TreeItemCollapsibleState.Collapsed, rootNode, null);
        gibberish.contextValue = "gibberish";
        const gibberishSubNode = new ZoweDatasetNode("gibberishmember", vscode.TreeItemCollapsibleState.Collapsed, gibberish, null);
        submitJob.mockReturnValue(iJob);

        // pds member
        showInformationMessage.mockReset();
        submitJob.mockReset();
        submitJob.mockReturnValue(iJob);
        await extension.submitMember(member);
        expect(submitJob.mock.calls.length).toBe(1);
        expect(submitJob.mock.calls[0][1]).toEqual("pds(member)");
        expect(showInformationMessage.mock.calls.length).toBe(1);
        expect(showInformationMessage.mock.calls[0][0]).toEqual(
            "Job submitted [JOB1234](command:zowe.setJobSpool?%5B%22sessionRoot%22%2C%22JOB1234%22%5D)");

        // file node
        showInformationMessage.mockReset();
        submitJob.mockReset();
        submitJob.mockReturnValue(iJob);
        await extension.submitMember(file);
        expect(submitJob.mock.calls.length).toBe(1);
        expect(submitJob.mock.calls[0][1]).toEqual("file");
        expect(showInformationMessage.mock.calls.length).toBe(1);
        expect(showInformationMessage.mock.calls[0][0]).toEqual(
            "Job submitted [JOB1234](command:zowe.setJobSpool?%5B%22sessionRoot%22%2C%22JOB1234%22%5D)");

        // favorite member
        showInformationMessage.mockReset();
        submitJob.mockReset();
        submitJob.mockReturnValue(iJob);
        favoriteSubNode.contextValue = extension.DS_PDS_CONTEXT + extension.FAV_SUFFIX;
        await extension.submitMember(favoritemember);
        expect(submitJob.mock.calls.length).toBe(1);
        expect(submitJob.mock.calls[0][1]).toEqual("TEST.JCL(pds)");
        expect(showInformationMessage.mock.calls.length).toBe(1);
        expect(showInformationMessage.mock.calls[0][0]).toEqual(
            "Job submitted [JOB1234](command:zowe.setJobSpool?%5B%22test%22%2C%22JOB1234%22%5D)");

        // favorite
        showInformationMessage.mockReset();
        submitJob.mockReset();
        submitJob.mockReturnValue(iJob);
        favoriteSubNode.contextValue = extension.DS_PDS_CONTEXT + extension.FAV_SUFFIX;
        await extension.submitMember(favoriteSubNode);
        expect(submitJob.mock.calls.length).toBe(1);
        expect(submitJob.mock.calls[0][1]).toEqual("TEST.JCL");
        expect(showInformationMessage.mock.calls.length).toBe(1);
        expect(showInformationMessage.mock.calls[0][0]).toEqual(
            "Job submitted [JOB1234](command:zowe.setJobSpool?%5B%22test%22%2C%22JOB1234%22%5D)");

        // gibberish
        showInformationMessage.mockReset();
        submitJob.mockReset();
        submitJob.mockReturnValue(iJob);
        try {
            await extension.submitMember(gibberishSubNode);
        } catch (e) {
            expect(e.message).toEqual("submitMember() called from invalid node.");
        }
        expect(showInformationMessage).not.toBeCalled();
        expect(showErrorMessage.mock.calls.length).toBe(1);
        expect(showErrorMessage.mock.calls[0][0]).toEqual("submitMember() called from invalid node.");
    });

    it("Tests that temp folder handles default preference", () => {
        mkdirSync.mockReset();
        moveSync.mockReset();
        // Possibly remove `existsSync` from here and subsequent tests, when implementing "multiple occurrences"
        existsSync.mockReset();
        existsSync.mockReturnValue(true);

        const originalPreferencePath = "";
        const updatedPreferencePath = "/testing";
        const defaultPreference = extension.BRIGHTTEMPFOLDER;

        extension.moveTempFolder(originalPreferencePath, updatedPreferencePath);
        // tslint:disable-next-line: no-magic-numbers
        expect(mkdirSync.mock.calls.length).toBe(3);
        expect(mkdirSync.mock.calls[0][0]).toBe(extension.BRIGHTTEMPFOLDER);
        expect(moveSync.mock.calls.length).toBe(1);
        expect(moveSync.mock.calls[0][0]).toBe(defaultPreference);
        expect(moveSync.mock.calls[0][1]).toBe(path.join(path.sep, "testing", "temp"));
    });

    it("Tests that temp folder is moved successfully", () => {
        mkdirSync.mockReset();
        moveSync.mockReset();
        existsSync.mockReset();
        existsSync.mockReturnValue(true);

        const originalPreferencePath = "/test/path";
        const updatedPreferencePath = "/new/test/path";

        extension.moveTempFolder(originalPreferencePath, updatedPreferencePath);
        // tslint:disable-next-line: no-magic-numbers
        expect(mkdirSync.mock.calls.length).toBe(3);
        expect(mkdirSync.mock.calls[0][0]).toBe(extension.BRIGHTTEMPFOLDER);
        expect(moveSync.mock.calls.length).toBe(1);
        expect(moveSync.mock.calls[0][0]).toBe(path.join(path.sep, "test", "path", "temp"));
        expect(moveSync.mock.calls[0][1]).toBe(path.join(path.sep, "new", "test", "path", "temp"));
    });

    it("Tests that temp folder error thrown 1", () => {
        mkdirSync.mockReset();
        moveSync.mockReset();
        existsSync.mockReset();
        showErrorMessage.mockReset();
        existsSync.mockReturnValueOnce(false);

        const originalPreferencePath = "/err/path";
        const updatedPreferencePath = "/err/test/path";
        mkdirSync.mockImplementationOnce(() => {
            throw (Error("testAsError 1"));
        });
        extension.moveTempFolder(originalPreferencePath, updatedPreferencePath);
        expect(showErrorMessage.mock.calls.length).toBe(1);
        expect(showErrorMessage.mock.calls[0][0]).toEqual("Error encountered when creating temporary folder! testAsError 1");
    });

    it("Tests that temp folder error thrown 2", () => {
        mkdirSync.mockReset();
        moveSync.mockReset();
        existsSync.mockReset();
        showErrorMessage.mockReset();
        existsSync.mockReturnValueOnce(true);
        existsSync.mockReturnValueOnce(false);
        existsSync.mockReturnValueOnce(true);

        const originalPreferencePath = "/err2/path";
        const updatedPreferencePath = "/err2/test/path";
        moveSync.mockImplementationOnce(() => {
            throw (Error("testAsError 2"));
        });
        extension.moveTempFolder(originalPreferencePath, updatedPreferencePath);
        expect(showErrorMessage.mock.calls.length).toBe(1);
        expect(showErrorMessage.mock.calls[0][0]).toEqual("testAsError 2");
    });

    it("Tests that temp folder does not update on duplicate preference", () => {
        mkdirSync.mockReset();
        moveSync.mockReset();

        const originalPreferencePath = "/test/path";
        const updatedPreferencePath = "/test/path";

        extension.moveTempFolder(originalPreferencePath, updatedPreferencePath);
        // tslint:disable-next-line: no-magic-numbers
        expect(mkdirSync.mock.calls.length).toBe(3);
        expect(mkdirSync.mock.calls[0][0]).toBe(extension.BRIGHTTEMPFOLDER);
        expect(moveSync.mock.calls.length).toBe(0);
    });

    // To Do: When supporting "multiple instances", possibly remove this test
    it("Tests that moving temp folder does not show error, if already moved by another Instance", () => {
        mkdirSync.mockReset();
        moveSync.mockReset();

        existsSync.mockReset();
        // Needs to mock once for each path
        existsSync.mockReturnValue(true);
        existsSync.mockReturnValue(true);
        existsSync.mockReturnValue(false);

        const originalPreferencePath = "/invalid/path";
        const updatedPreferencePath = "/test/path";

        extension.moveTempFolder(originalPreferencePath, updatedPreferencePath);
        // tslint:disable-next-line: no-magic-numbers
        expect(mkdirSync.mock.calls.length).toBe(3);
        expect(moveSync.mock.calls.length).toBe(0);

    });

    it("Testing that the add Suffix for datasets works", async () => {
        extension.defineGlobals("/test/path/");
        let node = new ZoweDatasetNode("AUSER.TEST.JCL(member)", vscode.TreeItemCollapsibleState.None, sessNode, null);
        expect(extension.getDocumentFilePath(node.label, node)).toBe(path.join(path.sep,
            "test", "path", "temp", "_D_", "sestest", "AUSER.TEST.JCL(member).jcl"));
        node = new ZoweDatasetNode("AUSER.TEST.ASM(member)", vscode.TreeItemCollapsibleState.None, sessNode, null);
        expect(extension.getDocumentFilePath(node.label, node)).toBe(path.join(path.sep,
            "test", "path", "temp", "_D_", "sestest", "AUSER.TEST.ASM(member).asm"));
        node = new ZoweDatasetNode("AUSER.COBOL.TEST(member)", vscode.TreeItemCollapsibleState.None, sessNode, null);
        expect(extension.getDocumentFilePath(node.label, node)).toBe(path.join(path.sep,
            "test", "path", "temp", "_D_", "sestest", "AUSER.COBOL.TEST(member).cbl"));
        node = new ZoweDatasetNode("AUSER.PROD.PLI(member)", vscode.TreeItemCollapsibleState.None, sessNode, null);
        expect(extension.getDocumentFilePath(node.label, node)).toBe(path.join(path.sep,
            "test", "path", "temp", "_D_", "sestest", "AUSER.PROD.PLI(member).pli"));
        node = new ZoweDatasetNode("AUSER.PROD.PLX(member)", vscode.TreeItemCollapsibleState.None, sessNode, null);
        expect(extension.getDocumentFilePath(node.label, node)).toBe(path.join(path.sep,
            "test", "path", "temp", "_D_", "sestest", "AUSER.PROD.PLX(member).pli"));
        node = new ZoweDatasetNode("AUSER.PROD.SH(member)", vscode.TreeItemCollapsibleState.None, sessNode, null);
        expect(extension.getDocumentFilePath(node.label, node)).toBe(path.join(path.sep,
            "test", "path", "temp", "_D_", "sestest", "AUSER.PROD.SH(member).sh"));
        node = new ZoweDatasetNode("AUSER.REXX.EXEC(member)", vscode.TreeItemCollapsibleState.None, sessNode, null);
        expect(extension.getDocumentFilePath(node.label, node)).toBe(path.join(path.sep,
            "test", "path", "temp", "_D_", "sestest", "AUSER.REXX.EXEC(member).rexx"));
        node = new ZoweDatasetNode("AUSER.TEST.XML(member)", vscode.TreeItemCollapsibleState.None, sessNode, null);
        expect(extension.getDocumentFilePath(node.label, node)).toBe(path.join(path.sep,
            "test", "path", "temp", "_D_", "sestest", "AUSER.TEST.XML(member).xml"));

        node = new ZoweDatasetNode("AUSER.TEST.XML", vscode.TreeItemCollapsibleState.None, sessNode, null);
        expect(extension.getDocumentFilePath(node.label, node)).toBe(path.join(path.sep,
            "test", "path", "temp", "_D_", "sestest", "AUSER.TEST.XML.xml"));
        node = new ZoweDatasetNode("AUSER.TEST.TXML", vscode.TreeItemCollapsibleState.None, sessNode, null);
        expect(extension.getDocumentFilePath(node.label, node)).toBe(path.join(path.sep,
            "test", "path", "temp", "_D_", "sestest", "AUSER.TEST.TXML"));
        node = new ZoweDatasetNode("AUSER.XML.TGML", vscode.TreeItemCollapsibleState.None, sessNode, null);
        expect(extension.getDocumentFilePath(node.label, node)).toBe(path.join(path.sep,
            "test", "path", "temp", "_D_", "sestest", "AUSER.XML.TGML.xml"));
        node = new ZoweDatasetNode("AUSER.XML.ASM", vscode.TreeItemCollapsibleState.None, sessNode, null);
        expect(extension.getDocumentFilePath(node.label, node)).toBe(path.join(path.sep,
            "test", "path", "temp", "_D_", "sestest", "AUSER.XML.ASM.asm"));
        node = new ZoweDatasetNode("AUSER", vscode.TreeItemCollapsibleState.None, sessNode, null);
        expect(extension.getDocumentFilePath(node.label, node)).toBe(path.join(path.sep,
            "test", "path", "temp", "_D_", "sestest", "AUSER"));
        node = new ZoweDatasetNode("AUSER.XML.TEST(member)", vscode.TreeItemCollapsibleState.None, sessNode, null);
        expect(extension.getDocumentFilePath(node.label, node)).toBe(path.join(path.sep,
            "test", "path", "temp", "_D_", "sestest", "AUSER.XML.TEST(member).xml"));
        node = new ZoweDatasetNode("XML.AUSER.TEST(member)", vscode.TreeItemCollapsibleState.None, sessNode, null);
        expect(extension.getDocumentFilePath(node.label, node)).toBe(path.join(path.sep,
            "test", "path", "temp", "_D_", "sestest", "XML.AUSER.TEST(member)"));
        node = new ZoweDatasetNode("AUSER.COBOL.PL1.XML.TEST(member)", vscode.TreeItemCollapsibleState.None, sessNode, null);
        expect(extension.getDocumentFilePath(node.label, node)).toBe(path.join(path.sep,
            "test", "path", "temp", "_D_", "sestest", "AUSER.COBOL.PL1.XML.TEST(member).xml"));
        node = new ZoweDatasetNode("AUSER.COBOL.PL1.XML.ASSEMBLER.TEST(member)", vscode.TreeItemCollapsibleState.None, sessNode, null);
        expect(extension.getDocumentFilePath(node.label, node)).toBe(
            path.join(path.sep, "test", "path", "temp", "_D_", "sestest", "AUSER.COBOL.PL1.XML.ASSEMBLER.TEST(member).asm"));
        node = new ZoweDatasetNode("AUSER.TEST.COPYBOOK", vscode.TreeItemCollapsibleState.None, sessNode, null);
        expect(extension.getDocumentFilePath(node.label, node)).toBe(path.join(path.sep,
            "test", "path", "temp", "_D_", "sestest", "AUSER.TEST.COPYBOOK.cpy"));
        node = new ZoweDatasetNode("AUSER.TEST.PLINC", vscode.TreeItemCollapsibleState.None, sessNode, null);
        expect(extension.getDocumentFilePath(node.label, node)).toBe(path.join(path.sep,
            "test", "path", "temp", "_D_", "sestest", "AUSER.TEST.PLINC.inc"));
        node = new ZoweDatasetNode("AUSER.TEST.SPFLOG1", vscode.TreeItemCollapsibleState.None, sessNode, null);
        expect(extension.getDocumentFilePath(node.label, node)).toEqual(path.join(path.sep,
            "test", "path", "temp", "_D_", "sestest", "AUSER.TEST.SPFLOG1.log"));
    });

    it("Tests the showDSAttributes function", async () => {
        dataSetList.mockReset();
        const node = new ZoweDatasetNode("AUSER.A1557332.A996850.TEST1", vscode.TreeItemCollapsibleState.None, sessNode, null);
        const testResponse = {
            success: true,
            commandResponse: "",
            apiResponse: {
                items: [{
                    blksz:"6160",
                    catnm:"ICFCAT.MV3B.CATALOGA",
                    cdate:"2019/05/08",
                    dev:"3390",
                    dsname:"AUSER.A1557332.A996850.TEST1",
                    dsntp:extension.DS_PDS_CONTEXT,
                    dsorg:"PO",
                    edate:"***None***",
                    extx:"1",
                    lrecl:"80",
                    migr:"NO",
                    mvol:"N",
                    ovf:"NO",
                    rdate:"2019/07/17",
                    recfm:"FB",
                    sizex:"15",
                    spacu:"CYLINDERS",
                    used:"6",
                    vol:"3BP001",
                    vols:"3BP001"}]
            }
        };
        const emptyResponse = {
            success: true,
            commandResponse: "",
            apiResponse: {
                items: []
            }
        };
        createWebviewPanel.mockReturnValue({
            webview: {
                html: ""
            }
        });
        dataSetList.mockReturnValueOnce(testResponse);
        await extension.showDSAttributes(node, testTree);
        expect(dataSetList.mock.calls.length).toBe(1);
        expect(dataSetList.mock.calls[0][0]).toBe(node.getSession());
        expect(dataSetList.mock.calls[0][1]).toBe(node.label);
        expect(dataSetList.mock.calls[0][2]).toEqual({attributes: true } );

        // mock a partitioned data set favorite
        dataSetList.mockReset();
        dataSetList.mockReturnValueOnce(testResponse);
        const node1 = new ZoweDatasetNode("[session]: AUSER.A1557332.A996850.TEST1", vscode.TreeItemCollapsibleState.None, sessNode, null);
        node1.contextValue = extension.DS_PDS_CONTEXT + extension.FAV_SUFFIX;
        await extension.showDSAttributes(node1, testTree);
        expect(dataSetList.mock.calls.length).toBe(1);

        // mock a classic data set favorite
        dataSetList.mockReset();
        dataSetList.mockReturnValueOnce(testResponse);
        const node2 = new ZoweDatasetNode("[session]: AUSER.A1557332.A996850.TEST1", vscode.TreeItemCollapsibleState.None, sessNode, null);
        node2.contextValue = extension.DS_DS_CONTEXT + extension.FAV_SUFFIX;
        await extension.showDSAttributes(node2, testTree);
        expect(dataSetList.mock.calls.length).toBe(1);

        // mock a response and no attributes
        showErrorMessage.mockReset();
        dataSetList.mockReset();
        dataSetList.mockReturnValueOnce(emptyResponse);
        await expect(extension.showDSAttributes(node1, testTree)).rejects.toEqual(
            Error("No matching data set names found for query: AUSER.A1557332.A996850.TEST1"));
        expect(showErrorMessage.mock.calls.length).toBe(1);
        expect(showErrorMessage.mock.calls[0][0]).toEqual(
            "Unable to list attributes: No matching data set names found for query: AUSER.A1557332.A996850.TEST1");
    });

    describe("Renaming Data Sets", () => {
        it("Should rename the node", async () => {
            showInputBox.mockReset();
            renameDataSet.mockReset();

            const child = new ZoweDatasetNode("HLQ.TEST.RENAME.NODE", vscode.TreeItemCollapsibleState.None, sessNode, null);

            showInputBox.mockResolvedValueOnce("HLQ.TEST.RENAME.NODE.NEW");
            await extension.renameDataSet(child, testTree);

            expect(renameDataSet.mock.calls.length).toBe(1);
            expect(renameDataSet).toHaveBeenLastCalledWith(child.getSession(), "HLQ.TEST.RENAME.NODE", "HLQ.TEST.RENAME.NODE.NEW");
        });
        it("Should rename a favorited node", async () => {
            showInputBox.mockReset();
            renameDataSet.mockReset();

            const child = new ZoweDatasetNode("[sessNode]: HLQ.TEST.RENAME.NODE", vscode.TreeItemCollapsibleState.None, sessNode, null);
            child.contextValue = "ds_fav";
            showInputBox.mockResolvedValueOnce("HLQ.TEST.RENAME.NODE.NEW");
            await extension.renameDataSet(child, testTree);

            expect(renameDataSet.mock.calls.length).toBe(1);
            expect(renameDataSet).toHaveBeenLastCalledWith(child.getSession(), "HLQ.TEST.RENAME.NODE", "HLQ.TEST.RENAME.NODE.NEW");
        });
        it("Should throw an error if zowe.Rename.dataSet throws", async () => {
            let error;
            const defaultError = new Error("Default error message");

            showInputBox.mockReset();
            renameDataSet.mockReset();
            renameDataSet.mockImplementation(() => { throw defaultError; });

            const child = new ZoweDatasetNode("[sessNode]: HLQ.TEST.RENAME.NODE", vscode.TreeItemCollapsibleState.None, sessNode, null);
            child.contextValue = "ds_fav";
            showInputBox.mockResolvedValueOnce("HLQ.TEST.RENAME.NODE.NEW");
            try {
                await extension.renameDataSet(child, testTree);
            } catch (err) {
                error = err;
            }

            expect(renameDataSet.mock.calls.length).toBe(1);
            expect(renameDataSet).toHaveBeenLastCalledWith(child.getSession(), "HLQ.TEST.RENAME.NODE", "HLQ.TEST.RENAME.NODE.NEW");
            expect(error).toBe(defaultError);
        });
        it("Should rename the member", async () => {
            showInputBox.mockReset();
            renameDataSet.mockReset();

            const parent = new ZoweDatasetNode("HLQ.TEST.RENAME.NODE", vscode.TreeItemCollapsibleState.None, sessNode, null);
            const child = new ZoweDatasetNode("mem1", vscode.TreeItemCollapsibleState.None, parent, null);

            showInputBox.mockResolvedValueOnce("mem2");
            await extension.renameDataSetMember(child, testTree);

            expect(renameDataSetMember.mock.calls.length).toBe(1);
            expect(renameDataSetMember).toHaveBeenLastCalledWith(child.getSession(), "HLQ.TEST.RENAME.NODE", "mem1", "mem2");
        });
        it("Should rename a favorited member", async () => {
            showInputBox.mockReset();
            renameDataSet.mockReset();

            const parent = new ZoweDatasetNode("[sesstest]: HLQ.TEST.RENAME.NODE", vscode.TreeItemCollapsibleState.None, sessNode, null);
            const child = new ZoweDatasetNode("mem1", vscode.TreeItemCollapsibleState.None, parent, null);

            parent.contextValue = extension.DS_PDS_CONTEXT + extension.FAV_SUFFIX;
            child.contextValue = extension.DS_MEMBER_CONTEXT;

            showInputBox.mockResolvedValueOnce("mem2");
            await extension.renameDataSetMember(child, testTree);

            expect(renameDataSetMember.mock.calls.length).toBe(1);
            expect(renameDataSetMember).toHaveBeenLastCalledWith(child.getSession(), "HLQ.TEST.RENAME.NODE", "mem1", "mem2");
        });
        it("Should throw an error if zowe.Rename.dataSetMember throws", async () => {
            let error;
            const defaultError = new Error("Default error message");

            showInputBox.mockReset();
            renameDataSetMember.mockReset();
            renameDataSetMember.mockImplementation(() => { throw defaultError; });

            const parent = new ZoweDatasetNode("HLQ.TEST.RENAME.NODE", vscode.TreeItemCollapsibleState.None, sessNode, null);
            const child = new ZoweDatasetNode("mem1", vscode.TreeItemCollapsibleState.None, parent, null);

            child.contextValue = extension.DS_MEMBER_CONTEXT;

            showInputBox.mockResolvedValueOnce("mem2");
            try {
                await extension.renameDataSetMember(child, testTree);
            } catch (err) {
                error = err;
            }

            expect(renameDataSetMember.mock.calls.length).toBe(1);
            expect(renameDataSetMember).toHaveBeenLastCalledWith(child.getSession(), "HLQ.TEST.RENAME.NODE", "mem1", "mem2");
            expect(error).toBe(defaultError);
        });
    });
    describe("Copying Data Sets", () => {
        it("Should copy the label of a node to the clipboard", async () => {
            renameDataSet.mockReset();

            const node = new ZoweDatasetNode("HLQ.TEST.DELETE.NODE", vscode.TreeItemCollapsibleState.None, sessNode, null);
            node.contextValue = extension.DS_SESSION_CONTEXT;

            await extension.copyDataSet(node);
            expect(clipboard.readText()).toBe(JSON.stringify({ profileName: "sestest", dataSetName: "HLQ.TEST.DELETE.NODE" }));
        });
        it("Should copy the label of a favourited node to the clipboard", async () => {
            renameDataSet.mockReset();

            const node = new ZoweDatasetNode("[sestest]: HLQ.TEST.DELETE.NODE", vscode.TreeItemCollapsibleState.None, sessNode, null);
            node.contextValue = "ds_fav";

            await extension.copyDataSet(node);
            expect(clipboard.readText()).toBe(JSON.stringify({ profileName: "sestest", dataSetName: "HLQ.TEST.DELETE.NODE" }));
        });
        it("Should copy the label of a member to the clipboard", async () => {
            renameDataSet.mockReset();

            const parent = new ZoweDatasetNode("HLQ.TEST.PARENT.NODE", vscode.TreeItemCollapsibleState.None, sessNode, null);
            const child = new ZoweDatasetNode("child", vscode.TreeItemCollapsibleState.None, parent, null);
            parent.contextValue = extension.DS_PDS_CONTEXT;
            child.contextValue = extension.DS_MEMBER_CONTEXT;
            await extension.copyDataSet(child);
            expect(clipboard.readText()).toBe(JSON.stringify({ profileName: "sestest", dataSetName: "HLQ.TEST.PARENT.NODE", memberName: "child" }));
        });
        it("Should copy the label of a favourited member to the clipboard", async () => {
            renameDataSet.mockReset();

            const parent = new ZoweDatasetNode("[sestest]: HLQ.TEST.PARENT.NODE", vscode.TreeItemCollapsibleState.None, sessNode, null);
            const child = new ZoweDatasetNode("child", vscode.TreeItemCollapsibleState.None, parent, null);
            parent.contextValue = extension.DS_PDS_CONTEXT + extension.FAV_SUFFIX;
            child.contextValue = extension.DS_MEMBER_CONTEXT;
            await extension.copyDataSet(child);
            expect(clipboard.readText()).toBe(JSON.stringify({ profileName: "sestest", dataSetName: "HLQ.TEST.PARENT.NODE", memberName: "child" }));
        });
    });
    describe("Pasting Data Sets", () => {
        it("Should call zowe.Copy.dataSet when pasting to sequential data set", async () => {
            const copySpy = jest.spyOn(mvsApi, "copyDataSetMember");
            const node = new ZoweDatasetNode("HLQ.TEST.TO.NODE", vscode.TreeItemCollapsibleState.None, sessNode,
                                             null, undefined, undefined, profileOne);
            node.contextValue = extension.DS_SESSION_CONTEXT;

            clipboard.writeText(JSON.stringify({ dataSetName: "HLQ.TEST.BEFORE.NODE", profileName: profileOne.name }));
            await extension.pasteDataSet(node, testTree);

            expect(copySpy.mock.calls.length).toBe(1);
            expect(copySpy).toHaveBeenLastCalledWith(
                { dataSetName: "HLQ.TEST.BEFORE.NODE" },
                { dataSetName: "HLQ.TEST.TO.NODE" },
            );
        });
        it("Should throw an error if invalid clipboard data is supplied when pasting to sequential data set", async () => {
            let error;
            const node = new ZoweDatasetNode("HLQ.TEST.TO.NODE", vscode.TreeItemCollapsibleState.None, sessNode,
                                            null, undefined, undefined, profileOne);
            node.contextValue = extension.DS_SESSION_CONTEXT;
            clipboard.writeText("INVALID");
            try {
                await extension.pasteDataSet(node, testTree);
            } catch(err) {
                error = err;
            }

            expect(error).toBeTruthy();
            expect(error.message).toContain("Invalid clipboard. Copy from data set first");
            expect(copyDataSet.mock.calls.length).toBe(0);
        });
        it("Should not call zowe.Copy.dataSet when pasting to partitioned data set with no member name", async () => {
            dataSetGet.mockImplementation(() => {
                throw Error("Member not found");
            });
            const node = new ZoweDatasetNode("HLQ.TEST.TO.NODE", vscode.TreeItemCollapsibleState.None, sessNode,
                                             null, undefined, undefined, profileOne);
            node.contextValue = extension.DS_PDS_CONTEXT;

            clipboard.writeText(JSON.stringify({ dataSetName: "HLQ.TEST.BEFORE.NODE", profileName: "sestest" }));
            await extension.pasteDataSet(node, testTree);

            expect(copyDataSet.mock.calls.length).toBe(0);
        });
        it("Should call zowe.Copy.dataSet when pasting to partitioned data set", async () => {
            jest.spyOn(mvsApi, "getContents").mockImplementation(() => {
                throw Error("Member not found");
            });
            const spy2 = jest.spyOn(mvsApi, "copyDataSetMember");

            const node = new ZoweDatasetNode("HLQ.TEST.TO.NODE", vscode.TreeItemCollapsibleState.None,
                                             sessNode, null, undefined, undefined, profileOne);
            node.contextValue = extension.DS_PDS_CONTEXT;
            showInputBox.mockResolvedValueOnce("mem1");

            clipboard.writeText(JSON.stringify({ dataSetName: "HLQ.TEST.BEFORE.NODE", profileName: "sestest" }));
            await extension.pasteDataSet(node, testTree);

            expect(spy2.mock.calls.length).toBe(1);
            expect(findFavoritedNode).toHaveBeenLastCalledWith(
                node,
            );
            expect(spy2).toHaveBeenLastCalledWith(
                { dataSetName: "HLQ.TEST.BEFORE.NODE" },
                { dataSetName: "HLQ.TEST.TO.NODE", memberName: "mem1" },
            );
        });
        it("Should throw an error when pasting to a member that already exists", async () => {
            const testResponse: brightside.IZosFilesResponse = {
                success: true,
                commandResponse: "",
                apiResponse: {
                    items: []
                }
            };
            let error;
            jest.spyOn(mvsApi, "getContents").mockImplementationOnce(async () => testResponse);
            const node = new ZoweDatasetNode("HLQ.TEST.TO.NODE", vscode.TreeItemCollapsibleState.None, sessNode, null);
            node.contextValue = extension.DS_PDS_CONTEXT;
            showInputBox.mockResolvedValueOnce("mem1");

            clipboard.writeText(JSON.stringify({ dataSetName: "HLQ.TEST.BEFORE.NODE", profileName: "sestest" }));

            try {
                await extension.pasteDataSet(node, testTree);
            } catch(err) {
                error = err;
            }

            expect(error).toBeTruthy();
            expect(error.message).toBe("HLQ.TEST.TO.NODE(mem1) already exists. You cannot replace a member");
            expect(copyDataSet.mock.calls.length).toBe(0);
        });
        it("Should call zowe.Copy.dataSet when pasting to a favorited partitioned data set", async () => {
            jest.spyOn(mvsApi, "getContents").mockImplementation(() => {
                throw Error("Member not found");
            });
            const copySpy = jest.spyOn(mvsApi, "copyDataSetMember");

            dataSetGet.mockImplementation(() => {
                throw Error("Member not found");
            });
            const favoritedNode = new ZoweDatasetNode("[sestest]: HLQ.TEST.TO.NODE", vscode.TreeItemCollapsibleState.None, sessNode, null,
                undefined, undefined, profileOne);
            favoritedNode.contextValue = extension.DS_PDS_CONTEXT + extension.FAV_SUFFIX;
            const nonFavoritedNode = new ZoweDatasetNode("HLQ.TEST.TO.NODE", vscode.TreeItemCollapsibleState.None, sessNode, null,
                undefined, undefined, profileOne);
            findNonFavoritedNode.mockImplementation(() => nonFavoritedNode);

            showInputBox.mockResolvedValueOnce("mem1");
            clipboard.writeText(JSON.stringify({ dataSetName: "HLQ.TEST.BEFORE.NODE", profileName: "sestest" }));
            await extension.pasteDataSet(favoritedNode, testTree);

            expect(copySpy.mock.calls.length).toBe(1);
            expect(findNonFavoritedNode).toHaveBeenLastCalledWith(
                favoritedNode,
            );
            expect(mockRefreshElement).toHaveBeenLastCalledWith(
                nonFavoritedNode,
            );
            expect(copySpy).toHaveBeenLastCalledWith(
                { dataSetName: "HLQ.TEST.BEFORE.NODE" },
                { dataSetName: "HLQ.TEST.TO.NODE", memberName: "mem1" },
            );
        });
    });
    describe("Migrate Data Sets", () => {
        it("should call HMigrate.hMigrateDataSet on a sequential data set", async () => {
            const migrateSpy = jest.spyOn(mvsApi, "hMigrateDataSet");
            const node = new ZoweNode("HLQ.TEST.TO.NODE", vscode.TreeItemCollapsibleState.None, sessNode, null);
            node.contextValue = extension.DS_DS_CONTEXT;

            await extension.hMigrateDataSet(node);

            expect(migrateSpy.mock.calls.length).toBe(1);
            expect(migrateSpy).toHaveBeenLastCalledWith("HLQ.TEST.TO.NODE");
        });
    });
});<|MERGE_RESOLUTION|>--- conflicted
+++ resolved
@@ -246,14 +246,9 @@
     const findFavoritedNode = jest.fn();
     const findNonFavoritedNode = jest.fn();
     const concatChildNodes = jest.fn();
-<<<<<<< HEAD
-    const concatUSSChildNodes = jest.fn();
-    const ImperativeError  = jest.fn();
     const getProfileName = jest.fn();
     const HMigrate = jest.fn();
     const hMigrateDataSet = jest.fn();
-=======
->>>>>>> 438e7636
     let mockClipboardData: string;
     const fileResponse: brightside.IZosFilesResponse = {
         success: true,
@@ -451,15 +446,12 @@
     Object.defineProperty(Copy, "dataSet", { value: copyDataSet });
     Object.defineProperty(vscode.env, "clipboard", { value: clipboard });
     Object.defineProperty(Rename, "dataSetMember", { value: renameDataSetMember });
-<<<<<<< HEAD
-    Object.defineProperty(ZoweNode, "getProfileName", { value: getProfileName });
+    Object.defineProperty(ZoweDatasetNode, "getProfileName", { value: getProfileName });
     Object.defineProperty(brtimperative, "ImperativeConfig", { value: ImperativeConfig });
     Object.defineProperty(ImperativeConfig, "instance", { value: icInstance });
     Object.defineProperty(icInstance, "cliHome", { value: cliHome });
     Object.defineProperty(brightside, "HMigrate", { value: HMigrate });
     Object.defineProperty(HMigrate, "dataSet", { value: hMigrateDataSet });
-=======
->>>>>>> 438e7636
 
     beforeEach(() => {
         mockLoadNamedProfile.mockReturnValue(profileOne);
@@ -4198,7 +4190,7 @@
     describe("Migrate Data Sets", () => {
         it("should call HMigrate.hMigrateDataSet on a sequential data set", async () => {
             const migrateSpy = jest.spyOn(mvsApi, "hMigrateDataSet");
-            const node = new ZoweNode("HLQ.TEST.TO.NODE", vscode.TreeItemCollapsibleState.None, sessNode, null);
+            const node = new ZoweDatasetNode("HLQ.TEST.TO.NODE", vscode.TreeItemCollapsibleState.None, sessNode, null);
             node.contextValue = extension.DS_DS_CONTEXT;
 
             await extension.hMigrateDataSet(node);
