--- conflicted
+++ resolved
@@ -24,14 +24,10 @@
 import * as globals from "../../../src/globals";
 import { Logger } from "@zowe/imperative";
 import { createDatasetSessionNode, createDatasetTree } from "../../../__mocks__/mockCreators/datasets";
-<<<<<<< HEAD
-import { Profiles } from "../../../src/Profiles";
 import { ZoweExplorerApiRegister } from "../../../src/api/ZoweExplorerApiRegister";
 import { DefaultProfileManager } from "../../../src/profiles/DefaultProfileManager";
-=======
 import { Profiles, ValidProfileEnum } from "../../../src/Profiles";
 import { PersistentFilters } from "../../../src/PersistentFilters";
->>>>>>> 7a87c377
 
 const activeTextEditorDocument = jest.fn();
 
@@ -277,26 +273,19 @@
     function createBlockMocks(globalMocks) {
         const datasetSessionNode = createDatasetSessionNode(globalMocks.sessionNoCreds, globalMocks.imperativeProfile);
         const textDocument = createTextDocument("HLQ.TEST.AFILE(mem)", datasetSessionNode);
-<<<<<<< HEAD
         const profileInstance = createInstanceOfProfile(globalMocks.imperativeProfile, globalMocks.sessionNoCreds);
         const testDatasetTree = createDatasetTree(datasetSessionNode, globalMocks.treeView);
-=======
-        const profileInstance = createInstanceOfProfile(imperativeProfile);
         const jesApi = createJesApi(imperativeProfile);
         const mockCheckCurrentProfile = jest.fn();
         bindJesApi(jesApi);
->>>>>>> 7a87c377
 
         return {
             datasetSessionNode,
             testDatasetTree,
             textDocument,
             profileInstance,
-<<<<<<< HEAD
-=======
             jesApi,
             mockCheckCurrentProfile
->>>>>>> 7a87c377
         };
     }
 
@@ -371,30 +360,21 @@
 });
 
 describe("Jobs Actions Unit Tests - Function submitMember", () => {
-<<<<<<< HEAD
     function createBlockMocks(globalMocks) {
         const datasetSessionNode = createDatasetSessionNode(globalMocks.sessionNoCreds, globalMocks.imperativeProfile);
         const profileInstance = createInstanceOfProfile(globalMocks.imperativeProfile, globalMocks.sessionNoCreds);
-=======
-    function createBlockMocks() {
         const session = createISessionWithoutCredentials();
         const iJob = createIJobObject();
         const imperativeProfile = createIProfile();
-        const datasetSessionNode = createDatasetSessionNode(session, imperativeProfile);
-        const profileInstance = createInstanceOfProfile(imperativeProfile);
         const jesApi = createJesApi(imperativeProfile);
         const mockCheckCurrentProfile = jest.fn();
         bindJesApi(jesApi);
->>>>>>> 7a87c377
 
         return {
             datasetSessionNode,
             profileInstance,
-<<<<<<< HEAD
-=======
             jesApi,
             mockCheckCurrentProfile
->>>>>>> 7a87c377
         };
     }
 
@@ -533,30 +513,22 @@
 describe("Jobs Actions Unit Tests - Function getSpoolContent", () => {
     function createBlockMocks(globalMocks) {
         const iJobFile = createIJobFile();
-<<<<<<< HEAD
         const datasetSessionNode = createDatasetSessionNode(globalMocks.sessionNoCreds, globalMocks.imperativeProfile);
         const profileInstance = createInstanceOfProfile(globalMocks.imperativeProfile, globalMocks.sessionNoCreds);
-=======
         const imperativeProfile = createIProfile();
-        const datasetSessionNode = createDatasetSessionNode(session, imperativeProfile);
-        const profileInstance = createInstanceOfProfile(imperativeProfile);
         const treeView = createTreeView();
         const testJobTree = createJobsTree(session, iJob, imperativeProfile, treeView);
         const jesApi = createJesApi(imperativeProfile);
         const mockCheckCurrentProfile = jest.fn();
         bindJesApi(jesApi);
->>>>>>> 7a87c377
 
         return {
             iJobFile,
             datasetSessionNode,
             profileInstance,
-<<<<<<< HEAD
-=======
             jesApi,
             testJobTree,
             mockCheckCurrentProfile
->>>>>>> 7a87c377
         };
     }
 
@@ -635,30 +607,22 @@
 describe("Jobs Actions Unit Tests - Function refreshJobsServer", () => {
     function createBlockMocks(globalMocks) {
         const iJobFile = createIJobFile();
-<<<<<<< HEAD
         const datasetSessionNode = createDatasetSessionNode(globalMocks.sessionNoCreds, globalMocks.imperativeProfile);
         const profileInstance = createInstanceOfProfile(globalMocks.imperativeProfile, globalMocks.sessionNoCreds);
-=======
         const imperativeProfile = createIProfile();
-        const datasetSessionNode = createDatasetSessionNode(session, imperativeProfile);
-        const profileInstance = createInstanceOfProfile(imperativeProfile);
         const treeView = createTreeView();
         const testJobTree = createJobsTree(session, iJob, imperativeProfile, treeView);
         const jesApi = createJesApi(imperativeProfile);
         const mockCheckCurrentProfile = jest.fn();
         bindJesApi(jesApi);
->>>>>>> 7a87c377
 
         return {
             iJobFile,
             datasetSessionNode,
             profileInstance,
-<<<<<<< HEAD
-=======
             jesApi,
             testJobTree,
             mockCheckCurrentProfile
->>>>>>> 7a87c377
         };
     }
 
@@ -758,26 +722,18 @@
 describe("refreshAll", () => {
     function createBlockMocks(globalMocks) {
         const newMocks = {
-<<<<<<< HEAD
-=======
             session: createISessionWithoutCredentials(),
             iJob: createIJobObject(),
             imperativeProfile: createIProfile(),
             datasetSessionNode : createDatasetSessionNode(createISessionWithoutCredentials(), createIProfile()),
->>>>>>> 7a87c377
             profileInstance: null,
             jobsTree: null,
         };
-<<<<<<< HEAD
         newMocks.profileInstance = createInstanceOfProfile(globalMocks.imperativeProfile, globalMocks.sessionNoCreds);
         newMocks.jobsTree = createJobsTree(globalMocks.sessionNoCreds, globalMocks.iJob, newMocks.profileInstance, globalMocks.treeView);
-=======
         newMocks.jesApi = createJesApi(newMocks.imperativeProfile);
-        newMocks.profileInstance = createInstanceOfProfile(newMocks.imperativeProfile);
-        newMocks.jobsTree = createJobsTree(newMocks.session, newMocks.iJob, newMocks.profileInstance, newMocks.treeView);
         newMocks.jobsTree.mSessionNodes.push(newMocks.datasetSessionNode);
         bindJesApi(newMocks.jesApi);
->>>>>>> 7a87c377
 
         Object.defineProperty(Profiles, "getInstance", {
             value: jest.fn(() => {
@@ -803,16 +759,12 @@
     }
 
     it("Testing that refreshAllJobs is executed successfully", async () => {
-<<<<<<< HEAD
-        const globalMocks = await createGlobalMocks();
-        const blockMocks = createBlockMocks(globalMocks);
-
-=======
-        const blockMocks = createBlockMocks();
+        const globalMocks = await createGlobalMocks();
+        const blockMocks = createBlockMocks(globalMocks);
+
         const response = new Promise(() => {
             return {};
         });
->>>>>>> 7a87c377
         mocked(Profiles.getInstance).mockReturnValue(blockMocks.profileInstance);
         const submitJclSpy = jest.spyOn(jobActions, "refreshAllJobs");
         jobActions.refreshAllJobs(blockMocks.jobsTree);
