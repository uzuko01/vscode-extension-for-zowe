--- conflicted
+++ resolved
@@ -388,11 +388,7 @@
                     getChildren: mockGetUSSChildren,
                 }
         });
-<<<<<<< HEAD
-        expect(registerCommand.mock.calls.length).toBe(48);
-=======
-        expect(registerCommand.mock.calls.length).toBe(46);
->>>>>>> c6939c21
+        expect(registerCommand.mock.calls.length).toBe(47);
         expect(registerCommand.mock.calls[0][0]).toBe("zowe.addSession");
         expect(registerCommand.mock.calls[0][1]).toBeInstanceOf(Function);
         expect(registerCommand.mock.calls[1][0]).toBe("zowe.addFavorite");
@@ -459,66 +455,34 @@
         expect(registerCommand.mock.calls[31][1]).toBeInstanceOf(Function);
         expect(registerCommand.mock.calls[32][0]).toBe("zowe.uss.text");
         expect(registerCommand.mock.calls[32][1]).toBeInstanceOf(Function);
-<<<<<<< HEAD
         expect(registerCommand.mock.calls[33][0]).toBe("zowe.uss.renameNode");
         expect(registerCommand.mock.calls[33][1]).toBeInstanceOf(Function);
-        expect(registerCommand.mock.calls[34][0]).toBe("zowe.zosJobsSelectjob");
+        expect(registerCommand.mock.calls[34][0]).toBe("zowe.zosJobsOpenspool");
         expect(registerCommand.mock.calls[34][1]).toBeInstanceOf(Function);
-        expect(registerCommand.mock.calls[35][0]).toBe("zowe.zosJobsOpenspool");
+        expect(registerCommand.mock.calls[35][0]).toBe("zowe.deleteJob");
         expect(registerCommand.mock.calls[35][1]).toBeInstanceOf(Function);
-        expect(registerCommand.mock.calls[36][0]).toBe("zowe.deleteJob");
+        expect(registerCommand.mock.calls[36][0]).toBe("zowe.runModifyCommand");
         expect(registerCommand.mock.calls[36][1]).toBeInstanceOf(Function);
-        expect(registerCommand.mock.calls[37][0]).toBe("zowe.runModifyCommand");
+        expect(registerCommand.mock.calls[37][0]).toBe("zowe.runStopCommand");
         expect(registerCommand.mock.calls[37][1]).toBeInstanceOf(Function);
-        expect(registerCommand.mock.calls[38][0]).toBe("zowe.runStopCommand");
+        expect(registerCommand.mock.calls[38][0]).toBe("zowe.refreshJobsServer");
         expect(registerCommand.mock.calls[38][1]).toBeInstanceOf(Function);
-        // ===
-        expect(registerCommand.mock.calls[39][0]).toBe("zowe.refreshJobsServer");
+        expect(registerCommand.mock.calls[39][0]).toBe("zowe.refreshAllJobs");
         expect(registerCommand.mock.calls[39][1]).toBeInstanceOf(Function);
-        expect(registerCommand.mock.calls[40][0]).toBe("zowe.refreshAllJobs");
+        expect(registerCommand.mock.calls[40][0]).toBe("zowe.addJobsSession");
         expect(registerCommand.mock.calls[40][1]).toBeInstanceOf(Function);
-        expect(registerCommand.mock.calls[41][0]).toBe("zowe.addJobsSession");
+        expect(registerCommand.mock.calls[41][0]).toBe("zowe.setOwner");
         expect(registerCommand.mock.calls[41][1]).toBeInstanceOf(Function);
-        expect(registerCommand.mock.calls[42][0]).toBe("zowe.setOwner");
+        expect(registerCommand.mock.calls[42][0]).toBe("zowe.setPrefix");
         expect(registerCommand.mock.calls[42][1]).toBeInstanceOf(Function);
-        expect(registerCommand.mock.calls[43][0]).toBe("zowe.setPrefix");
+        expect(registerCommand.mock.calls[43][0]).toBe("zowe.removeJobsSession");
         expect(registerCommand.mock.calls[43][1]).toBeInstanceOf(Function);
-        expect(registerCommand.mock.calls[44][0]).toBe("zowe.removeJobsSession");
+        expect(registerCommand.mock.calls[44][0]).toBe("zowe.downloadSpool");
         expect(registerCommand.mock.calls[44][1]).toBeInstanceOf(Function);
-        expect(registerCommand.mock.calls[45][0]).toBe("zowe.downloadSpool");
+        expect(registerCommand.mock.calls[45][0]).toBe("zowe.getJobJcl");
         expect(registerCommand.mock.calls[45][1]).toBeInstanceOf(Function);
-        expect(registerCommand.mock.calls[46][0]).toBe("zowe.getJobJcl");
+        expect(registerCommand.mock.calls[46][0]).toBe("zowe.setJobSpool");
         expect(registerCommand.mock.calls[46][1]).toBeInstanceOf(Function);
-        expect(registerCommand.mock.calls[47][0]).toBe("zowe.setJobSpool");
-        expect(registerCommand.mock.calls[47][1]).toBeInstanceOf(Function);
-=======
-        expect(registerCommand.mock.calls[33][0]).toBe("zowe.zosJobsOpenspool");
-        expect(registerCommand.mock.calls[33][1]).toBeInstanceOf(Function);
-        expect(registerCommand.mock.calls[34][0]).toBe("zowe.deleteJob");
-        expect(registerCommand.mock.calls[34][1]).toBeInstanceOf(Function);
-        expect(registerCommand.mock.calls[35][0]).toBe("zowe.runModifyCommand");
-        expect(registerCommand.mock.calls[35][1]).toBeInstanceOf(Function);
-        expect(registerCommand.mock.calls[36][0]).toBe("zowe.runStopCommand");
-        expect(registerCommand.mock.calls[36][1]).toBeInstanceOf(Function);
-        expect(registerCommand.mock.calls[37][0]).toBe("zowe.refreshJobsServer");
-        expect(registerCommand.mock.calls[37][1]).toBeInstanceOf(Function);
-        expect(registerCommand.mock.calls[38][0]).toBe("zowe.refreshAllJobs");
-        expect(registerCommand.mock.calls[38][1]).toBeInstanceOf(Function);
-        expect(registerCommand.mock.calls[39][0]).toBe("zowe.addJobsSession");
-        expect(registerCommand.mock.calls[39][1]).toBeInstanceOf(Function);
-        expect(registerCommand.mock.calls[40][0]).toBe("zowe.setOwner");
-        expect(registerCommand.mock.calls[40][1]).toBeInstanceOf(Function);
-        expect(registerCommand.mock.calls[41][0]).toBe("zowe.setPrefix");
-        expect(registerCommand.mock.calls[41][1]).toBeInstanceOf(Function);
-        expect(registerCommand.mock.calls[42][0]).toBe("zowe.removeJobsSession");
-        expect(registerCommand.mock.calls[42][1]).toBeInstanceOf(Function);
-        expect(registerCommand.mock.calls[43][0]).toBe("zowe.downloadSpool");
-        expect(registerCommand.mock.calls[43][1]).toBeInstanceOf(Function);
-        expect(registerCommand.mock.calls[44][0]).toBe("zowe.getJobJcl");
-        expect(registerCommand.mock.calls[44][1]).toBeInstanceOf(Function);
-        expect(registerCommand.mock.calls[45][0]).toBe("zowe.setJobSpool");
-        expect(registerCommand.mock.calls[45][1]).toBeInstanceOf(Function);
->>>>>>> c6939c21
         expect(onDidSaveTextDocument.mock.calls.length).toBe(1);
         expect(existsSync.mock.calls.length).toBe(3);
         expect(existsSync.mock.calls[0][0]).toBe(extension.BRIGHTTEMPFOLDER);
