/*
* This program and the accompanying materials are made available under the terms of the *
* Eclipse Public License v2.0 which accompanies this distribution, and is available at *
* https://www.eclipse.org/legal/epl-v20.html                                      *
*                                                                                 *
* SPDX-License-Identifier: EPL-2.0                                                *
*                                                                                 *
* Copyright Contributors to the Zowe Project.                                     *
*                                                                                 *
*/

// tslint:disable:no-magic-numbers
jest.mock("vscode");
jest.mock("Session");
jest.mock("@brightside/core");
jest.mock("@brightside/imperative");
jest.mock("fs");
jest.mock("fs-extra");
jest.mock("../src/DatasetTree");
jest.mock("../src/USSTree");
jest.mock("../src/ProfileLoader");

import * as vscode from "vscode";
import * as treeMock from "../src/DatasetTree";
import * as treeUSSMock from "../src/USSTree";
import { ZoweUSSNode } from "../src/ZoweUSSNode";
import { ZoweNode } from "../src/ZoweNode";
import * as brtimperative from "@brightside/imperative";
import * as extension from "../src/extension";
import * as path from "path";
import * as brightside from "@brightside/core";
import * as fs from "fs";
import * as fsextra from "fs-extra";
import * as profileLoader from "../src/ProfileLoader";
import * as ussNodeActions from "../src/uss/ussNodeActions";
import { Job } from "../src/zosjobs";

describe("Extension Unit Tests", () => {
    // Globals
    const session = new brtimperative.Session({
        user: "fake",
        password: "fake",
        hostname: "fake",
        protocol: "https",
        type: "basic",
    });

    const iJob: brightside.IJob = {
        "jobid": "JOB1234",
        "jobname": "TESTJOB",
        "files-url": "fake/files",
        "job-correlator": "correlator",
        "phase-name": "PHASE",
        "reason-not-running": "",
        "step-data": [{
            "proc-step-name": "",
            "program-name": "",
            "step-name": "",
            "step-number": 1,
            "active": "",
            "smfid": ""

        }],
        "class": "A",
        "owner": "USER",
        "phase": 0,
        "retcode": "",
        "status": "ACTIVE",
        "subsystem": "SYS",
        "type": "JOB",
        "url": "fake/url"
    };

    const iJobFile: brightside.IJobFile = {
        "byte-count": 128,
        "job-correlator": "",
        "record-count": 1,
        "records-url": "fake/records",
        "class": "A",
        "ddname": "STDOUT",
        "id": 100,
        "jobid": "100",
        "jobname": "TESTJOB",
        "lrecl": 80,
        "procstep": "",
        "recfm": "FB",
        "stepname": "",
        "subsystem": ""
    };

    const sessNode = new ZoweNode("sestest", vscode.TreeItemCollapsibleState.Expanded, null, session);
    sessNode.contextValue = "session";
    sessNode.pattern = "test hlq";

    const ussNode = new ZoweUSSNode("usstest", vscode.TreeItemCollapsibleState.Expanded, null, session, null);
    ussNode.contextValue = "uss_session";
    ussNode.fullPath = "/u/myuser";

    const jobNode = new Job("jobtest", vscode.TreeItemCollapsibleState.Expanded, null, session, iJob);

    const mkdirSync = jest.fn();
    const moveSync = jest.fn();
    const getAllProfileNames = jest.fn();
    const createTreeView = jest.fn();
    // const Uri = jest.fn();
    // const parse = jest.fn();
    const pathMock = jest.fn();
    const registerCommand = jest.fn();
    const onDidSaveTextDocument = jest.fn();
    const existsSync = jest.fn();
    const createReadStream = jest.fn();
    const readdirSync = jest.fn();
    const unlinkSync = jest.fn();
    const rmdirSync = jest.fn();
    const readFileSync = jest.fn();
    // const lstatSync = jest.fn();
    // const lstat = jest.fn();
    const showErrorMessage = jest.fn();
    const showInputBox = jest.fn();
    const showOpenDialog = jest.fn();
    const ZosmfSession = jest.fn();
    const createBasicZosmfSession = jest.fn();
    const Upload = jest.fn();
    const Delete = jest.fn();
    const bufferToDataSet = jest.fn();
    const pathToDataSet = jest.fn();
    const delDataset = jest.fn();
    const Create = jest.fn();
    const dataSetCreate = jest.fn();
    const Download = jest.fn();
    const Utilities = jest.fn();
    const isFileTagBinOrAscii = jest.fn();
    const dataSet = jest.fn();
    const ussFile = jest.fn();
    const List = jest.fn();
    const fileToUSSFile = jest.fn();
    const dataSetList = jest.fn();
    const fileList = jest.fn();
    const openTextDocument = jest.fn();
    const showTextDocument = jest.fn();
    const showInformationMessage = jest.fn();
    const showQuickPick = jest.fn();
    const mockAddSession = jest.fn();
    const mockAddUSSSession = jest.fn();
    const mockRefresh = jest.fn();
    const mockUSSRefresh = jest.fn();
    const mockGetChildren = jest.fn();
    const mockGetUSSChildren = jest.fn();
    const mockRemoveFavorite = jest.fn();
    const getConfiguration = jest.fn();
    const onDidChangeConfiguration = jest.fn();
    const executeCommand = jest.fn();
    const activeTextEditor = jest.fn();
    const document = jest.fn();
    const getText = jest.fn();
    const save = jest.fn();
    const isFile = jest.fn();
    const load = jest.fn();
    const DeleteJobs = jest.fn();
    const deleteJob = jest.fn();
    const GetJobs = jest.fn();
    const getSpoolContentById = jest.fn();
    const getJclForJob = jest.fn();
    const DownloadJobs = jest.fn();
    const downloadAllSpoolContentCommon = jest.fn();
    const SubmitJobs = jest.fn();
    const submitJcl = jest.fn();
    const IssueCommand = jest.fn();
    const issueSimple = jest.fn();
    const ProgressLocation = jest.fn().mockImplementation(() => {
        return {
            Notification: 15
        };
    });
    const CliProfileManager = jest.fn().mockImplementation(() => {
        return {getAllProfileNames, load};
    });
    const DatasetTree = jest.fn().mockImplementation(() => {
        return {
            mSessionNodes: [],
            mFavorites: [],
            addSession: mockAddSession,
            refresh: mockRefresh,
            getChildren: mockGetChildren,
            removeFavorite: mockRemoveFavorite
        };
    });
    const USSTree = jest.fn().mockImplementation(() => {
        return {
            mSessionNodes: [],
            addSession: mockAddUSSSession,
            refresh: mockUSSRefresh,
            getChildren: mockGetUSSChildren,
        };
    });
    const JobsTree = jest.fn().mockImplementation(() => {
        return {
            mSessionNodes: [],
            getChildren: jest.fn(),
            addSession: jest.fn(),
            refresh: jest.fn(),
        };
    });

    // const lstatSync = jest.fn().mockImplementation(() => {
    //     return { lstat };
    // });
    // const lstat = jest.fn().mockImplementation(() => {
    //     return {
    //         isFile(): true;
    //      };
    // });
    const withProgress = jest.fn().mockImplementation(() => {
        return {
            location: 15,
            title: "Saving file..."
        };
    });

    enum CreateDataSetTypeEnum {
        DATA_SET_BINARY = 0,
        DATA_SET_C = 1,
        DATA_SET_CLASSIC = 2,
        DATA_SET_PARTITIONED = 3,
        DATA_SET_SEQUENTIAL = 4,
    }

    const testTree = DatasetTree();
    testTree.mSessionNodes = [];
    testTree.mSessionNodes.push(sessNode);

    const testUSSTree = USSTree();
    testUSSTree.mSessionNodes = [];
    testUSSTree.mSessionNodes.push(ussNode);

    const testJobsTree = JobsTree();
    testJobsTree.mSessionNodes = [];
    testJobsTree.mSessionNodes.push(jobNode);

    Object.defineProperty(profileLoader, "loadNamedProfile", {value: jest.fn()});
    Object.defineProperty(profileLoader, "loadAllProfiles", {
        value: jest.fn(() => {
            return [{name: "firstName"}, {name: "secondName"}];
        })
    });
    Object.defineProperty(profileLoader, "loadDefaultProfile", {value: jest.fn()});

    Object.defineProperty(fs, "mkdirSync", {value: mkdirSync});
    Object.defineProperty(brtimperative, "CliProfileManager", {value: CliProfileManager});
    Object.defineProperty(vscode.window, "createTreeView", {value: createTreeView});
    // Object.defineProperty(vscode, "Uri", {value: Uri});
    Object.defineProperty(vscode, "ProgressLocation", {value: ProgressLocation});
    // Object.defineProperty(Uri, "parse", { value: parse });
    // Object.defineProperty(parse, "path", { value: pathMock });
    Object.defineProperty(vscode.commands, "registerCommand", {value: registerCommand});
    Object.defineProperty(vscode.workspace, "onDidSaveTextDocument", {value: onDidSaveTextDocument});
    Object.defineProperty(vscode.workspace, "getConfiguration", {value: getConfiguration});
    Object.defineProperty(vscode.workspace, "onDidChangeConfiguration", {value: onDidChangeConfiguration});
    Object.defineProperty(fs, "readdirSync", {value: readdirSync});
    Object.defineProperty(fs, "createReadStream", {value: createReadStream});
    Object.defineProperty(fs, "existsSync", {value: existsSync});
    Object.defineProperty(fs, "unlinkSync", {value: unlinkSync});
    Object.defineProperty(fs, "rmdirSync", {value: rmdirSync});
    Object.defineProperty(fs, "readFileSync", {value: readFileSync});
    Object.defineProperty(fsextra, "moveSync", {value: moveSync});
    Object.defineProperty(vscode.window, "showErrorMessage", {value: showErrorMessage});
    Object.defineProperty(vscode.window, "showInputBox", {value: showInputBox});
    Object.defineProperty(vscode.window, "activeTextEditor", {value: activeTextEditor});
    Object.defineProperty(activeTextEditor, "document", {value: document});
    Object.defineProperty(document, "save", {value: save});
    Object.defineProperty(document, "getText", {value: getText});
    Object.defineProperty(vscode.commands, "executeCommand", {value: executeCommand});
    Object.defineProperty(brightside, "ZosmfSession", {value: ZosmfSession});
    Object.defineProperty(ZosmfSession, "createBasicZosmfSession", {value: createBasicZosmfSession});
    Object.defineProperty(brightside, "Upload", {value: Upload});
    Object.defineProperty(Upload, "bufferToDataSet", {value: bufferToDataSet});
    Object.defineProperty(Upload, "pathToDataSet", {value: pathToDataSet});
    Object.defineProperty(Upload, "fileToUSSFile", {value: fileToUSSFile});
    Object.defineProperty(brightside, "Create", {value: Create});
    Object.defineProperty(Create, "dataSet", {value: dataSetCreate});
    Object.defineProperty(brightside, "List", {value: List});
    Object.defineProperty(List, "dataSet", {value: dataSetList});
    Object.defineProperty(List, "fileList", {value: fileList});
    Object.defineProperty(vscode.workspace, "openTextDocument", {value: openTextDocument});
    Object.defineProperty(vscode.window, "showInformationMessage", {value: showInformationMessage});
    Object.defineProperty(vscode.window, "showTextDocument", {value: showTextDocument});
    Object.defineProperty(vscode.window, "showErrorMessage", {value: showErrorMessage});
    Object.defineProperty(vscode.window, "showOpenDialog", {value: showOpenDialog});
    Object.defineProperty(vscode.window, "showQuickPick", {value: showQuickPick});
    Object.defineProperty(vscode.window, "withProgress", {value: withProgress});
    Object.defineProperty(brightside, "Download", {value: Download});
    Object.defineProperty(Download, "dataSet", {value: dataSet});
    Object.defineProperty(treeMock, "DatasetTree", {value: DatasetTree});
    Object.defineProperty(treeUSSMock, "USSTree", {value: USSTree});
    Object.defineProperty(brightside, "Delete", {value: Delete});
    Object.defineProperty(Delete, "dataSet", {value: delDataset});
    Object.defineProperty(brightside, "CreateDataSetTypeEnum", {value: CreateDataSetTypeEnum});
    // Object.defineProperty(fs, "lstatSync", { value: lstatSync });
    // Object.defineProperty(fs, "lstat", { value: lstat });
    Object.defineProperty(brightside, "Utilities", {value: Utilities});
    Object.defineProperty(Download, "ussFile", {value: ussFile});
    Object.defineProperty(Utilities, "isFileTagBinOrAscii", {value: isFileTagBinOrAscii});
    Object.defineProperty(brightside, "DeleteJobs", {value: DeleteJobs});
    Object.defineProperty(DeleteJobs, "deleteJob", {value: deleteJob});
    Object.defineProperty(brightside, "GetJobs", {value: GetJobs});
    Object.defineProperty(GetJobs, "getSpoolContentById", {value: getSpoolContentById});
    Object.defineProperty(GetJobs, "getJclForJob", {value: getJclForJob});
    Object.defineProperty(brightside, "DownloadJobs", {value: DownloadJobs});
    Object.defineProperty(DownloadJobs, "downloadAllSpoolContentCommon", {value: downloadAllSpoolContentCommon});
    Object.defineProperty(brightside, "SubmitJobs", {value: SubmitJobs});
    Object.defineProperty(SubmitJobs, "submitJcl", {value: submitJcl});
    Object.defineProperty(brightside, "IssueCommand", {value: IssueCommand});
    Object.defineProperty(IssueCommand, "issueSimple", {value: issueSimple});

    it("Testing that activate correctly executes", async () => {
        createTreeView.mockReturnValue("testDisposable");

        existsSync.mockReturnValueOnce(true);
        existsSync.mockReturnValueOnce(true);
        existsSync.mockReturnValueOnce(false);
        readdirSync.mockReturnValueOnce(["firstFile.txt", "secondFile.txt", "firstDir"]);
        isFile.mockReturnValueOnce(true);
        readdirSync.mockReturnValueOnce(["thirdFile.txt"]);
        readdirSync.mockReturnValue([]);
        // lstatSync.mockReturnValue(lstat);
        isFile.mockReturnValueOnce(false);
        // rmdirSync.mockImplementationOnce(() => {
        //     throw Error;
        // });
        // parse.mockReturnValue({path: "lame"});
        (profileLoader.loadNamedProfile as any).mockImplementation(() => {
            return {
                profile: "SampleProfile"
            };
        });
        (profileLoader.loadDefaultProfile as any).mockImplementation(() => {
            return {
                profile: "SampleProfile"
            };
        });

        getConfiguration.mockReturnValueOnce({
            get: () => ""
        });

        getConfiguration.mockReturnValueOnce({
            get: (setting: string) => [
                "[test]: brtvs99.public.test{pds}",
                "[test]: brtvs99.test{ds}",
                "[test]: brtvs99.fail{fail}",
                "[test]: brtvs99.test.search{session}",
            ]
        });
        spyOn(ussNodeActions, "initializeUSSFavorites").and.returnValue(undefined);
// tslint:disable-next-line: no-object-literal-type-assertion
        const extensionMock = jest.fn(() => ({
            subscriptions: [],
            extensionPath: path.join(__dirname, "..")
        } as vscode.ExtensionContext));
        const mock = new extensionMock();

        await extension.activate(mock);

        const sampleFavorites = [
            new ZoweNode("[test]: brtvs99.public.test", vscode.TreeItemCollapsibleState.Collapsed, undefined, undefined),
            new ZoweNode("[test]: brtvs99.test", vscode.TreeItemCollapsibleState.None, undefined, undefined),
            new ZoweNode("[test]: brtvs99.test.search", vscode.TreeItemCollapsibleState.None, undefined, null)
        ];
        sampleFavorites[0].contextValue = "pdsf";
        sampleFavorites[1].contextValue = "dsf";
        sampleFavorites[2].contextValue = "sessionf";
        sampleFavorites[1].command = {
            command: "zowe.ZoweNode.openPS",
            title: "",
            arguments: [sampleFavorites[1]]
        };
        sampleFavorites[2].command = {command: "zowe.pattern", title: "", arguments: [sampleFavorites[2]]};
        sampleFavorites[2].iconPath = {
            dark: path.join(__dirname, "..", "..", "resources", "dark", "pattern.svg"),
            light: path.join(__dirname, "..", "..", "resources", "light", "pattern.svg")
        };
        // expect(createBasicZosmfSession.mock.calls.length).toBe(2);
        expect(mkdirSync.mock.calls.length).toBe(3);
        expect(createTreeView.mock.calls.length).toBe(3);
        expect(createTreeView.mock.calls[0][0]).toBe("zowe.explorer");
        expect(createTreeView.mock.calls[1][0]).toBe("zowe.uss.explorer");
        expect(createTreeView.mock.calls[0][1]).toEqual({
            treeDataProvider:
                {
                    addSession: mockAddSession,
                    mSessionNodes: [],
                    mFavorites: sampleFavorites,
                    refresh: mockRefresh,
                    getChildren: mockGetChildren,
                    removeFavorite: mockRemoveFavorite
                }
        });
        expect(createTreeView.mock.calls[1][1]).toEqual({
            treeDataProvider:
                {
                    mSessionNodes: [],
                    addSession: mockAddUSSSession,
                    refresh: mockUSSRefresh,
                    getChildren: mockGetUSSChildren,
                }
        });
        expect(registerCommand.mock.calls.length).toBe(50);
        registerCommand.mock.calls.forEach((call, i ) => {
            expect(registerCommand.mock.calls[i][1]).toBeInstanceOf(Function);
        });
        const actualCommands = [];
        registerCommand.mock.calls.forEach((call) => {
            actualCommands.push(call[0]);
        });
        const expectedCommands = [
            "zowe.addSession",
            "zowe.addFavorite",
            "zowe.refreshAll",
            "zowe.refreshNode",
            "zowe.pattern",
            "zowe.ZoweNode.openPS",
            "zowe.createDataset",
            "zowe.createMember",
            "zowe.deleteDataset",
            "zowe.deletePDS",
            "zowe.uploadDialog",
            "zowe.deleteMember",
            "zowe.removeSession",
            "zowe.removeFavorite",
            "zowe.safeSave",
            "zowe.saveSearch",
            "zowe.removeSavedSearch",
            "zowe.submitJcl",
            "zowe.submitMember",
            "zowe.showDSAttributes",
            "zowe.uss.addFavorite",
            "zowe.uss.removeFavorite",
            "zowe.uss.addSession",
            "zowe.uss.refreshAll",
            "zowe.uss.refreshUSS",
            "zowe.uss.safeSaveUSS",
            "zowe.uss.fullPath",
            "zowe.uss.ZoweUSSNode.open",
            "zowe.uss.removeSession",
            "zowe.uss.createFile",
            "zowe.uss.createFolder",
            "zowe.uss.deleteNode",
            "zowe.uss.binary",
            "zowe.uss.text",
            "zowe.uss.renameNode",
            "zowe.uss.uploadDialog",
            "zowe.uss.createNode",
            "zowe.zosJobsOpenspool",
            "zowe.deleteJob",
            "zowe.runModifyCommand",
            "zowe.runStopCommand",
            "zowe.refreshJobsServer",
            "zowe.refreshAllJobs",
            "zowe.addJobsSession",
            "zowe.setOwner",
            "zowe.setPrefix",
            "zowe.removeJobsSession",
            "zowe.downloadSpool",
            "zowe.getJobJcl",
            "zowe.setJobSpool"
        ];
        expect(actualCommands).toEqual(expectedCommands);
        expect(onDidSaveTextDocument.mock.calls.length).toBe(1);
        expect(existsSync.mock.calls.length).toBe(3);
        expect(existsSync.mock.calls[0][0]).toBe(extension.BRIGHTTEMPFOLDER);
        expect(readdirSync.mock.calls.length).toBe(1);
        expect(readdirSync.mock.calls[0][0]).toBe(extension.BRIGHTTEMPFOLDER);
        expect(unlinkSync.mock.calls.length).toBe(2);
        expect(unlinkSync.mock.calls[0][0]).toBe(path.join(extension.BRIGHTTEMPFOLDER + "/firstFile.txt"));
        expect(unlinkSync.mock.calls[1][0]).toBe(path.join(extension.BRIGHTTEMPFOLDER + "/secondFile.txt"));
        expect(rmdirSync.mock.calls.length).toBe(1);
        expect(rmdirSync.mock.calls[0][0]).toBe(extension.BRIGHTTEMPFOLDER);
        expect(showErrorMessage.mock.calls.length).toBe(2);
        expect(showErrorMessage.mock.calls[0][0]).toBe("Favorites file corrupted: [test]: brtvs99.fail{fail}");

        existsSync.mockReset();
        readdirSync.mockReset();
        existsSync.mockReturnValueOnce(false);
        // tslint:disable-next-line: no-empty
        rmdirSync.mockImplementationOnce(() => {
        });
        showErrorMessage.mockReset();
        readFileSync.mockReturnValue("");

        getConfiguration.mockReturnValueOnce({
            get: () => ""
        });

        getConfiguration.mockReturnValueOnce({
            get: (setting: string) => [
                "[test]: brtvs99.public.test{pds}",
                "[test]: brtvs99.test{ds}",
                "[test]: brtvs99.fail{fail}",
                "[test]: brtvs99.test.search{session}",
            ]
        });

        getConfiguration.mockReturnValueOnce({
            get: (setting: string) => [
                "",
            ]
        });
        existsSync.mockReturnValueOnce(true);

        await extension.activate(mock);

        expect(existsSync.mock.calls.length).toBe(1);
        expect(readdirSync.mock.calls.length).toBe(0);

        existsSync.mockReset();
        readdirSync.mockReset();
        existsSync.mockReturnValueOnce(true);
        existsSync.mockReturnValueOnce(true);
        readdirSync.mockReturnValueOnce(["firstFile", "secondFile"]);
        getConfiguration.mockReturnValueOnce({
            get: () => {
                return [""];
            }
        });
        unlinkSync.mockImplementationOnce(() => {
            return;
        });
        unlinkSync.mockImplementationOnce(() => {
            return;
        });
        unlinkSync.mockImplementationOnce(() => {
            throw (Error("testError"));
        });

        await extension.activate(mock);
    });

    it("should not change the existing context menus", async () => {
        const packageJsonContent = require("../package.json");
        expect(packageJsonContent.contributes.menus["view/item/context"]).toMatchSnapshot();
    });

    it("Testing that createMember correctly executes", async () => {
        const parent = new ZoweNode("parent", vscode.TreeItemCollapsibleState.Collapsed, sessNode, null);

        showInputBox.mockResolvedValue("testMember");

        await extension.createMember(parent, testTree);

        expect(showInputBox.mock.calls.length).toBe(1);
        expect(showInputBox.mock.calls[0][0]).toEqual({placeHolder: "Name of Member"});
        expect(bufferToDataSet.mock.calls.length).toBe(1);
        expect(bufferToDataSet.mock.calls[0][0]).toBe(session);
        expect(bufferToDataSet.mock.calls[0][1]).toEqual(Buffer.from(""));
        expect(bufferToDataSet.mock.calls[0][2]).toBe(parent.mLabel + "(testMember)");

        bufferToDataSet.mockRejectedValueOnce(Error("test"));
        showErrorMessage.mockReset();
        try {
            await extension.createMember(parent, testTree);
            // tslint:disable-next-line:no-empty
        } catch (err) {
        }

        expect(showErrorMessage.mock.calls.length).toBe(1);
        expect(showErrorMessage.mock.calls[0][0]).toBe("Unable to create member: test");

        bufferToDataSet.mockReset();


        showInputBox.mockResolvedValue("");

        await extension.createMember(parent, testTree);

        expect(bufferToDataSet.mock.calls.length).toBe(0);

        parent.contextValue = "pdsf";
        await extension.createMember(parent, testTree);
    });

    it("Testing that refreshPS correctly executes with and without error", async () => {
        const node = new ZoweNode("HLQ.TEST.AFILE7", vscode.TreeItemCollapsibleState.None, sessNode, null);
        const parent = new ZoweNode("parent", vscode.TreeItemCollapsibleState.Collapsed, sessNode, null);
        const child = new ZoweNode("child", vscode.TreeItemCollapsibleState.None, parent, null);

        showErrorMessage.mockReset();
        openTextDocument.mockReset();
        openTextDocument.mockResolvedValueOnce({isDirty: true});
        dataSet.mockReset();
        showTextDocument.mockReset();

        await extension.refreshPS(node);

        expect(dataSet.mock.calls.length).toBe(1);
        expect(dataSet.mock.calls[0][0]).toBe(node.getSession());
        expect(dataSet.mock.calls[0][1]).toBe(node.mLabel);
        expect(dataSet.mock.calls[0][2]).toEqual({
            file: path.join(extension.DS_DIR, node.getSessionNode().mLabel, node.mLabel + ".afile7" )
        });
        expect(openTextDocument.mock.calls.length).toBe(1);
        expect(openTextDocument.mock.calls[0][0]).toBe(path.join(extension.DS_DIR,
            node.getSessionNode().mLabel, node.mLabel + ".afile7" ));
        expect(showTextDocument.mock.calls.length).toBe(2);
        expect(executeCommand.mock.calls.length).toBe(1);


        showInformationMessage.mockReset();
        openTextDocument.mockResolvedValueOnce({isDirty: false});
        executeCommand.mockReset();

        await extension.refreshPS(node);

        expect(executeCommand.mock.calls.length).toBe(0);

        dataSet.mockRejectedValueOnce(Error("not found"));
        showInformationMessage.mockReset();

        await extension.refreshPS(node);

        expect(showInformationMessage.mock.calls.length).toBe(1);
        expect(showInformationMessage.mock.calls[0][0]).toBe("Unable to find file: " + node.mLabel + " was probably deleted.");

        showErrorMessage.mockReset();
        dataSet.mockReset();
        dataSet.mockRejectedValueOnce(Error(""));

        await extension.refreshPS(child);

        expect(dataSet.mock.calls[0][1]).toBe(child.mParent.mLabel + "(" + child.mLabel + ")");
        expect(showErrorMessage.mock.calls.length).toBe(1);
        expect(showErrorMessage.mock.calls[0][0]).toEqual("");

        showErrorMessage.mockReset();
        openTextDocument.mockReset();
        openTextDocument.mockResolvedValueOnce({isDirty: true});
        openTextDocument.mockResolvedValueOnce({isDirty: true});
        dataSet.mockReset();
        showTextDocument.mockReset();

        node.contextValue = "dsf";
        await extension.refreshPS(node);
        expect(openTextDocument.mock.calls.length).toBe(1);
        expect(dataSet.mock.calls.length).toBe(1);

        dataSet.mockReset();
        openTextDocument.mockReset();

        parent.contextValue = "pdsf";
        await extension.refreshPS(child);
        expect(openTextDocument.mock.calls.length).toBe(1);
        expect(dataSet.mock.calls.length).toBe(1);

        dataSet.mockReset();
        openTextDocument.mockReset();

        parent.contextValue = "favorite";
        await extension.refreshPS(child);
        expect(openTextDocument.mock.calls.length).toBe(1);
        expect(dataSet.mock.calls.length).toBe(1);

        showErrorMessage.mockReset();
        dataSet.mockReset();
        openTextDocument.mockReset();
        parent.contextValue = "turnip";
        await extension.safeSave(child);
        expect(openTextDocument.mock.calls.length).toBe(0);
        expect(dataSet.mock.calls.length).toBe(0);
        expect(showErrorMessage.mock.calls.length).toBe(1);
        expect(showErrorMessage.mock.calls[0][0]).toEqual("safeSave() called from invalid node.");

    });

    it("Testing that addSession is executed successfully", async () => {
        showQuickPick.mockReset();

        (profileLoader.loadAllProfiles as any).mockReset();
        (profileLoader.loadAllProfiles as any).mockReturnValueOnce([{name: "firstName"}, {name: "secondName"}]);
        await extension.addSession(testTree);

        // expect(showQuickPick.mock.calls.length).toBe(1);
        expect(showQuickPick.mock.calls[0][0]).toEqual(["firstName", "secondName"]);
        // tslint:disable-next-line
        expect(showQuickPick.mock.calls[0][1]).toEqual({
            canPickMany: false,
            ignoreFocusOut: true,
            placeHolder: "Select a Profile to Add to the Data Set Explorer"
        });

        showInformationMessage.mockReset();
        (profileLoader.loadAllProfiles as any).mockReset();
        (profileLoader.loadAllProfiles as any).mockReturnValueOnce([]);

        await extension.addSession(testTree);

        expect(showInformationMessage.mock.calls.length).toBe(1);
        expect(showInformationMessage.mock.calls[0][0]).toEqual("No profiles detected");

        showInformationMessage.mockReset();
        (profileLoader.loadAllProfiles as any).mockReset();
        (profileLoader.loadAllProfiles as any).mockReturnValueOnce([]);
        await extension.addSession(testTree);

        expect(showInformationMessage.mock.calls.length).toBe(1);
        expect(showInformationMessage.mock.calls[0][0]).toEqual("No profiles detected");

        showErrorMessage.mockReset();
        (profileLoader.loadAllProfiles as any).mockImplementationOnce(() => {
            throw (Error("testError"));
        });

        try {
            await extension.addSession(testTree);
            // tslint:disable-next-line:no-empty
        } catch (err) {
        }

        expect(showErrorMessage.mock.calls.length).toBe(1);
        expect(showErrorMessage.mock.calls[0][0]).toEqual("Unable to load all profiles: testError");

    });

    it("Testing that addJobsSession is executed successfully", async () => {
        showQuickPick.mockReset();

        (profileLoader.loadAllProfiles as any).mockReset();
        (profileLoader.loadAllProfiles as any).mockReturnValueOnce([{ name: "firstName" }, { name: "secondName" }]);
        await extension.addJobsSession(testJobsTree);

        // expect(showQuickPick.mock.calls.length).toBe(1);
        expect(showQuickPick.mock.calls[0][0]).toEqual(["firstName", "secondName"]);
        // tslint:disable-next-line
        expect(showQuickPick.mock.calls[0][1]).toEqual({
            canPickMany: false,
            ignoreFocusOut: true,
            placeHolder: "Select a Profile to Add to the Jobs Explorer"
        });

        showInformationMessage.mockReset();
        (profileLoader.loadAllProfiles as any).mockReset();
        (profileLoader.loadAllProfiles as any).mockReturnValueOnce([]);

        await extension.addJobsSession(testJobsTree);

        expect(showInformationMessage.mock.calls.length).toBe(1);
        expect(showInformationMessage.mock.calls[0][0]).toEqual("No more profiles to add");

        showInformationMessage.mockReset();
        (profileLoader.loadAllProfiles as any).mockReset();
        (profileLoader.loadAllProfiles as any).mockReturnValueOnce([]);
        await extension.addJobsSession(testJobsTree);

        expect(showInformationMessage.mock.calls.length).toBe(1);
        expect(showInformationMessage.mock.calls[0][0]).toEqual("No more profiles to add");

        showErrorMessage.mockReset();
        (profileLoader.loadAllProfiles as any).mockImplementationOnce(() => {
            throw (Error("testError"));
        });

        try {
            await extension.addJobsSession(testJobsTree);
            // tslint:disable-next-line:no-empty
        } catch (err) {
        }

        expect(showErrorMessage.mock.calls.length).toBe(1);
        expect(showErrorMessage.mock.calls[0][0]).toEqual("Unable to load all profiles: testError");

    });

    it("Testing that createFile is executed successfully", async () => {
        showQuickPick.mockReset();
        getConfiguration.mockReset();
        showInputBox.mockReset();
        dataSetCreate.mockReset();

        getConfiguration.mockReturnValue("FakeConfig");
        showInputBox.mockReturnValueOnce("FakeName");


        showQuickPick.mockResolvedValueOnce("Data Set Binary");
        await extension.createFile(sessNode, testTree);
        showQuickPick.mockResolvedValueOnce("Data Set C");
        await extension.createFile(sessNode, testTree);
        showQuickPick.mockResolvedValueOnce("Data Set Classic");
        await extension.createFile(sessNode, testTree);
        showQuickPick.mockResolvedValueOnce("Data Set Partitioned");
        await extension.createFile(sessNode, testTree);
        showQuickPick.mockResolvedValueOnce("Data Set Sequential");
        await extension.createFile(sessNode, testTree);

        expect(showQuickPick.mock.calls.length).toBe(5);
        expect(getConfiguration.mock.calls.length).toBe(5);
        expect(getConfiguration.mock.calls[0][0]).toBe("Zowe-Default-Datasets-Binary");
        expect(getConfiguration.mock.calls[1][0]).toBe("Zowe-Default-Datasets-C");
        expect(getConfiguration.mock.calls[2][0]).toBe("Zowe-Default-Datasets-Classic");
        expect(getConfiguration.mock.calls[3][0]).toBe("Zowe-Default-Datasets-PDS");
        expect(getConfiguration.mock.calls[4][0]).toBe("Zowe-Default-Datasets-PS");
        expect(showInputBox.mock.calls.length).toBe(5);
        expect(dataSetCreate.mock.calls.length).toBe(5);
        expect(dataSetCreate.mock.calls[0][0]).toEqual(session);

        showQuickPick.mockReset();
        getConfiguration.mockReset();
        showInputBox.mockReset();
        dataSetCreate.mockReset();
        showInformationMessage.mockReset();
        showErrorMessage.mockReset();

        showQuickPick.mockResolvedValueOnce("Data Set Sequential");
        getConfiguration.mockReturnValue("FakeConfig");
        showInputBox.mockReturnValueOnce("FakeName");
        await extension.createFile(sessNode, testTree);

        showQuickPick.mockResolvedValueOnce("Data Set Sequential");
        getConfiguration.mockReturnValue("FakeConfig");
        showInputBox.mockReturnValueOnce("FakeName");
        dataSetCreate.mockRejectedValueOnce(Error("Generic Error"));
        try {
            await extension.createFile(sessNode, testTree);
        } catch (err) {
            // do nothing
        }

        expect(showErrorMessage.mock.calls.length).toBe(1);
        expect(showErrorMessage.mock.calls[0][0]).toBe("Generic Error");


        showQuickPick.mockReset();
        showErrorMessage.mockReset();

        showQuickPick.mockReturnValueOnce(undefined);
        try {
            await extension.createFile(sessNode, testTree);
            // tslint:disable-next-line:no-empty
        } catch (err) {
        }

        expect(showQuickPick.mock.calls.length).toBe(1);
        expect(showErrorMessage.mock.calls.length).toBe(0);
    });

    it("Testing that deleteDataset is executed successfully", async () => {
        existsSync.mockReset();
        unlinkSync.mockReset();
        showQuickPick.mockReset();

        let node = new ZoweNode("HLQ.TEST.NODE", vscode.TreeItemCollapsibleState.None, sessNode, null);
        const parent = new ZoweNode("parent", vscode.TreeItemCollapsibleState.Collapsed, sessNode, null);
        let child = new ZoweNode("child", vscode.TreeItemCollapsibleState.None, parent, null);

        existsSync.mockReturnValueOnce(true);
        showQuickPick.mockResolvedValueOnce("Yes");
        await extension.deleteDataset(node, testTree);
        expect(delDataset.mock.calls.length).toBe(1);
        expect(delDataset.mock.calls[0][0]).toBe(session);
        expect(delDataset.mock.calls[0][1]).toBe(node.label);
        expect(existsSync.mock.calls.length).toBe(1);
        expect(existsSync.mock.calls[0][0]).toBe(path.join(extension.DS_DIR,
            node.getSessionNode().mLabel, node.mLabel + ".node" ));
        expect(unlinkSync.mock.calls.length).toBe(1);
        expect(unlinkSync.mock.calls[0][0]).toBe(path.join(extension.DS_DIR,
            node.getSessionNode().mLabel, node.mLabel + ".node" ));

        unlinkSync.mockReset();
        delDataset.mockReset();
        existsSync.mockReturnValueOnce(false);
        showQuickPick.mockResolvedValueOnce("Yes");
        await extension.deleteDataset(child, testTree);

        expect(unlinkSync.mock.calls.length).toBe(0);
        expect(delDataset.mock.calls[0][1]).toBe(child.mParent.mLabel + "(" + child.label + ")");

        delDataset.mockReset();
        delDataset.mockRejectedValueOnce(Error("not found"));
        showQuickPick.mockResolvedValueOnce("Yes");

        await extension.deleteDataset(node, testTree);

        expect(showInformationMessage.mock.calls.length).toBe(1);
        expect(showInformationMessage.mock.calls[0][0]).toBe("Unable to find file: " + node.mLabel + " was probably already deleted.");

        delDataset.mockReset();
        showErrorMessage.mockReset();
        delDataset.mockRejectedValueOnce(Error(""));
        showQuickPick.mockResolvedValueOnce("Yes");

        await extension.deleteDataset(child, testTree);

        expect(showErrorMessage.mock.calls.length).toBe(1);
        expect(showErrorMessage.mock.calls[0][0]).toEqual(Error(""));

        showQuickPick.mockResolvedValueOnce("No");

        await extension.deleteDataset(child, testTree);

        existsSync.mockReturnValueOnce(true);
        node = new ZoweNode("HLQ.TEST.NODE", vscode.TreeItemCollapsibleState.None, sessNode, null);
        node.contextValue = "dsf";
        await extension.deleteDataset(node, testTree);

        existsSync.mockReturnValueOnce(true);
        node.contextValue = "pdsf";
        child = new ZoweNode("child", vscode.TreeItemCollapsibleState.None, node, null);
        await extension.deleteDataset(child, testTree);
    });

    it("Testing that enterPattern is executed successfully", async () => {
        showInformationMessage.mockReset();
        showInputBox.mockReset();

        const node = new ZoweNode("node", vscode.TreeItemCollapsibleState.None, sessNode, null);
        node.pattern = "TEST";
        node.contextValue = "session";

        showInputBox.mockReturnValueOnce("test");
        await extension.enterPattern(node, testTree);

        expect(showInputBox.mock.calls.length).toBe(1);
        expect(showInputBox.mock.calls[0][0]).toEqual({
            prompt: "Search data sets by entering patterns: use a comma to separate multiple patterns",
            value: node.pattern
        });
        expect(showInformationMessage.mock.calls.length).toBe(0);

        showInputBox.mockReturnValueOnce("");
        showInputBox.mockReset();
        showInformationMessage.mockReset();
        await extension.enterPattern(node, testTree);

        expect(showInformationMessage.mock.calls.length).toBe(1);
        expect(showInformationMessage.mock.calls[0][0]).toBe("You must enter a pattern.");
    });

    it("Testing that saveFile is executed successfully", async () => {
        const testDoc: vscode.TextDocument = {
            fileName: path.join(extension.DS_DIR, "/sestest/HLQ.TEST.AFILE.aFile"),
            uri: null,
            isUntitled: null,
            languageId: null,
            version: null,
            isDirty: null,
            isClosed: null,
            save: null,
            eol: null,
            lineCount: null,
            lineAt: null,
            offsetAt: null,
            positionAt: null,
            getText: null,
            getWordRangeAtPosition: null,
            validateRange: null,
            validatePosition: null
        };

        const testResponse = {
            success: true,
            commandResponse: "",
            apiResponse: {
                items: []
            }
        };
        testTree.getChildren.mockReturnValueOnce([new ZoweNode("node", vscode.TreeItemCollapsibleState.None, sessNode, null), sessNode]);
        dataSetList.mockReset();
        showErrorMessage.mockReset();

        dataSetList.mockResolvedValueOnce(testResponse);

        await extension.saveFile(testDoc, testTree);

        expect(dataSetList.mock.calls.length).toBe(1);
        expect(dataSetList.mock.calls[0][0]).toEqual(session);
        expect(dataSetList.mock.calls[0][1]).toBe("HLQ.TEST.AFILE");
        expect(showErrorMessage.mock.calls.length).toBe(1);
        expect(showErrorMessage.mock.calls[0][0]).toBe("Data set failed to save. Data set may have been deleted on mainframe.");

        testResponse.apiResponse.items = ["Item1"];
        dataSetList.mockReset();
        pathToDataSet.mockReset();
        showErrorMessage.mockReset();

        testTree.getChildren.mockReturnValueOnce([sessNode]);
        dataSetList.mockResolvedValueOnce(testResponse);
        testResponse.success = true;
        pathToDataSet.mockResolvedValueOnce(testResponse);

        await extension.saveFile(testDoc, testTree);

        testTree.getChildren.mockReturnValueOnce([sessNode]);
        dataSetList.mockResolvedValueOnce(testResponse);
        testResponse.success = false;
        testResponse.commandResponse = "Save failed";
        pathToDataSet.mockResolvedValueOnce(testResponse);

        await extension.saveFile(testDoc, testTree);

        testTree.getChildren.mockReturnValueOnce([sessNode]);
        dataSetList.mockResolvedValueOnce(testResponse);
        pathToDataSet.mockRejectedValueOnce(Error("Test Error"));

        await extension.saveFile(testDoc, testTree);

        expect(dataSetList.mock.calls.length).toBe(3);
        expect(dataSetList.mock.calls[0][0]).toEqual(session);
        expect(dataSetList.mock.calls[0][1]).toBe("HLQ.TEST.AFILE");
        // expect(pathToDataSet.mock.calls.length).toBe(3);
        // expect(pathToDataSet.mock.calls[0][0]).toEqual(session);
        // expect(pathToDataSet.mock.calls[0][1]).toBe(testDoc.fileName);
        // expect(pathToDataSet.mock.calls[0][2]).toBe("testFile");
        // expect(showErrorMessage.mock.calls.length).toBe(3);
        // expect(showErrorMessage.mock.calls[0][0]).toBe("Save failed");
        // expect(showErrorMessage.mock.calls[1][0]).toBe("Test Error");

        const testDoc2: vscode.TextDocument = {
            fileName: path.normalize("/sestest/HLQ.TEST.AFILE"),
            uri: null,
            isUntitled: null,
            languageId: null,
            version: null,
            isDirty: null,
            isClosed: null,
            save: null,
            eol: null,
            lineCount: null,
            lineAt: null,
            offsetAt: null,
            positionAt: null,
            getText: null,
            getWordRangeAtPosition: null,
            validateRange: null,
            validatePosition: null
        };

        testTree.getChildren.mockReturnValueOnce([sessNode]);
        dataSetList.mockReset();

        await extension.saveFile(testDoc2, testTree);

        expect(dataSetList.mock.calls.length).toBe(0);

        const testDoc3: vscode.TextDocument = {
            fileName: path.join(extension.DS_DIR, "/sestest/HLQ.TEST.AFILE(mem)"),
            uri: null,
            isUntitled: null,
            languageId: null,
            version: null,
            isDirty: null,
            isClosed: null,
            save: null,
            eol: null,
            lineCount: null,
            lineAt: null,
            offsetAt: null,
            positionAt: null,
            getText: null,
            getWordRangeAtPosition: null,
            validateRange: null,
            validatePosition: null
        };

        dataSetList.mockReset();
//        pathToDataSet.mockReset();
        showErrorMessage.mockReset();

        testTree.getChildren.mockReturnValueOnce([sessNode]);
        dataSetList.mockResolvedValueOnce(testResponse);
        testResponse.success = true;
//        pathToDataSet.mockResolvedValueOnce(testResponse);

        await extension.saveFile(testDoc3, testTree);

        // expect(pathToDataSet.mock.calls.length).toBe(1);
        // expect(pathToDataSet.mock.calls[0][0]).toEqual(session);
        // expect(pathToDataSet.mock.calls[0][1]).toBe(testDoc3.fileName);
        // expect(pathToDataSet.mock.calls[0][2]).toBe("testFile(mem)");

        testTree.getChildren.mockReturnValueOnce([new ZoweNode("node", vscode.TreeItemCollapsibleState.None, sessNode, null), sessNode]);
        dataSetList.mockReset();
        showErrorMessage.mockReset();

        dataSetList.mockImplementationOnce(() => {
            throw Error("Test Error");
        });

        await extension.saveFile(testDoc, testTree);

        expect(showErrorMessage.mock.calls.length).toBe(2);

    });

    it("Testing that refreshAll is executed successfully", async () => {
        extension.refreshAll(testTree);
    });

    it("Testing that openPS is executed successfully", async () => {
        dataSet.mockReset();
        openTextDocument.mockReset();
        showTextDocument.mockReset();
        showErrorMessage.mockReset();
        existsSync.mockReset();

        const node = new ZoweNode("node", vscode.TreeItemCollapsibleState.None, sessNode, null);
        const parent = new ZoweNode("parent", vscode.TreeItemCollapsibleState.Collapsed, sessNode, null);
        const child = new ZoweNode("child", vscode.TreeItemCollapsibleState.None, parent, null);

        existsSync.mockReturnValue(null);
        openTextDocument.mockResolvedValueOnce("test doc");

        await extension.openPS(node);

        expect(existsSync.mock.calls.length).toBe(1);
        expect(existsSync.mock.calls[0][0]).toBe(path.join(extension.DS_DIR,
            node.getSessionNode().mLabel, node.mLabel + "."+ node.mLabel.toLowerCase()));
        expect(dataSet.mock.calls.length).toBe(1);
        expect(dataSet.mock.calls[0][0]).toBe(session);
        expect(dataSet.mock.calls[0][1]).toBe(node.mLabel);
        expect(dataSet.mock.calls[0][2]).toEqual({file: extension.getDocumentFilePath(node.mLabel, node)});
        expect(openTextDocument.mock.calls.length).toBe(1);
        expect(openTextDocument.mock.calls[0][0]).toBe(extension.getDocumentFilePath(node.mLabel, node));
        expect(showTextDocument.mock.calls.length).toBe(1);
        expect(showTextDocument.mock.calls[0][0]).toBe("test doc");

        openTextDocument.mockResolvedValueOnce("test doc");
        const node2 = new ZoweNode("HLQ.TEST.NODE", vscode.TreeItemCollapsibleState.None, sessNode, null);

        await extension.openPS(node2);

        dataSet.mockReset();
        openTextDocument.mockReset();
        showTextDocument.mockReset();
        existsSync.mockReset();

        existsSync.mockReturnValue("exists");
        showTextDocument.mockRejectedValueOnce(Error("testError"));

        try {
            await extension.openPS(child);
        } catch (err) {
            // do nothing
        }

        expect(dataSet.mock.calls.length).toBe(0);
        expect(openTextDocument.mock.calls.length).toBe(1);
        expect(openTextDocument.mock.calls[0][0]).toBe(extension.getDocumentFilePath(parent.mLabel + "(" + child.mLabel + ")", node));
        expect(showTextDocument.mock.calls.length).toBe(1);
        expect(showErrorMessage.mock.calls.length).toBe(1);
        expect(showErrorMessage.mock.calls[0][0]).toBe("testError");

        const child2 = new ZoweNode("child", vscode.TreeItemCollapsibleState.None, node2, null);
        try {
            await extension.openPS(child2);
        } catch (err) {
            // do nothing
        }

        openTextDocument.mockReset();
        showTextDocument.mockReset();
        parent.contextValue = "pdsf";
        await extension.openPS(child);
        expect(openTextDocument.mock.calls.length).toBe(1);
        expect(showTextDocument.mock.calls.length).toBe(1);

        showTextDocument.mockReset();
        openTextDocument.mockReset();

        parent.contextValue = "favorite";
        await extension.openPS(child);
        expect(openTextDocument.mock.calls.length).toBe(1);
        expect(showTextDocument.mock.calls.length).toBe(1);

        showErrorMessage.mockReset();
    });

    it("Testing that safeSave is executed successfully", async () => {
        dataSet.mockReset();
        openTextDocument.mockReset();
        showTextDocument.mockReset();
        showInformationMessage.mockReset();

        const node = new ZoweNode("node", vscode.TreeItemCollapsibleState.None, sessNode, null);
        const parent = new ZoweNode("parent", vscode.TreeItemCollapsibleState.Collapsed, sessNode, null);
        const child = new ZoweNode("child", vscode.TreeItemCollapsibleState.None, parent, null);

        openTextDocument.mockResolvedValueOnce("test");

        await extension.safeSave(node);

        expect(dataSet.mock.calls.length).toBe(1);
        expect(dataSet.mock.calls[0][0]).toBe(session);
        expect(dataSet.mock.calls[0][1]).toBe(node.mLabel);
        expect(dataSet.mock.calls[0][2]).toEqual({file: extension.getDocumentFilePath(node.mLabel, node)});
        expect(openTextDocument.mock.calls.length).toBe(1);
        expect(openTextDocument.mock.calls[0][0]).toBe(path.join(extension.DS_DIR,
            node.getSessionNode().mLabel, node.mLabel + "."+ node.mLabel.toLowerCase()));
        expect(showTextDocument.mock.calls.length).toBe(1);
        expect(showTextDocument.mock.calls[0][0]).toBe("test");
        expect(save.mock.calls.length).toBe(1);

        dataSet.mockReset();
        dataSet.mockRejectedValueOnce(Error("not found"));

        await extension.safeSave(node);

        expect(showInformationMessage.mock.calls.length).toBe(1);
        expect(showInformationMessage.mock.calls[0][0]).toBe("Unable to find file: " + node.mLabel + " was probably deleted.");

        dataSet.mockReset();
        showErrorMessage.mockReset();
        dataSet.mockRejectedValueOnce(Error(""));

        await extension.safeSave(child);

        expect(showErrorMessage.mock.calls.length).toBe(1);
        expect(showErrorMessage.mock.calls[0][0]).toEqual("");

        openTextDocument.mockResolvedValueOnce("test");
        openTextDocument.mockResolvedValueOnce("test");

        dataSet.mockReset();
        openTextDocument.mockReset();
        node.contextValue = "dsf";
        await extension.safeSave(node);
        expect(openTextDocument.mock.calls.length).toBe(1);
        expect(dataSet.mock.calls.length).toBe(1);

        dataSet.mockReset();
        openTextDocument.mockReset();
        parent.contextValue = "pdsf";
        await extension.safeSave(child);
        expect(openTextDocument.mock.calls.length).toBe(1);
        expect(dataSet.mock.calls.length).toBe(1);

        dataSet.mockReset();
        openTextDocument.mockReset();
        parent.contextValue = "favorite";
        await extension.safeSave(child);
        expect(openTextDocument.mock.calls.length).toBe(1);
        expect(dataSet.mock.calls.length).toBe(1);

        showErrorMessage.mockReset();
        dataSet.mockReset();
        openTextDocument.mockReset();
        parent.contextValue = "turnip";
        await extension.safeSave(child);
        expect(openTextDocument.mock.calls.length).toBe(0);
        expect(dataSet.mock.calls.length).toBe(0);
        expect(showErrorMessage.mock.calls.length).toBe(1);
        expect(showErrorMessage.mock.calls[0][0]).toEqual("safeSave() called from invalid node.");
    });

    it("Testing that safeSaveUSS is executed successfully", async () => {
        ussFile.mockReset();
        openTextDocument.mockReset();
        showTextDocument.mockReset();
        showInformationMessage.mockReset();
        save.mockReset();

        const node = new ZoweUSSNode("node", vscode.TreeItemCollapsibleState.None, ussNode, null, null);
        const parent = new ZoweUSSNode("parent", vscode.TreeItemCollapsibleState.Collapsed, ussNode, null, null);
        const child = new ZoweUSSNode("child", vscode.TreeItemCollapsibleState.None, parent, null, null);

        openTextDocument.mockResolvedValueOnce("test");

        await extension.safeSaveUSS(node);

        expect(ussFile.mock.calls.length).toBe(1);
        expect(ussFile.mock.calls[0][0]).toBe(node.getSession());
        expect(ussFile.mock.calls[0][1]).toBe(node.fullPath);
        expect(ussFile.mock.calls[0][2]).toEqual({file: extension.getUSSDocumentFilePath(node)});
        expect(openTextDocument.mock.calls.length).toBe(1);
        expect(openTextDocument.mock.calls[0][0]).toBe(path.join(extension.getUSSDocumentFilePath(node)));
        expect(showTextDocument.mock.calls.length).toBe(1);
        expect(showTextDocument.mock.calls[0][0]).toBe("test");
        expect(save.mock.calls.length).toBe(1);

        ussFile.mockReset();
        ussFile.mockRejectedValueOnce(Error("not found"));

        await extension.safeSaveUSS(node);

        expect(showInformationMessage.mock.calls.length).toBe(1);
        expect(showInformationMessage.mock.calls[0][0]).toBe("Unable to find file: " + node.fullPath + " was probably deleted.");

        ussFile.mockReset();
        showErrorMessage.mockReset();
        ussFile.mockRejectedValueOnce(Error(""));

        await extension.safeSaveUSS(child);

        expect(showErrorMessage.mock.calls.length).toBe(1);
        expect(showErrorMessage.mock.calls[0][0]).toEqual("");
    });

    it("Testing that refreshUSS correctly executes with and without error", async () => {
        const node = new ZoweUSSNode("node", vscode.TreeItemCollapsibleState.None, ussNode, null, null);
        const parent = new ZoweUSSNode("parent", vscode.TreeItemCollapsibleState.Collapsed, ussNode, null, null);
        const child = new ZoweUSSNode("child", vscode.TreeItemCollapsibleState.None, parent, null, null);

        showErrorMessage.mockReset();
        openTextDocument.mockReset();
        openTextDocument.mockResolvedValueOnce({isDirty: true});
        ussFile.mockReset();
        showTextDocument.mockReset();
        executeCommand.mockReset();

        await extension.refreshUSS(node);

        expect(ussFile.mock.calls.length).toBe(1);
        expect(ussFile.mock.calls[0][0]).toBe(node.getSession());
        expect(ussFile.mock.calls[0][1]).toBe(node.fullPath);
        expect(ussFile.mock.calls[0][2]).toEqual({
            file: extension.getUSSDocumentFilePath(node)
        });
        expect(openTextDocument.mock.calls.length).toBe(1);
        expect(openTextDocument.mock.calls[0][0]).toBe(path.join(extension.getUSSDocumentFilePath(node)));
        expect(showTextDocument.mock.calls.length).toBe(2);
        expect(executeCommand.mock.calls.length).toBe(1);


        showInformationMessage.mockReset();
        openTextDocument.mockResolvedValueOnce({isDirty: false});
        executeCommand.mockReset();

        await extension.refreshUSS(node);

        expect(executeCommand.mock.calls.length).toBe(0);

        ussFile.mockRejectedValueOnce(Error("not found"));
        showInformationMessage.mockReset();

        await extension.refreshUSS(node);

        expect(showInformationMessage.mock.calls.length).toBe(1);
        expect(showInformationMessage.mock.calls[0][0]).toBe("Unable to find file: " + node.mLabel + " was probably deleted.");

        showErrorMessage.mockReset();
        ussFile.mockReset();
        ussFile.mockRejectedValueOnce(Error(""));

        await extension.refreshUSS(child);

        expect(ussFile.mock.calls[0][1]).toBe(child.fullPath);
        expect(showErrorMessage.mock.calls.length).toBe(1);
        expect(showErrorMessage.mock.calls[0][0]).toEqual(Error(""));

        showErrorMessage.mockReset();
        openTextDocument.mockReset();
        openTextDocument.mockResolvedValueOnce({isDirty: true});
        openTextDocument.mockResolvedValueOnce({isDirty: true});
        ussFile.mockReset();
        showTextDocument.mockReset();

        node.contextValue = "file";
        await extension.refreshUSS(node);

        node.contextValue = "directory";
        await extension.refreshUSS(child);

        ussFile.mockReset();
        openTextDocument.mockReset();
        showTextDocument.mockReset();
        existsSync.mockReset();
        showErrorMessage.mockReset();

        const badparent = new ZoweUSSNode("parent", vscode.TreeItemCollapsibleState.Collapsed, ussNode, null, null);
        badparent.contextValue = "turnip";
        const brat = new ZoweUSSNode("brat", vscode.TreeItemCollapsibleState.None, badparent, null, null);
        try {
            await extension.refreshUSS(brat);
// tslint:disable-next-line: no-empty
        } catch (err) {
        }
        expect(ussFile.mock.calls.length).toBe(0);
        expect(showErrorMessage.mock.calls.length).toBe(1);
        expect(showErrorMessage.mock.calls[0][0]).toBe("refreshUSS() called from invalid node.");
    });

    it("Testing that addSession is executed correctly for a USS explorer", async () => {
        showQuickPick.mockReset();
        (profileLoader.loadAllProfiles as any).mockReset();

        (profileLoader.loadAllProfiles as any).mockReturnValueOnce([{name: "firstName"}, {name: "secondName"}]);

        await extension.addUSSSession(testTree);

        expect((profileLoader.loadAllProfiles as any).mock.calls.length).toBe(1);
        expect(showQuickPick.mock.calls.length).toBe(1);
        expect(showQuickPick.mock.calls[0][0]).toEqual(["firstName","secondName"]);
        expect(showQuickPick.mock.calls[0][1]).toEqual({
            canPickMany: false,
            ignoreFocusOut: true,
            placeHolder: "Select a Profile to Add to the USS Explorer"
        });

        showInformationMessage.mockReset();
        (profileLoader.loadAllProfiles as any).mockReset();
        (profileLoader.loadAllProfiles as any).mockReturnValueOnce([]);

        await extension.addSession(testTree);

        expect((profileLoader.loadAllProfiles as any).mock.calls.length).toBe(1);
        expect(showInformationMessage.mock.calls.length).toBe(1);
        expect(showInformationMessage.mock.calls[0][0]).toEqual("No profiles detected");

        showInformationMessage.mockReset();
        (profileLoader.loadAllProfiles as any).mockReset();
        (profileLoader.loadAllProfiles as any).mockReturnValueOnce([{name: "sestest"}]);

        await extension.addSession(testTree);

        expect((profileLoader.loadAllProfiles as any).mock.calls.length).toBe(1);
        expect(showInformationMessage.mock.calls.length).toBe(1);
        expect(showInformationMessage.mock.calls[0][0]).toEqual("No more profiles to add");

        showErrorMessage.mockReset();
        (profileLoader.loadAllProfiles as any).mockImplementationOnce(() => {
            throw (Error("testError"));
        });

        try {
            await extension.addSession(testTree);
            // tslint:disable-next-line:no-empty
        } catch (err) {
        }

        expect(showErrorMessage.mock.calls.length).toBe(1);
        expect(showErrorMessage.mock.calls[0][0]).toEqual("Unable to load all profiles: testError");

    });

    it("Testing that enterPattern is executed successfully", async () => {
        showInformationMessage.mockReset();
        showInputBox.mockReset();

        const node = new ZoweUSSNode("node", vscode.TreeItemCollapsibleState.None, ussNode, null, null);
        node.fullPath = "/u/test";
        node.contextValue = "uss_session";

        showInputBox.mockReturnValueOnce("/u/test");
        await extension.enterUSSPattern(node, testTree);

        expect(showInputBox.mock.calls.length).toBe(1);
        expect(showInputBox.mock.calls[0][0]).toEqual({
            prompt: "Search Unix System Services (USS) by entering a path name starting with a /",
            value: node.fullPath
        });
        expect(showInformationMessage.mock.calls.length).toBe(0);

        showInputBox.mockReturnValueOnce("");
        showInputBox.mockReset();
        showInformationMessage.mockReset();
        await extension.enterUSSPattern(node, testTree);

        expect(showInformationMessage.mock.calls.length).toBe(1);
        expect(showInformationMessage.mock.calls[0][0]).toBe("You must enter a path.");
    });

    it("Testing that refreshAllUSS is executed successfully", async () => {
        const spy = jest.fn(testTree.refresh);
        ussNodeActions.refreshAllUSS(testTree);
        expect(testTree.refresh).toHaveBeenCalled();
    });

    it("Testing that open is executed successfully", async () => {
        ussFile.mockReset();
        openTextDocument.mockReset();
        showTextDocument.mockReset();
        showErrorMessage.mockReset();
        existsSync.mockReset();

        const node = new ZoweUSSNode("node", vscode.TreeItemCollapsibleState.None, ussNode, null, "/");
        const parent = new ZoweUSSNode("parent", vscode.TreeItemCollapsibleState.Collapsed, ussNode, null, "/");
        const child = new ZoweUSSNode("child", vscode.TreeItemCollapsibleState.None, parent, null, "/parent");

        isFileTagBinOrAscii.mockReturnValue(false);
        existsSync.mockReturnValue(null);
        openTextDocument.mockResolvedValueOnce("test.doc");

        await extension.openUSS(node);

        expect(existsSync.mock.calls.length).toBe(1);
        expect(existsSync.mock.calls[0][0]).toBe(path.join(extension.USS_DIR, "/" + node.getSessionNode().mProfileName + "/", node.fullPath));
        expect(isFileTagBinOrAscii.mock.calls.length).toBe(1);
        expect(isFileTagBinOrAscii.mock.calls[0][0]).toBe(session);
        expect(isFileTagBinOrAscii.mock.calls[0][1]).toBe(node.fullPath);
        expect(ussFile.mock.calls.length).toBe(1);
        expect(ussFile.mock.calls[0][0]).toBe(session);
        expect(ussFile.mock.calls[0][1]).toBe(node.fullPath);
        expect(ussFile.mock.calls[0][2]).toEqual({file: extension.getUSSDocumentFilePath(node), binary: false});
        expect(openTextDocument.mock.calls.length).toBe(1);
        expect(openTextDocument.mock.calls[0][0]).toBe(extension.getUSSDocumentFilePath(node));
        expect(showTextDocument.mock.calls.length).toBe(1);
        expect(showTextDocument.mock.calls[0][0]).toBe("test.doc");

        openTextDocument.mockResolvedValueOnce("test.doc");
        const node2 = new ZoweUSSNode("usstest", vscode.TreeItemCollapsibleState.None, ussNode, null, null);

        await extension.openUSS(node2);

        ussFile.mockReset();
        openTextDocument.mockReset();
        showTextDocument.mockReset();
        existsSync.mockReset();

        existsSync.mockReturnValue("exists");
        showTextDocument.mockRejectedValueOnce(Error("testError"));

        try {
            await extension.openUSS(child);
        } catch (err) {
            // do nothing
        }

        expect(ussFile.mock.calls.length).toBe(0);
        expect(openTextDocument.mock.calls.length).toBe(1);
        expect(openTextDocument.mock.calls[0][0]).toBe(extension.getUSSDocumentFilePath(child));
        expect(showTextDocument.mock.calls.length).toBe(1);
        expect(showErrorMessage.mock.calls.length).toBe(1);
        expect(showErrorMessage.mock.calls[0][0]).toBe("testError");

        const child2 = new ZoweUSSNode("child", vscode.TreeItemCollapsibleState.None, node2, null, null);
        try {
            await extension.openUSS(child2);
        } catch (err) {
            // do nothing
        }

        ussFile.mockReset();
        openTextDocument.mockReset();
        showTextDocument.mockReset();
        existsSync.mockReset();
        showErrorMessage.mockReset();

        const badparent = new ZoweUSSNode("parent", vscode.TreeItemCollapsibleState.Collapsed, ussNode, null, null);
        badparent.contextValue = "turnip";
        const brat = new ZoweUSSNode("brat", vscode.TreeItemCollapsibleState.None, badparent, null, null);
        try {
            await extension.openUSS(brat);
// tslint:disable-next-line: no-empty
        } catch (err) {
        }
        expect(ussFile.mock.calls.length).toBe(0);
        expect(showErrorMessage.mock.calls.length).toBe(2);
        expect(showErrorMessage.mock.calls[0][0]).toBe("open() called from invalid node.");
        expect(showErrorMessage.mock.calls[1][0]).toBe("open() called from invalid node.");
    });

    it("Tests that openUSS executes successfully with favorited files", async () => {
        ussFile.mockReset();
        openTextDocument.mockReset();
        showTextDocument.mockReset();

        openTextDocument.mockResolvedValueOnce("test.doc");

        // Set up mock favorite session
        const favoriteSession = new ZoweUSSNode("Favorites", vscode.TreeItemCollapsibleState.Collapsed, null, session, null);
        favoriteSession.contextValue = "favorite";

        // Set up favorited nodes (directly under Favorites)
        const favoriteFile = new ZoweUSSNode("favFile", vscode.TreeItemCollapsibleState.None, favoriteSession, null, "/");
        favoriteFile.contextValue = "textfilef";
        const favoriteParent = new ZoweUSSNode("favParent", vscode.TreeItemCollapsibleState.Collapsed, favoriteSession, null, "/");
        favoriteParent.contextValue = "directoryf";
        // Set up child of favoriteDir - make sure we can open the child of a favorited directory
        const child = new ZoweUSSNode("favChild", vscode.TreeItemCollapsibleState.Collapsed, favoriteParent, null, "/favDir");
        child.contextValue = "textfile";

        // For each node, make sure that code below the log.debug statement is execute
        await extension.openUSS(favoriteFile);
        expect(showTextDocument.mock.calls.length).toBe(1);
        showTextDocument.mockReset();

        await extension.openUSS(child);
        expect(showTextDocument.mock.calls.length).toBe(1);
        showTextDocument.mockReset();
    });

    it("Testing that open is executed successfully when chtag says binary", async () => {
        ussFile.mockReset();
        openTextDocument.mockReset();
        showTextDocument.mockReset();
        showErrorMessage.mockReset();
        existsSync.mockReset();

        const node = new ZoweUSSNode("node", vscode.TreeItemCollapsibleState.None, ussNode, null, "/");
        const parent = new ZoweUSSNode("parent", vscode.TreeItemCollapsibleState.Collapsed, ussNode, null, "/");
        const child = new ZoweUSSNode("child", vscode.TreeItemCollapsibleState.None, parent, null, "/parent");

        isFileTagBinOrAscii.mockReturnValue(true);
        existsSync.mockReturnValue(null);
        openTextDocument.mockResolvedValueOnce("test.doc");

        await extension.openUSS(node);

        expect(existsSync.mock.calls.length).toBe(1);
        expect(existsSync.mock.calls[0][0]).toBe(path.join(extension.USS_DIR, "/" + node.getSessionNode().mProfileName + "/", node.fullPath));
        expect(ussFile.mock.calls.length).toBe(1);
        expect(ussFile.mock.calls[0][0]).toBe(session);
        expect(ussFile.mock.calls[0][1]).toBe(node.fullPath);
        expect(ussFile.mock.calls[0][2]).toEqual({file: extension.getUSSDocumentFilePath(node), binary: true});
        expect(openTextDocument.mock.calls.length).toBe(1);
        expect(openTextDocument.mock.calls[0][0]).toBe(extension.getUSSDocumentFilePath(node));
        expect(showTextDocument.mock.calls.length).toBe(1);
        expect(showTextDocument.mock.calls[0][0]).toBe("test.doc");
    });

    it("Testing that saveUSSFile is executed successfully", async () => {
        const testDoc: vscode.TextDocument = {
            fileName: path.join(extension.USS_DIR, ussNode.mLabel, "testFile"),
            uri: null,
            isUntitled: null,
            languageId: null,
            version: null,
            isDirty: null,
            isClosed: null,
            save: null,
            eol: null,
            lineCount: null,
            lineAt: null,
            offsetAt: null,
            positionAt: null,
            getText: null,
            getWordRangeAtPosition: null,
            validateRange: null,
            validatePosition: null
        };

        const testResponse = {
            success: true,
            commandResponse: "",
            apiResponse: {
                items: []
            }
        };
        testUSSTree.getChildren.mockReturnValueOnce([
            new ZoweUSSNode("testFile", vscode.TreeItemCollapsibleState.None, ussNode, null, "/"), sessNode]);

        testResponse.apiResponse.items = ["Item1"];
        fileToUSSFile.mockReset();
        showErrorMessage.mockReset();

        testResponse.success = true;
        fileToUSSFile.mockResolvedValueOnce(testResponse);
        withProgress.mockReturnValueOnce(testResponse);

        await extension.saveUSSFile(testDoc, testUSSTree);

        testResponse.success = false;
        testResponse.commandResponse = "Save failed";
        fileToUSSFile.mockResolvedValueOnce(testResponse);
        withProgress.mockReturnValueOnce(testResponse);

        await extension.saveUSSFile(testDoc, testUSSTree);

        fileToUSSFile.mockRejectedValueOnce(Error("Test Error"));
        showErrorMessage.mockReset();
        withProgress.mockRejectedValueOnce(Error("Test Error"));

        await extension.saveUSSFile(testDoc, testUSSTree);
        expect(showErrorMessage.mock.calls.length).toBe(1);
        expect(showErrorMessage.mock.calls[0][0]).toBe("Test Error");

        const testDoc2: vscode.TextDocument = {
            fileName: path.normalize("/sestest/HLQ.TEST.AFILE"),
            uri: null,
            isUntitled: null,
            languageId: null,
            version: null,
            isDirty: null,
            isClosed: null,
            save: null,
            eol: null,
            lineCount: null,
            lineAt: null,
            offsetAt: null,
            positionAt: null,
            getText: null,
            getWordRangeAtPosition: null,
            validateRange: null,
            validatePosition: null
        };

        testUSSTree.getChildren.mockReturnValueOnce([sessNode]);

        await extension.saveUSSFile(testDoc2, testUSSTree);

        const testDoc3: vscode.TextDocument = {
            fileName: path.join(extension.DS_DIR, "/sestest/HLQ.TEST.AFILE(mem)"),
            uri: null,
            isUntitled: null,
            languageId: null,
            version: null,
            isDirty: null,
            isClosed: null,
            save: null,
            eol: null,
            lineCount: null,
            lineAt: null,
            offsetAt: null,
            positionAt: null,
            getText: null,
            getWordRangeAtPosition: null,
            validateRange: null,
            validatePosition: null
        };

        fileToUSSFile.mockReset();
        showErrorMessage.mockReset();

        testUSSTree.getChildren.mockReturnValueOnce([sessNode]);
        testResponse.success = true;
        fileToUSSFile.mockResolvedValueOnce(testResponse);

        await extension.saveUSSFile(testDoc3, testUSSTree);
    });

    it("tests that the prefix is set correctly on the job", async () => {
        showInformationMessage.mockReset();
        showInputBox.mockReset();

        const node = new Job("job", vscode.TreeItemCollapsibleState.None, null, session, null);

        showInputBox.mockReturnValueOnce("*");
        await extension.setPrefix(node, testJobsTree);

        expect(showInputBox.mock.calls.length).toBe(1);
        expect(showInputBox.mock.calls[0][0]).toEqual({
            prompt: "Prefix"
        });
        expect(showInformationMessage.mock.calls.length).toBe(0);
    });

    it("tests that the owner is set correctly on the job", async () => {
        showInformationMessage.mockReset();
        showInputBox.mockReset();

        const node = new Job("job", vscode.TreeItemCollapsibleState.None, null, session, iJob);

        showInputBox.mockReturnValueOnce("OWNER");
        await extension.setOwner(node, testJobsTree);

        expect(showInputBox.mock.calls.length).toBe(1);
        expect(showInputBox.mock.calls[0][0]).toEqual({
            prompt: "Owner",
        });
        expect(showInformationMessage.mock.calls.length).toBe(0);
    });

    it("tests that the user is informed when a job is deleted", async () => {
        showInformationMessage.mockReset();
        await extension.deleteJob(jobNode);
        expect(showInformationMessage.mock.calls.length).toBe(1);
        expect(showInformationMessage.mock.calls[0][0]).toEqual(
            `Job ${jobNode.job.jobname}(${jobNode.job.jobid}) deleted`
        );
    });

    it("tests that the spool content is opened in a new document", async () => {
        showTextDocument.mockReset();
        await extension.getSpoolContent(session, iJobFile);
        expect(showTextDocument.mock.calls.length).toBe(1);
    });

    it("tests that a stop command is issued", async () => {
        showInformationMessage.mockReset();
        issueSimple.mockReturnValueOnce({commandResponse: "fake response"});
        await extension.stopCommand(jobNode);
        expect(showInformationMessage.mock.calls.length).toBe(1);
        expect(showInformationMessage.mock.calls[0][0]).toEqual(
            "Command response: fake response"
        );
    });

    it("tests that a modify command is issued", async () => {
        showInformationMessage.mockReset();
        showInputBox.mockReset();
        showInputBox.mockReturnValue("modify");
        issueSimple.mockReturnValueOnce({commandResponse: "fake response"});
        await extension.modifyCommand(jobNode);
        expect(showInformationMessage.mock.calls.length).toBe(1);
        expect(showInformationMessage.mock.calls[0][0]).toEqual(
            "Command response: fake response"
        );
    });

    it("tests that the spool is downloaded", async () => {
        const fileUri = {fsPath: "/tmp/foo"};
        showOpenDialog.mockReturnValue([fileUri]);
        await extension.downloadSpool(jobNode);
        expect(showOpenDialog).toBeCalled();
        expect(downloadAllSpoolContentCommon).toBeCalled();
        expect(downloadAllSpoolContentCommon.mock.calls[0][0]).toEqual(jobNode.session);
        expect(downloadAllSpoolContentCommon.mock.calls[0][1]).toEqual(
            {
                jobid: jobNode.job.jobid,
                jobname: jobNode.job.jobname,
                outDir: fileUri.fsPath
            }
        );
    });

    it("tests that the jcl is downloaded", async () => {
        getJclForJob.mockReset();
        openTextDocument.mockReset();
        showTextDocument.mockReset();
        await extension.downloadJcl(jobNode);
        expect(getJclForJob).toBeCalled();
        expect(openTextDocument).toBeCalled();
        expect(showTextDocument).toBeCalled();
    });

    it("tests that the jcl is submitted", async () => {
        (profileLoader.loadAllProfiles as any).mockReset();
        (profileLoader.loadAllProfiles as any).mockReturnValueOnce([{ name: "firstName" }, { name: "secondName" }]);
        createBasicZosmfSession.mockReturnValue(session);
        submitJcl.mockReturnValue(iJob);
        await extension.submitJcl(testTree);
        expect(submitJcl).toBeCalled();
        expect(showInformationMessage).toBeCalled();
    });

    it("Tests that temp folder handles default preference", () => {
        mkdirSync.mockReset();
        moveSync.mockReset();
        // Possibly remove `existsSync` from here and subsequent tests, when implementing "multiple occurrences"
        existsSync.mockReset();
        existsSync.mockReturnValue(true);

        const originalPreferencePath = "";
        const updatedPreferencePath = "/testing";
        const defaultPreference = extension.BRIGHTTEMPFOLDER;

        extension.moveTempFolder(originalPreferencePath, updatedPreferencePath);

        expect(mkdirSync.mock.calls.length).toBe(3);
        expect(mkdirSync.mock.calls[0][0]).toBe(extension.BRIGHTTEMPFOLDER);
        expect(moveSync.mock.calls.length).toBe(1);
        expect(moveSync.mock.calls[0][0]).toBe(defaultPreference);
        expect(moveSync.mock.calls[0][1]).toBe("/testing/temp");
    });

    it("Tests that temp folder is moved successfully", () => {
        mkdirSync.mockReset();
        moveSync.mockReset();
        existsSync.mockReset();
        existsSync.mockReturnValue(true);

        const originalPreferencePath = "/test/path";
        const updatedPreferencePath = "/new/test/path";

        extension.moveTempFolder(originalPreferencePath, updatedPreferencePath);

        expect(mkdirSync.mock.calls.length).toBe(3);
        expect(mkdirSync.mock.calls[0][0]).toBe(extension.BRIGHTTEMPFOLDER);
        expect(moveSync.mock.calls.length).toBe(1);
        expect(moveSync.mock.calls[0][0]).toBe("/test/path/temp");
        expect(moveSync.mock.calls[0][1]).toBe("/new/test/path/temp");
    });

    it("Tests that temp folder does not update on duplicate preference", () => {
        mkdirSync.mockReset();
        moveSync.mockReset();

        const originalPreferencePath = "/test/path";
        const updatedPreferencePath = "/test/path";

        extension.moveTempFolder(originalPreferencePath, updatedPreferencePath);

        expect(mkdirSync.mock.calls.length).toBe(3);
        expect(mkdirSync.mock.calls[0][0]).toBe(extension.BRIGHTTEMPFOLDER);
        expect(moveSync.mock.calls.length).toBe(0);
    });

    // To Do: When supporting "multiple instances", possibly remove this test
    it("Tests that moving temp folder does not show error, if already moved by another Instance", () => {
        mkdirSync.mockReset();
        moveSync.mockReset();

        existsSync.mockReset();
        // Needs to mock once for each path
        existsSync.mockReturnValue(true);
        existsSync.mockReturnValue(true);
        existsSync.mockReturnValue(false);

        const originalPreferencePath = "/invalid/path";
        const updatedPreferencePath = "/test/path";

        extension.moveTempFolder(originalPreferencePath, updatedPreferencePath);

        expect(mkdirSync.mock.calls.length).toBe(3);
        expect(moveSync.mock.calls.length).toBe(0);

    });

    it("Testing that the add Suffix for datasets works", async () => {
        extension.defineGlobals("/test/path/");
        let node = new ZoweNode("AUSER.TEST.JCL(member)", vscode.TreeItemCollapsibleState.None, sessNode, null);
        expect(extension.getDocumentFilePath(node.mLabel, node)).toEqual("/test/path/temp/_D_/sestest/AUSER.TEST.JCL(member).jcl");
        node = new ZoweNode("AUSER.TEST.ASM(member)", vscode.TreeItemCollapsibleState.None, sessNode, null);
        expect(extension.getDocumentFilePath(node.mLabel, node)).toEqual("/test/path/temp/_D_/sestest/AUSER.TEST.ASM(member).asm");
        node = new ZoweNode("AUSER.COBOL.TEST(member)", vscode.TreeItemCollapsibleState.None, sessNode, null);
        expect(extension.getDocumentFilePath(node.mLabel, node)).toEqual("/test/path/temp/_D_/sestest/AUSER.COBOL.TEST(member).cbl");
        node = new ZoweNode("AUSER.PROD.PLI(member)", vscode.TreeItemCollapsibleState.None, sessNode, null);
        expect(extension.getDocumentFilePath(node.mLabel, node)).toEqual("/test/path/temp/_D_/sestest/AUSER.PROD.PLI(member).pl1");
        node = new ZoweNode("AUSER.PROD.PLX(member)", vscode.TreeItemCollapsibleState.None, sessNode, null);
        expect(extension.getDocumentFilePath(node.mLabel, node)).toEqual("/test/path/temp/_D_/sestest/AUSER.PROD.PLX(member).pl1");
        node = new ZoweNode("AUSER.PROD.SH(member)", vscode.TreeItemCollapsibleState.None, sessNode, null);
        expect(extension.getDocumentFilePath(node.mLabel, node)).toEqual("/test/path/temp/_D_/sestest/AUSER.PROD.SH(member).sh");
        node = new ZoweNode("AUSER.REXX.EXEC(member)", vscode.TreeItemCollapsibleState.None, sessNode, null);
        expect(extension.getDocumentFilePath(node.mLabel, node)).toEqual("/test/path/temp/_D_/sestest/AUSER.REXX.EXEC(member).rexx");
        node = new ZoweNode("AUSER.TEST.XML(member)", vscode.TreeItemCollapsibleState.None, sessNode, null);
        expect(extension.getDocumentFilePath(node.mLabel, node)).toEqual("/test/path/temp/_D_/sestest/AUSER.TEST.XML(member).xml");

        node = new ZoweNode("AUSER.TEST.XML", vscode.TreeItemCollapsibleState.None, sessNode, null);
        expect(extension.getDocumentFilePath(node.mLabel, node)).toEqual("/test/path/temp/_D_/sestest/AUSER.TEST.XML.xml");
        node = new ZoweNode("AUSER.TEST.TXML", vscode.TreeItemCollapsibleState.None, sessNode, null);
        expect(extension.getDocumentFilePath(node.mLabel, node)).toEqual("/test/path/temp/_D_/sestest/AUSER.TEST.TXML.txml");
        node = new ZoweNode("AUSER.XML.TGML", vscode.TreeItemCollapsibleState.None, sessNode, null);
        expect(extension.getDocumentFilePath(node.mLabel, node)).toEqual("/test/path/temp/_D_/sestest/AUSER.XML.TGML.xml");
        node = new ZoweNode("AUSER.XML.ASM", vscode.TreeItemCollapsibleState.None, sessNode, null);
        expect(extension.getDocumentFilePath(node.mLabel, node)).toEqual("/test/path/temp/_D_/sestest/AUSER.XML.ASM.asm");
        node = new ZoweNode("AUSER", vscode.TreeItemCollapsibleState.None, sessNode, null);
        expect(extension.getDocumentFilePath(node.mLabel, node)).toEqual("/test/path/temp/_D_/sestest/AUSER.auser");

        node = new ZoweNode("AUSER.XML.TEST(member)", vscode.TreeItemCollapsibleState.None, sessNode, null);
        expect(extension.getDocumentFilePath(node.mLabel, node)).toEqual("/test/path/temp/_D_/sestest/AUSER.XML.TEST(member).xml");
        node = new ZoweNode("XML.AUSER.TEST(member)", vscode.TreeItemCollapsibleState.None, sessNode, null);
        expect(extension.getDocumentFilePath(node.mLabel, node)).toEqual("/test/path/temp/_D_/sestest/XML.AUSER.TEST(member).test");
        node = new ZoweNode("AUSER.COBOL.PL1.XML.TEST(member)", vscode.TreeItemCollapsibleState.None, sessNode, null);
        expect(extension.getDocumentFilePath(node.mLabel, node)).toEqual("/test/path/temp/_D_/sestest/AUSER.COBOL.PL1.XML.TEST(member).xml");
        node = new ZoweNode("AUSER.COBOL.PL1.XML.ASSEMBLER.TEST(member)", vscode.TreeItemCollapsibleState.None, sessNode, null);
        expect(extension.getDocumentFilePath(node.mLabel, node)).toEqual(
            "/test/path/temp/_D_/sestest/AUSER.COBOL.PL1.XML.ASSEMBLER.TEST(member).asm");
<<<<<<< HEAD

        node = new ZoweNode("AUSER.TEST.SPFLOG1", vscode.TreeItemCollapsibleState.None, sessNode, null);
        expect(extension.getDocumentFilePath(node.mLabel, node)).toEqual("/test/path/temp/_D_/sestest/AUSER.TEST.SPFLOG1.log");

=======
>>>>>>> f1559f7d
    });
});<|MERGE_RESOLUTION|>--- conflicted
+++ resolved
@@ -1931,12 +1931,8 @@
         node = new ZoweNode("AUSER.COBOL.PL1.XML.ASSEMBLER.TEST(member)", vscode.TreeItemCollapsibleState.None, sessNode, null);
         expect(extension.getDocumentFilePath(node.mLabel, node)).toEqual(
             "/test/path/temp/_D_/sestest/AUSER.COBOL.PL1.XML.ASSEMBLER.TEST(member).asm");
-<<<<<<< HEAD
 
         node = new ZoweNode("AUSER.TEST.SPFLOG1", vscode.TreeItemCollapsibleState.None, sessNode, null);
         expect(extension.getDocumentFilePath(node.mLabel, node)).toEqual("/test/path/temp/_D_/sestest/AUSER.TEST.SPFLOG1.log");
-
-=======
->>>>>>> f1559f7d
     });
 });