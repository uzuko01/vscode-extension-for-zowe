--- conflicted
+++ resolved
@@ -234,7 +234,6 @@
         });
     });
 
-<<<<<<< HEAD
     /*************************************************************************************************************
      * Recently-opened member function tests
      *************************************************************************************************************/
@@ -248,7 +247,8 @@
         testTree.removeRecall(`[${sessNode.getLabel()}]: ${pattern}.EXT.SAMPLE.PDS`);
         const patternIndex = testTree.getRecall().findIndex((recall) => recall === `[${sessNode.getLabel()}]: ${pattern}.EXT.SAMPLE.PDS(TESTMEMB)`);
         expect(patternIndex).toEqual(-1);
-=======
+    });
+
     describe("Renaming a Data Set", () => {
         const expectChai = chai.expect;
         chai.use(chaiAsPromised);
@@ -398,6 +398,5 @@
                 }).timeout(TIMEOUT);
             });
         });
->>>>>>> e3e9c10a
     });
 });
