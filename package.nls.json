--- conflicted
+++ resolved
@@ -67,13 +67,10 @@
     "Zowe-Default-Jobs-Persistent-Favorites": "Toggle if Jobs favorite files persist locally",
     "Zowe-Environment": "Environment where the extension is running, default is VSCode",
     "issueTsoCmd" : "Zowe: Issue TSO Command...",
-<<<<<<< HEAD
-    "renameDataSet" : "Rename Data Set"
-=======
+    "renameDataSet" : "Rename Data Set",
     "profile.configuration.title": "Zowe z/OSMF Profiles",
     "profile.configuration.name": "Profile Name",
     "profile.configuration.url": "z/OSMF URL",
     "profile.configuration.user": "z/OSMF User Name",
     "profile.configuration.ru": "Profile Reject Unauthorize"
->>>>>>> 694083e3
   }