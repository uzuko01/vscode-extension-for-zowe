{
    "initialize.log.debug": "Initialized logger from VSCode extension",
    "initialize.log.error": "Error encountered while activating and initializing logger! ",
    "onDidSaveTextDocument1": "File was saved -- determining whether the file is a USS file or Data set.\n Comparing (case insensitive) ",
    "onDidSaveTextDocument2": " against directory ",
    "onDidSaveTextDocument3": "and",
    "activate.didSaveText.isDataSet": "File is a data set-- saving ",
    "activate.didSaveText.isUSSFile": "File is a USS file -- saving",
    "activate.didSaveText.file": "File ",
    "activate.didSaveText.notDataSet": " is not a data set or USS file ",
    "issueTsoCommand.quickPickOption": "Select the Profile to use to submit the command",
    "issueTsoCommand.noProfilesLoaded": "No profiles available",
    "issueTsoCommand.command": "Command",
    "downloadSpool.select": "Select",
    "submitJcl.log.debug": "Submitting JCL in document ",
    "submitJcl.quickPickOption": "Select the Profile to use to submit the job",
    "submitJcl.noProfile": "No profiles available",
    "submitJcl.log.error.nullSession": "Session for submitting JCL was null or undefined!",
    "submitJcl.jobSubmitted": "Job submitted ",
    "submitJcl.jobSubmissionFailed": "Job submission failed\n",
    "submitMember.invalidNode": "submitMember() called from invalid node.",
    "submitMember.error.invalidNode": "submitMember() called from invalid node.",
    "submitMember.jobSubmitted": "Job submitted ",
    "submitMember.jobSubmissionFailed": "Job submission failed\n",
    "addSession.quickPickOption": "Choose \"Create new...\" to define a new profile or select an existing profile to Add to the Jobs Explorer",
<<<<<<< HEAD
    "addSession.log.debug.createNewProfile": "User created a new profile",
    "addSession.log.debug.selectedProfile": "User selected profile ",
    "addSession.log.debug.cancelledSelection": "User cancelled profile selection",
=======
    "createNewConnection.option.prompt.profileName.placeholder": "Connection Name",
    "createNewConnection.option.prompt.profileName": "Enter a name for the connection",
    "createNewConnection.enterprofileName": "Profile Name was not supplied. Operation Cancelled",
    "addSession.log.debug.createNewProfile": "User created a new profile",
    "addSession.log.debug.selectedProfile": "User selected profile ",
    "addSession.log.debug.cancelledSelection": "Operation Cancelled",
>>>>>>> b778fe82
    "addUSSSession.log.debug.selectProfile": "User selected profile ",
    "addUSSSession.log.debug.cancelledSelection": "User cancelled profile selection",
    "createFile.quickPickOption.dataSetType": "Type of Data Set to be Created",
    "createFile.dataSetBinary": "Data Set Binary",
    "createFile.dataSetC": "Data Set C",
    "createFile.dataSetClassic": "Data Set Classic",
    "createFile.dataSetPartitioned": "Data Set Partitioned",
    "createFile.dataSetSequential": "Data Set Sequential",
    "createFile.log.debug.noValidTypeSelected": "No valid data type selected",
    "createFile.log.debug.creatingNewDataSet": "Creating new data set",
    "dataset.name": "Name of Data Set",
    "createDataSet.error": "Error encountered when creating data set! ",
    "createMember.inputBox": "Name of Member",
    "createMember.log.debug.createNewDataSet": "creating new data set member of name ",
    "createMember.log.error": "Error encountered when creating member! ",
    "createMember.error": "Unable to create member: ",
    "showDSAttributes.debug": "showing attributes of data set ",
    "showDSAttributes.lengthError": "No matching data set names found for query: ",
    "showDSAttributes.log.error": "Error encountered when listing attributes! ",
    "showDSAttributes.error": "Unable to list attributes: ",
    "attributes.title": "Attributes",
    "renameDataSet.log.debug": "Renaming data set ",
    "renameDataSet.log.error": "Error encountered when renaming data set! ",
    "renameDataSet.error": "Unable to rename data set: ",
<<<<<<< HEAD
=======
    "renameDataSet.name": "Name of Data Set Member",
>>>>>>> b778fe82
    "deactivate.error": "Unable to delete temporary folder. ",
    "deleteDataset.log.debug": "Deleting data set ",
    "deleteDataset.quickPickOption": "Are you sure you want to delete ",
    "deleteDataset.showQuickPick.yes": "Yes",
    "deleteDataset.showQuickPick.no": "No",
    "deleteDataset.showQuickPick.log.debug": "User picked no. Cancelling delete of data set",
    "deleteDataSet.invalidNode.error": "deleteDataSet() called from invalid node.",
    "deleteDataSet.delete.log.error": "Error encountered when deleting data set! ",
    "deleteDataSet.error.notFound": "not found",
    "deleteDataSet.notFound.error1": "Unable to find file: ",
    "deleteDataSet.notFound.error2": " was probably already deleted.",
    "enterPattern.log.debug.prompt": "Prompting the user for a data set pattern",
    "enterPattern.options.prompt": "Search data sets by entering patterns: use a comma to separate multiple patterns",
    "enterPattern.pattern": "You must enter a pattern.",
    "openPS.invalidNode": "openPS() called from invalid node.",
    "openPS.error.invalidNode": "openPS() called from invalid node.",
    "openPS.log.debug.openDataSet": "opening physical sequential data set from label ",
    "openPS.log.error.openDataSet": "Error encountered when opening data set! ",
    "refreshAll.log.debug.refreshDataSet": "Refreshing data set tree view",
    "refreshPS.error.invalidNode": "refreshPS() called from invalid node.",
    "refreshPS.log.error.refresh": "Error encountered when refreshing data set view: ",
    "refreshPS.error.notFound": "not found",
    "refreshPS.file1": "Unable to find file: ",
    "refreshPS.file2": " was probably deleted.",
    "refreshUSS.error.invalidNode": "refreshPS() called from invalid node.",
    "refreshUSS.error.notFound": "not found",
    "refreshUSS.file1": "Unable to find file: ",
    "refreshUSS.file2": " was probably deleted.",
    "safeSave.log.debug.request": "safe save requested for node: ",
    "safeSave.error.invalidNode": "safeSave() called from invalid node.",
    "safeSave.log.debug.invoke": "Invoking safesave for data set ",
    "safeSave.error.notFound": "not found",
    "safeSave.file1": "Unable to find file: ",
    "safeSave.file2": " was probably deleted.",
    "saveFile.log.debug.request": "requested to save data set: ",
    "saveFile.log.debug.path": "path.relative returned a non-blank directory.",
    "saveFile.log.debug.directory": "Assuming we are not in the DS_DIR directory: ",
    "saveFile.log.debug.load": "Loading session from session node in saveFile()",
    "saveFile.log.debug.sessionNode": "couldn't find session node, loading profile with CLI profile manager",
    "saveFile.log.error.session": "Couldn't locate session when saving data set!",
    "saveFile.log.debug.saving": "Saving file ",
    "saveFile.error.saveFailed": "Data set failed to save. Data set may have been deleted on mainframe.",
    "saveFile.response.save.title": "Saving data set...",
    "saveUSSFile.log.debug.saveRequest": "save requested for USS file ",
    "saveUSSFile.response.title": "Saving file...",
    "saveUSSFile.log.error.save": "Error encountered when saving USS file: ",
    "openUSS.error.invalidNode": "open() called from invalid node.",
    "openUSS.log.debug.request": "requesting to open a uss file ",
    "openUSS.log.error.openFile": "Error encountered when opening USS file: ",
    "modifyCommand.command.prompt": "Modify Command",
    "modifyCommand.response": "Command response: ",
    "stopCommand.response": "Command response: ",
    "setOwner.newOwner.prompt.owner": "Owner",
    "setOwner.newOwner.prompt.prefix": "Prefix",
    "addJobsSession.log.debug.selectedProfile": "User selected profile ",
    "addJobsSession.log.debug.cancelledProfile": "User cancelled profile selection"
}<|MERGE_RESOLUTION|>--- conflicted
+++ resolved
@@ -23,18 +23,12 @@
     "submitMember.jobSubmitted": "Job submitted ",
     "submitMember.jobSubmissionFailed": "Job submission failed\n",
     "addSession.quickPickOption": "Choose \"Create new...\" to define a new profile or select an existing profile to Add to the Jobs Explorer",
-<<<<<<< HEAD
-    "addSession.log.debug.createNewProfile": "User created a new profile",
-    "addSession.log.debug.selectedProfile": "User selected profile ",
-    "addSession.log.debug.cancelledSelection": "User cancelled profile selection",
-=======
     "createNewConnection.option.prompt.profileName.placeholder": "Connection Name",
     "createNewConnection.option.prompt.profileName": "Enter a name for the connection",
     "createNewConnection.enterprofileName": "Profile Name was not supplied. Operation Cancelled",
     "addSession.log.debug.createNewProfile": "User created a new profile",
     "addSession.log.debug.selectedProfile": "User selected profile ",
     "addSession.log.debug.cancelledSelection": "Operation Cancelled",
->>>>>>> b778fe82
     "addUSSSession.log.debug.selectProfile": "User selected profile ",
     "addUSSSession.log.debug.cancelledSelection": "User cancelled profile selection",
     "createFile.quickPickOption.dataSetType": "Type of Data Set to be Created",
@@ -59,10 +53,7 @@
     "renameDataSet.log.debug": "Renaming data set ",
     "renameDataSet.log.error": "Error encountered when renaming data set! ",
     "renameDataSet.error": "Unable to rename data set: ",
-<<<<<<< HEAD
-=======
     "renameDataSet.name": "Name of Data Set Member",
->>>>>>> b778fe82
     "deactivate.error": "Unable to delete temporary folder. ",
     "deleteDataset.log.debug": "Deleting data set ",
     "deleteDataset.quickPickOption": "Are you sure you want to delete ",
