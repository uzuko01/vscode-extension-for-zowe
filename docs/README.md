# Install, Build, and Test the Extension

Developers can install the Visual Studio Code Extension for Zowe, which lets users interact with z/OS data sets on a remote mainframe instance, from a VSIX file and run system tests on the extension.

## Contents

- [Install to VSC from source](#install-to-vsc-from-source)
- [Run System Tests](#run-system-tests)
- [Localization](#localization)

## Install to VSC from source

You can build the extension (VSIX file) from this source repository and install it to VSC.  

**Important!** Follow the [instructions  for creating testProfileData.ts](#run-system-tests) before performing these steps.

### Build the extension

From your local copy of this repository, issue the following commands to create the VSIX package file from source:

1. `npm install`
2. `npm run package`
   This creates a `.vsix` file in your local copy of the project.

### Install the extension to VSC

After you create a VSIX file, install the extension to VSC:

1. Navigate to the Extensions menu in Visual Studio Code and click the **...** menu on the top-left. 
2. Select Install from VSIX and select the `.vsix` file that was created by your `npm run package` command. 
3. Restart Visual Studio Code.

The extension is installed.

## Run System Tests

The following topics describe how to run system tests on the Visual Studio Code extension.

### Test Profile Data

In your copy of this repository, create a `testProfileData.ts` file in the `resources` directory. In this file, include the following text with your credentials:

```typescript
import { IProfile } from "@brightside/imperative";

export const profile: IProfile = {
    type : "zosmf",
    host: "",
    port: 0,
    user: "",
    pass: "",
    rejectUnauthorized: false,
    name: "" // @NOTE: This profile name must match an existing zowe profile in the ~/.zowe/profiles/zosmf folder
};

export const normalPattern = "";
export const orPattern = "";
```

**Note:** You can copy the above example content from `./resources/testProfileData.example.ts`.

#### Normal pattern

To test the extension, the mainframe data sets under `normalPattern` must match the following structures:

- `normalPattern` + ".EXT.PDS"
  - "MEMBER"
- `normalPattern` + ".EXT.PS"
- `normalPattern` + ".EXT.SAMPLE.PDS"
- `normalPattern` + ".PUBLIC.BIN"
- `normalPattern` + ".PUBLIC.TCLASSIC"
  - "NEW"
- `normalPattern` + ".PUBLIC.TPDS"
  - "TCHILD1"
  - "TCHILD2"
- `normalPattern` + ".PUBLIC.TPS"

The `./scripts` folder contains the following scripts to help you set up the required file structure. You can execute the scripts when the `ts-node` package is installed globally.

- [create-env](/scripts/create-env.ts): Creates the proper data sets on the mainframe.
- [clean-env](/scripts/clean-env.ts): Cleans up the data sets created on the mainframe.

**Note:** The scripts use the profile that you specified in `testProfileData`.

##### Execute the setup scripts

1. Issue the following command to install `ts-node` globally:

    `npm install -g ts-node`

2. Issue the following command to execute script as if it were a node script.

    `ts-node ./scripts/clean-env.ts` or `ts-node ./scripts/create-env.ts`

#### Or pattern

There is no required structure for the mainframe data sets under `orPattern`.

### Executing from VSC

1. To run the tests, open your copy of the repository in VSC, [build the extension](#build-the-extension), and open the **Debug** panel on the left.

2. From the drop-down next to the green play button, click **Integration Tests Mocha** and click the **Play** button.

  The tests run and the output goes to your VSC debug console. 

### Profile notes

- As mentioned in the example test properties file, there must be at least one valid zosmf profile corresponding to the name in your properties file.

  **Example:** When your test properties define a profile named `test-vscode-extension`, a corresponding profile should exist in the `.zowe` profiles directory of your `zowe-cli`. The profile definitions **must** be identical to allow your tests to execute properly.
- The tests need at least two profiles to work properly. The second profile does not require valid credentials, however, it must exist on disk.

## Localization

All localized strings must be string literals, you cannot include variables or use template literals within the argument you provide to the localize function.

### Adding Strings

<<<<<<< HEAD
1. Create a new key for your string. Existing keys follow the convention of including the functions/properties the string is nested in and a short one/two word description of the string.

2. There are two places to localize strings. In the package.json file and in the typescript files in the src directory.
    - If you want to add a new string to the package.json file, replace the string with your key enclosed by the percent sign as such \% __key__ \% i.e. `"This is a string" becomes "%exampleProperty.exDescription%"`. Then go to the package.nls.json file found in the root directory of the repository and include your newly created key and string inside as a json key/value pair.

    - If you want to add a new string to a typescript file, you will need to include the following library in you file (if not already included). `import * as nls from 'vscode-nls';` You will also need to include the following function `const localize = nls.config({ messageFormat: nls.MessageFormat.file })();` Next wrap your string with the localize function in this format `localize('key', 'string') i.e. localize('addEntry','Successfully called add entry.')`

3. After adding/updating/removing any string, run `npm run package`. This will update the sample directory under the i18n folder with the newly added strings. Upload these files to Zanata or email a maintainer to do so.

Maintainers: Evann Wu (evannw@andrew.cmu.edu), Lauren Li (lauren.li@ibm.com), Kristina Mayo (ktopchi@us.ibm.com)

### Adding a New Language

1. Navigate to the i18n folder found in the root directory of the repository. Duplicate the sample folder and rename the new folder to the ISO-639-3 code for the language [found here](https://en.wikipedia.org/wiki/Wikipedia:WikiProject_Languages/List_of_ISO_639-3_language_codes_(2019)).

2. Once the language has been translated, go to the Zowe VS Code Extension project in Zanata, select the most up to date version, select the translated language, and for each file, press the arrow to the left of the filename and select download translated .json.

3. Replace the files in the folder you created with these newly downloaded files of the same name.

4. Next, open gulpfile.js found in the root directory of the repository. Add the following information: { folderName: `'ISO-639-3-Code'`, id: `'vscode-locale-id'` } to the `languages` array. For example, for Chinese add: `{ folderName: 'zho', id: 'zh-cn' }`. You can find the vscode locale id [here](https://code.visualstudio.com/docs/getstarted/locales).

5. Make sure you have the vscode language pack of this new language installed and to see the localized result, first run the `npm run package` command in terminal. Then press F1, run the Configure Display Language command, and select the locale id of your translated language.
=======
- First create a new key for your string. Existing keys follow the convention of including the functions/properties the string is nested in and a short one/two word description of the string.

- If you want to add a new string to the package.json file, replace the string with your key enclosed by the percent sign as such \% __key__ \% i.e. `"This is a string" becomes "%exampleProperty.exDescription%"`
Then go to the package.nls.json file found in the root directory of the repository and include your newly created key and string inside as a json key/value pair.

- If you want to add a new string to a typescript file, you will need to include the following library in you file (if not already included). `import * as nls from 'vscode-nls';` You will also need to include the following function
`const localize = nls.config({ messageFormat: nls.MessageFormat.file })();`

- Next wrap your string with the localize function in this format
`localize('key', 'string') i.e. localize('addEntry','Successfully called add entry.')`

- After adding/updating/removing any string, run `npm run package`. This will update the sample directory under the i18n folder with the newly added strings. Upload these files to Zanata or email a maintainer to do so.

Maintainers: Evann Wu (evannw@andrew.cmu.edu), Lauren Li (lauren.li@ibm.com), Kristina Mayo (ktopchi@us.ibm.com)

### Adding a New Language

- Navigate to the i18n folder found in the root directory of the repository. Duplicate the sample folder and rename the new folder to the ISO-639-3 code for the language [found here](https://en.wikipedia.org/wiki/Wikipedia:WikiProject_Languages/List_of_ISO_639-3_language_codes_(2019)).

- Once the language has been translated, go to the Zowe VS Code Extension project in Zanata, select the most up to date version, select the translated language, and for each file, press the arrow to the left of the filename and select download translated .json.

- Replace the files in the folder you created with these newly downloaded files of the same name.

- Next, open gulpfile.js found in the root directory of the repository. Add the following information: { folderName: 'ISO-639-3-Code-for-language', id: 'vscode-locale-id' } to the `languages` array. You can find the vscode locale id [here](https://code.visualstudio.com/docs/getstarted/locales).

- Make sure you have the vscode language pack of this new language installed and to see the localized result, first run the `npm run package` command in terminal. Then press F1, run the Configure Display Language command, and select the locale id of your translated language.np
>>>>>>> a9d25e6f

### How to Donate Translations

1. Click [here](https://translate.zanata.org/?dswid=8786) and follow instructions under Sign Up heading to sign up to Zanata.

2. Send an email to evann.wu@ibm.com with the email heading as ZANATA TRANSLATOR REQUEST and include the following information in the body of the email.
    1. Zanata username
    2. Language(s) you wish to translate
    3. Affiliation with Zowe

3. You should receive a response within 3 days and be added to the Zanata Zowe VS Code Extension project. Click [here](http://docs.zanata.org/en/release/user-guide/translator-guide/) for more information about how to use Zanata to translate.<|MERGE_RESOLUTION|>--- conflicted
+++ resolved
@@ -26,8 +26,8 @@
 
 After you create a VSIX file, install the extension to VSC:
 
-1. Navigate to the Extensions menu in Visual Studio Code and click the **...** menu on the top-left. 
-2. Select Install from VSIX and select the `.vsix` file that was created by your `npm run package` command. 
+1. Navigate to the Extensions menu in Visual Studio Code and click the **...** menu on the top-left.
+2. Select Install from VSIX and select the `.vsix` file that was created by your `npm run package` command.
 3. Restart Visual Studio Code.
 
 The extension is installed.
@@ -102,7 +102,7 @@
 
 2. From the drop-down next to the green play button, click **Integration Tests Mocha** and click the **Play** button.
 
-  The tests run and the output goes to your VSC debug console. 
+  The tests run and the output goes to your VSC debug console.
 
 ### Profile notes
 
@@ -117,13 +117,12 @@
 
 ### Adding Strings
 
-<<<<<<< HEAD
 1. Create a new key for your string. Existing keys follow the convention of including the functions/properties the string is nested in and a short one/two word description of the string.
 
-2. There are two places to localize strings. In the package.json file and in the typescript files in the src directory.
-    - If you want to add a new string to the package.json file, replace the string with your key enclosed by the percent sign as such \% __key__ \% i.e. `"This is a string" becomes "%exampleProperty.exDescription%"`. Then go to the package.nls.json file found in the root directory of the repository and include your newly created key and string inside as a json key/value pair.
+2. There are two places to localize strings: in the package.json file and in the typescript files in the src directory.
+    - If you want to add a new string to the package.json file, replace the string with your key enclosed by the percent sign as such \% __key__ \% i.e. `"This is a string"` becomes `"%exampleProperty.exDescription%"`. Then go to the package.nls.json file found in the root directory of the repository and include your newly created key and string inside as a json key/value pair.
 
-    - If you want to add a new string to a typescript file, you will need to include the following library in you file (if not already included). `import * as nls from 'vscode-nls';` You will also need to include the following function `const localize = nls.config({ messageFormat: nls.MessageFormat.file })();` Next wrap your string with the localize function in this format `localize('key', 'string') i.e. localize('addEntry','Successfully called add entry.')`
+    - If you want to add a new string to a typescript file, you will need to include the following library in your file (if not already included). `import * as nls from 'vscode-nls';` You will also need to include the following function `const localize = nls.config({ messageFormat: nls.MessageFormat.file })();` Next wrap your string with the localize function in this format `localize('key', 'string') i.e. localize('addEntry','Successfully called add entry.')`
 
 3. After adding/updating/removing any string, run `npm run package`. This will update the sample directory under the i18n folder with the newly added strings. Upload these files to Zanata or email a maintainer to do so.
 
@@ -140,34 +139,6 @@
 4. Next, open gulpfile.js found in the root directory of the repository. Add the following information: { folderName: `'ISO-639-3-Code'`, id: `'vscode-locale-id'` } to the `languages` array. For example, for Chinese add: `{ folderName: 'zho', id: 'zh-cn' }`. You can find the vscode locale id [here](https://code.visualstudio.com/docs/getstarted/locales).
 
 5. Make sure you have the vscode language pack of this new language installed and to see the localized result, first run the `npm run package` command in terminal. Then press F1, run the Configure Display Language command, and select the locale id of your translated language.
-=======
-- First create a new key for your string. Existing keys follow the convention of including the functions/properties the string is nested in and a short one/two word description of the string.
-
-- If you want to add a new string to the package.json file, replace the string with your key enclosed by the percent sign as such \% __key__ \% i.e. `"This is a string" becomes "%exampleProperty.exDescription%"`
-Then go to the package.nls.json file found in the root directory of the repository and include your newly created key and string inside as a json key/value pair.
-
-- If you want to add a new string to a typescript file, you will need to include the following library in you file (if not already included). `import * as nls from 'vscode-nls';` You will also need to include the following function
-`const localize = nls.config({ messageFormat: nls.MessageFormat.file })();`
-
-- Next wrap your string with the localize function in this format
-`localize('key', 'string') i.e. localize('addEntry','Successfully called add entry.')`
-
-- After adding/updating/removing any string, run `npm run package`. This will update the sample directory under the i18n folder with the newly added strings. Upload these files to Zanata or email a maintainer to do so.
-
-Maintainers: Evann Wu (evannw@andrew.cmu.edu), Lauren Li (lauren.li@ibm.com), Kristina Mayo (ktopchi@us.ibm.com)
-
-### Adding a New Language
-
-- Navigate to the i18n folder found in the root directory of the repository. Duplicate the sample folder and rename the new folder to the ISO-639-3 code for the language [found here](https://en.wikipedia.org/wiki/Wikipedia:WikiProject_Languages/List_of_ISO_639-3_language_codes_(2019)).
-
-- Once the language has been translated, go to the Zowe VS Code Extension project in Zanata, select the most up to date version, select the translated language, and for each file, press the arrow to the left of the filename and select download translated .json.
-
-- Replace the files in the folder you created with these newly downloaded files of the same name.
-
-- Next, open gulpfile.js found in the root directory of the repository. Add the following information: { folderName: 'ISO-639-3-Code-for-language', id: 'vscode-locale-id' } to the `languages` array. You can find the vscode locale id [here](https://code.visualstudio.com/docs/getstarted/locales).
-
-- Make sure you have the vscode language pack of this new language installed and to see the localized result, first run the `npm run package` command in terminal. Then press F1, run the Configure Display Language command, and select the locale id of your translated language.np
->>>>>>> a9d25e6f
 
 ### How to Donate Translations
 
